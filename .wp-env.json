{
	"core": null,
	"plugins": [
		"https://downloads.wordpress.org/plugin/woocommerce.latest-stable.zip",
		"https://downloads.wordpress.org/plugin/wordpress-importer.latest-stable.zip",
		"https://github.com/WP-API/Basic-Auth/archive/master.zip",
		"."
<<<<<<< HEAD
  ],
  "themes": [
=======
	],
	"themes": [
>>>>>>> f7e25573
		"https://downloads.wordpress.org/theme/storefront.latest-stable.zip"
	]
}<|MERGE_RESOLUTION|>--- conflicted
+++ resolved
@@ -5,13 +5,8 @@
 		"https://downloads.wordpress.org/plugin/wordpress-importer.latest-stable.zip",
 		"https://github.com/WP-API/Basic-Auth/archive/master.zip",
 		"."
-<<<<<<< HEAD
-  ],
-  "themes": [
-=======
 	],
 	"themes": [
->>>>>>> f7e25573
 		"https://downloads.wordpress.org/theme/storefront.latest-stable.zip"
 	]
 }