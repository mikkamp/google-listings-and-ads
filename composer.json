--- conflicted
+++ resolved
@@ -59,13 +59,10 @@
     ],
     "post-install-cmd": [ "@install-scripts" ],
     "post-update-cmd": [ "@install-scripts" ],
-<<<<<<< HEAD
-    "test-unit": "./vendor/bin/phpunit"
-=======
     "remove-google-ads-api-version-support": [
       "Google\\Ads\\GoogleAds\\Util\\ApiVersionSupport::remove"
-    ]
->>>>>>> b315ff74
+    ],
+    "test-unit": "./vendor/bin/phpunit"
   },
   "archive": {
     "exclude": [
