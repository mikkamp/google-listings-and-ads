--- conflicted
+++ resolved
@@ -9,13 +9,8 @@
 		"automattic/jetpack-autoloader": "^2.4",
 		"automattic/jetpack-config": "^1.4",
 		"automattic/jetpack-connection": "^1.20",
-<<<<<<< HEAD
 		"google/apiclient": "^2.10",
 		"google/apiclient-services": "~0.216",
-=======
-		"google/apiclient": "^2.10.1",
-		"google/apiclient-services": "~0.210.0",
->>>>>>> f0f8fcc0
 		"googleads/google-ads-php": "^10.0",
 		"league/container": "^3.3",
 		"league/iso3166": "^3.0",
