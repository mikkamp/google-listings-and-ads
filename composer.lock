{
    "_readme": [
        "This file locks the dependencies of your project to a known state",
        "Read more about it at https://getcomposer.org/doc/01-basic-usage.md#installing-dependencies",
        "This file is @generated automatically"
    ],
<<<<<<< HEAD
    "content-hash": "58294b469afb87849bee899f15738995",
=======
    "content-hash": "d3fdc4a5830cbb783afc499d80dcecde",
>>>>>>> 5cce5659
    "packages": [
        {
            "name": "automattic/jetpack-a8c-mc-stats",
            "version": "1.4.1",
            "source": {
                "type": "git",
                "url": "https://github.com/Automattic/jetpack-a8c-mc-stats.git",
                "reference": "b2f6b20aa3046848391593e6a18f87ae3797e888"
            },
            "dist": {
                "type": "zip",
                "url": "https://api.github.com/repos/Automattic/jetpack-a8c-mc-stats/zipball/b2f6b20aa3046848391593e6a18f87ae3797e888",
                "reference": "b2f6b20aa3046848391593e6a18f87ae3797e888",
                "shasum": ""
            },
            "require-dev": {
                "yoast/phpunit-polyfills": "0.2.0"
            },
            "type": "library",
            "extra": {
                "mirror-repo": "Automattic/jetpack-a8c-mc-stats"
            },
            "autoload": {
                "classmap": [
                    "src/"
                ]
            },
            "notification-url": "https://packagist.org/downloads/",
            "license": [
                "GPL-2.0-or-later"
            ],
            "description": "Used to record internal usage stats for Automattic. Not visible to site owners.",
            "support": {
                "source": "https://github.com/Automattic/jetpack-a8c-mc-stats/tree/1.4.1"
            },
            "time": "2021-02-05T19:06:50+00:00"
        },
        {
            "name": "automattic/jetpack-assets",
            "version": "v1.11.2",
            "source": {
                "type": "git",
                "url": "https://github.com/Automattic/jetpack-assets.git",
                "reference": "833a6840b5f39ef05b2a65def8a1e61dc7c45a7a"
            },
            "dist": {
                "type": "zip",
                "url": "https://api.github.com/repos/Automattic/jetpack-assets/zipball/833a6840b5f39ef05b2a65def8a1e61dc7c45a7a",
                "reference": "833a6840b5f39ef05b2a65def8a1e61dc7c45a7a",
                "shasum": ""
            },
            "require": {
                "automattic/jetpack-constants": "1.6.2"
            },
            "require-dev": {
                "brain/monkey": "2.6.0",
                "yoast/phpunit-polyfills": "0.2.0"
            },
            "type": "library",
            "extra": {
                "mirror-repo": "Automattic/jetpack-assets"
            },
            "autoload": {
                "classmap": [
                    "src/"
                ]
            },
            "notification-url": "https://packagist.org/downloads/",
            "license": [
                "GPL-2.0-or-later"
            ],
            "description": "Asset management utilities for Jetpack ecosystem packages",
            "support": {
                "source": "https://github.com/Automattic/jetpack-assets/tree/v1.11.2"
            },
            "time": "2021-02-23T14:58:20+00:00"
        },
        {
            "name": "automattic/jetpack-autoloader",
            "version": "v2.10.0",
            "source": {
                "type": "git",
                "url": "https://github.com/Automattic/jetpack-autoloader.git",
                "reference": "6409c42b32ed82aff50869fd0a6a2e5c7a96fbd6"
            },
            "dist": {
                "type": "zip",
                "url": "https://api.github.com/repos/Automattic/jetpack-autoloader/zipball/6409c42b32ed82aff50869fd0a6a2e5c7a96fbd6",
                "reference": "6409c42b32ed82aff50869fd0a6a2e5c7a96fbd6",
                "shasum": ""
            },
            "require": {
                "composer-plugin-api": "^1.1 || ^2.0"
            },
            "require-dev": {
                "yoast/phpunit-polyfills": "0.2.0"
            },
            "type": "composer-plugin",
            "extra": {
                "class": "Automattic\\Jetpack\\Autoloader\\CustomAutoloaderPlugin",
                "mirror-repo": "Automattic/jetpack-autoloader"
            },
            "autoload": {
                "classmap": [
                    "src/AutoloadGenerator.php"
                ],
                "psr-4": {
                    "Automattic\\Jetpack\\Autoloader\\": "src"
                }
            },
            "notification-url": "https://packagist.org/downloads/",
            "license": [
                "GPL-2.0-or-later"
            ],
            "description": "Creates a custom autoloader for a plugin or theme.",
            "support": {
                "source": "https://github.com/Automattic/jetpack-autoloader/tree/v2.10.0"
            },
            "time": "2021-02-09T18:24:48+00:00"
        },
        {
            "name": "automattic/jetpack-config",
            "version": "v1.4.3",
            "source": {
                "type": "git",
                "url": "https://github.com/Automattic/jetpack-config.git",
                "reference": "6bc77aa73d90510c9488e2d8fdaad4b056d3a066"
            },
            "dist": {
                "type": "zip",
                "url": "https://api.github.com/repos/Automattic/jetpack-config/zipball/6bc77aa73d90510c9488e2d8fdaad4b056d3a066",
                "reference": "6bc77aa73d90510c9488e2d8fdaad4b056d3a066",
                "shasum": ""
            },
            "type": "library",
            "extra": {
                "mirror-repo": "Automattic/jetpack-config"
            },
            "autoload": {
                "classmap": [
                    "src/"
                ]
            },
            "notification-url": "https://packagist.org/downloads/",
            "license": [
                "GPL-2.0-or-later"
            ],
            "description": "Jetpack configuration package that initializes other packages and configures Jetpack's functionality. Can be used as a base for all variants of Jetpack package usage.",
            "support": {
                "source": "https://github.com/Automattic/jetpack-config/tree/v1.4.3"
            },
            "time": "2021-01-19T14:25:05+00:00"
        },
        {
            "name": "automattic/jetpack-connection",
            "version": "v1.24.0",
            "source": {
                "type": "git",
                "url": "https://github.com/Automattic/jetpack-connection.git",
                "reference": "5ffc22ecc7210cb229ab4a9833e2ba1def817ff8"
            },
            "dist": {
                "type": "zip",
                "url": "https://api.github.com/repos/Automattic/jetpack-connection/zipball/5ffc22ecc7210cb229ab4a9833e2ba1def817ff8",
                "reference": "5ffc22ecc7210cb229ab4a9833e2ba1def817ff8",
                "shasum": ""
            },
            "require": {
                "automattic/jetpack-constants": "1.6.2",
                "automattic/jetpack-heartbeat": "1.3.3",
                "automattic/jetpack-options": "1.11.2",
                "automattic/jetpack-roles": "1.4.2",
                "automattic/jetpack-status": "1.7.2",
                "automattic/jetpack-tracking": "1.13.2"
            },
            "require-dev": {
                "automattic/wordbless": "@dev",
                "brain/monkey": "^2.6",
                "yoast/phpunit-polyfills": "0.2.0"
            },
            "type": "library",
            "extra": {
                "mirror-repo": "Automattic/jetpack-connection"
            },
            "autoload": {
                "files": [
                    "legacy/load-ixr.php"
                ],
                "classmap": [
                    "legacy",
                    "src/"
                ]
            },
            "notification-url": "https://packagist.org/downloads/",
            "license": [
                "GPL-2.0-or-later"
            ],
            "description": "Everything needed to connect to the Jetpack infrastructure",
            "support": {
                "source": "https://github.com/Automattic/jetpack-connection/tree/v1.24.0"
            },
            "time": "2021-02-23T15:05:16+00:00"
        },
        {
            "name": "automattic/jetpack-constants",
            "version": "v1.6.2",
            "source": {
                "type": "git",
                "url": "https://github.com/Automattic/jetpack-constants.git",
                "reference": "84c8f09c5a6467104094243912fdcfe8eaed945b"
            },
            "dist": {
                "type": "zip",
                "url": "https://api.github.com/repos/Automattic/jetpack-constants/zipball/84c8f09c5a6467104094243912fdcfe8eaed945b",
                "reference": "84c8f09c5a6467104094243912fdcfe8eaed945b",
                "shasum": ""
            },
            "require-dev": {
                "brain/monkey": "2.6.0",
                "yoast/phpunit-polyfills": "0.2.0"
            },
            "type": "library",
            "extra": {
                "mirror-repo": "Automattic/jetpack-constants"
            },
            "autoload": {
                "classmap": [
                    "src/"
                ]
            },
            "notification-url": "https://packagist.org/downloads/",
            "license": [
                "GPL-2.0-or-later"
            ],
            "description": "A wrapper for defining constants in a more testable way.",
            "support": {
                "source": "https://github.com/Automattic/jetpack-constants/tree/v1.6.2"
            },
            "time": "2021-02-05T19:07:24+00:00"
        },
        {
            "name": "automattic/jetpack-heartbeat",
            "version": "v1.3.3",
            "source": {
                "type": "git",
                "url": "https://github.com/Automattic/jetpack-heartbeat.git",
                "reference": "d6e906c15a539bee5f52957126ba1b43d11e63da"
            },
            "dist": {
                "type": "zip",
                "url": "https://api.github.com/repos/Automattic/jetpack-heartbeat/zipball/d6e906c15a539bee5f52957126ba1b43d11e63da",
                "reference": "d6e906c15a539bee5f52957126ba1b43d11e63da",
                "shasum": ""
            },
            "require": {
                "automattic/jetpack-a8c-mc-stats": "1.4.1",
                "automattic/jetpack-options": "1.11.2"
            },
            "type": "library",
            "extra": {
                "mirror-repo": "Automattic/jetpack-heartbeat"
            },
            "autoload": {
                "classmap": [
                    "src/"
                ]
            },
            "notification-url": "https://packagist.org/downloads/",
            "license": [
                "GPL-2.0-or-later"
            ],
            "description": "This adds a cronjob that sends a batch of internal automattic stats to wp.com once a day",
            "support": {
                "source": "https://github.com/Automattic/jetpack-heartbeat/tree/v1.3.3"
            },
            "time": "2021-02-23T15:01:22+00:00"
        },
        {
            "name": "automattic/jetpack-options",
            "version": "v1.11.2",
            "source": {
                "type": "git",
                "url": "https://github.com/Automattic/jetpack-options.git",
                "reference": "1889f3648782b5ceaac255f2a5ee96c1de8cca1e"
            },
            "dist": {
                "type": "zip",
                "url": "https://api.github.com/repos/Automattic/jetpack-options/zipball/1889f3648782b5ceaac255f2a5ee96c1de8cca1e",
                "reference": "1889f3648782b5ceaac255f2a5ee96c1de8cca1e",
                "shasum": ""
            },
            "require": {
                "automattic/jetpack-constants": "1.6.2"
            },
            "require-dev": {
                "yoast/phpunit-polyfills": "0.2.0"
            },
            "type": "library",
            "extra": {
                "mirror-repo": "Automattic/jetpack-options"
            },
            "autoload": {
                "classmap": [
                    "legacy"
                ]
            },
            "notification-url": "https://packagist.org/downloads/",
            "license": [
                "GPL-2.0-or-later"
            ],
            "description": "A wrapper for wp-options to manage specific Jetpack options.",
            "support": {
                "source": "https://github.com/Automattic/jetpack-options/tree/v1.11.2"
            },
            "time": "2021-02-23T15:00:26+00:00"
        },
        {
            "name": "automattic/jetpack-roles",
            "version": "v1.4.2",
            "source": {
                "type": "git",
                "url": "https://github.com/Automattic/jetpack-roles.git",
                "reference": "ad4e0c4483945b24db10c09696558a2f381236ee"
            },
            "dist": {
                "type": "zip",
                "url": "https://api.github.com/repos/Automattic/jetpack-roles/zipball/ad4e0c4483945b24db10c09696558a2f381236ee",
                "reference": "ad4e0c4483945b24db10c09696558a2f381236ee",
                "shasum": ""
            },
            "require-dev": {
                "brain/monkey": "2.6.0",
                "yoast/phpunit-polyfills": "0.2.0"
            },
            "type": "library",
            "extra": {
                "mirror-repo": "Automattic/jetpack-roles"
            },
            "autoload": {
                "classmap": [
                    "src/"
                ]
            },
            "notification-url": "https://packagist.org/downloads/",
            "license": [
                "GPL-2.0-or-later"
            ],
            "description": "Utilities, related with user roles and capabilities.",
            "support": {
                "source": "https://github.com/Automattic/jetpack-roles/tree/v1.4.2"
            },
            "time": "2021-02-05T19:07:59+00:00"
        },
        {
            "name": "automattic/jetpack-status",
            "version": "v1.7.2",
            "source": {
                "type": "git",
                "url": "https://github.com/Automattic/jetpack-status.git",
                "reference": "a0f1f7450f045afc2669135ba576632ca0889506"
            },
            "dist": {
                "type": "zip",
                "url": "https://api.github.com/repos/Automattic/jetpack-status/zipball/a0f1f7450f045afc2669135ba576632ca0889506",
                "reference": "a0f1f7450f045afc2669135ba576632ca0889506",
                "shasum": ""
            },
            "require-dev": {
                "brain/monkey": "2.6.0",
                "yoast/phpunit-polyfills": "0.2.0"
            },
            "type": "library",
            "extra": {
                "mirror-repo": "Automattic/jetpack-status"
            },
            "autoload": {
                "classmap": [
                    "src/"
                ]
            },
            "notification-url": "https://packagist.org/downloads/",
            "license": [
                "GPL-2.0-or-later"
            ],
            "description": "Used to retrieve information about the current status of Jetpack and the site overall.",
            "support": {
                "source": "https://github.com/Automattic/jetpack-status/tree/v1.7.2"
            },
            "time": "2021-02-05T19:08:03+00:00"
        },
        {
            "name": "automattic/jetpack-terms-of-service",
            "version": "v1.9.3",
            "source": {
                "type": "git",
                "url": "https://github.com/Automattic/jetpack-terms-of-service.git",
                "reference": "f8435228d918a5bd32912339b1124d35911efde1"
            },
            "dist": {
                "type": "zip",
                "url": "https://api.github.com/repos/Automattic/jetpack-terms-of-service/zipball/f8435228d918a5bd32912339b1124d35911efde1",
                "reference": "f8435228d918a5bd32912339b1124d35911efde1",
                "shasum": ""
            },
            "require": {
                "automattic/jetpack-options": "1.11.2",
                "automattic/jetpack-status": "1.7.2"
            },
            "require-dev": {
                "brain/monkey": "2.6.0",
                "yoast/phpunit-polyfills": "0.2.0"
            },
            "type": "library",
            "extra": {
                "mirror-repo": "Automattic/jetpack-terms-of-service"
            },
            "autoload": {
                "classmap": [
                    "src/"
                ]
            },
            "notification-url": "https://packagist.org/downloads/",
            "license": [
                "GPL-2.0-or-later"
            ],
            "description": "Everything need to manage the terms of service state",
            "support": {
                "source": "https://github.com/Automattic/jetpack-terms-of-service/tree/v1.9.3"
            },
            "time": "2021-02-23T15:02:14+00:00"
        },
        {
            "name": "automattic/jetpack-tracking",
            "version": "v1.13.2",
            "source": {
                "type": "git",
                "url": "https://github.com/Automattic/jetpack-tracking.git",
                "reference": "b2dc6688098798111e21bd7d5d052fb828fa0932"
            },
            "dist": {
                "type": "zip",
                "url": "https://api.github.com/repos/Automattic/jetpack-tracking/zipball/b2dc6688098798111e21bd7d5d052fb828fa0932",
                "reference": "b2dc6688098798111e21bd7d5d052fb828fa0932",
                "shasum": ""
            },
            "require": {
                "automattic/jetpack-assets": "1.11.2",
                "automattic/jetpack-options": "1.11.2",
                "automattic/jetpack-status": "1.7.2",
                "automattic/jetpack-terms-of-service": "1.9.3"
            },
            "require-dev": {
                "yoast/phpunit-polyfills": "0.2.0"
            },
            "type": "library",
            "extra": {
                "mirror-repo": "Automattic/jetpack-tracking"
            },
            "autoload": {
                "classmap": [
                    "legacy",
                    "src/"
                ]
            },
            "notification-url": "https://packagist.org/downloads/",
            "license": [
                "GPL-2.0-or-later"
            ],
            "description": "Tracking for Jetpack",
            "support": {
                "source": "https://github.com/Automattic/jetpack-tracking/tree/v1.13.2"
            },
            "time": "2021-02-23T15:03:25+00:00"
        },
        {
            "name": "firebase/php-jwt",
            "version": "v5.2.1",
            "source": {
                "type": "git",
                "url": "https://github.com/firebase/php-jwt.git",
                "reference": "f42c9110abe98dd6cfe9053c49bc86acc70b2d23"
            },
            "dist": {
                "type": "zip",
                "url": "https://api.github.com/repos/firebase/php-jwt/zipball/f42c9110abe98dd6cfe9053c49bc86acc70b2d23",
                "reference": "f42c9110abe98dd6cfe9053c49bc86acc70b2d23",
                "shasum": ""
            },
            "require": {
                "php": ">=5.3.0"
            },
            "require-dev": {
                "phpunit/phpunit": ">=4.8 <=9"
            },
            "type": "library",
            "autoload": {
                "psr-4": {
                    "Firebase\\JWT\\": "src"
                }
            },
            "notification-url": "https://packagist.org/downloads/",
            "license": [
                "BSD-3-Clause"
            ],
            "authors": [
                {
                    "name": "Neuman Vong",
                    "email": "neuman+pear@twilio.com",
                    "role": "Developer"
                },
                {
                    "name": "Anant Narayanan",
                    "email": "anant@php.net",
                    "role": "Developer"
                }
            ],
            "description": "A simple library to encode and decode JSON Web Tokens (JWT) in PHP. Should conform to the current spec.",
            "homepage": "https://github.com/firebase/php-jwt",
            "keywords": [
                "jwt",
                "php"
            ],
            "support": {
                "issues": "https://github.com/firebase/php-jwt/issues",
                "source": "https://github.com/firebase/php-jwt/tree/v5.2.1"
            },
            "time": "2021-02-12T00:02:00+00:00"
        },
        {
            "name": "google/apiclient",
            "version": "v2.9.1",
            "source": {
                "type": "git",
                "url": "https://github.com/googleapis/google-api-php-client.git",
                "reference": "2fb6e702aca5d68203fa737f89f6f774022494c6"
            },
            "dist": {
                "type": "zip",
                "url": "https://api.github.com/repos/googleapis/google-api-php-client/zipball/2fb6e702aca5d68203fa737f89f6f774022494c6",
                "reference": "2fb6e702aca5d68203fa737f89f6f774022494c6",
                "shasum": ""
            },
            "require": {
                "firebase/php-jwt": "~2.0||~3.0||~4.0||~5.0",
                "google/apiclient-services": "~0.13",
                "google/auth": "^1.10",
                "guzzlehttp/guzzle": "~5.3.3||~6.0||~7.0",
                "guzzlehttp/psr7": "^1.2",
                "monolog/monolog": "^1.17|^2.0",
                "php": "^5.6|^7.0|^8.0",
                "phpseclib/phpseclib": "~2.0||^3.0.2"
            },
            "require-dev": {
                "cache/filesystem-adapter": "^0.3.2|^1.1",
                "composer/composer": "^1.10",
                "dealerdirect/phpcodesniffer-composer-installer": "^0.7",
                "phpcompatibility/php-compatibility": "^9.2",
                "phpunit/phpunit": "^5.7||^8.5.13",
                "squizlabs/php_codesniffer": "~2.3",
                "symfony/css-selector": "~2.1",
                "symfony/dom-crawler": "~2.1"
            },
            "suggest": {
                "cache/filesystem-adapter": "For caching certs and tokens (using Google\\Client::setCache)"
            },
            "type": "library",
            "extra": {
                "branch-alias": {
                    "dev-master": "2.x-dev"
                }
            },
            "autoload": {
                "psr-4": {
                    "Google\\": "src/"
                },
                "files": [
                    "src/aliases.php"
                ],
                "classmap": [
                    "src/aliases.php"
                ]
            },
            "notification-url": "https://packagist.org/downloads/",
            "license": [
                "Apache-2.0"
            ],
            "description": "Client library for Google APIs",
            "homepage": "http://developers.google.com/api-client-library/php",
            "keywords": [
                "google"
            ],
            "support": {
                "issues": "https://github.com/googleapis/google-api-php-client/issues",
                "source": "https://github.com/googleapis/google-api-php-client/tree/v2.9.1"
            },
            "time": "2021-01-19T17:48:59+00:00"
        },
        {
            "name": "google/apiclient-services",
            "version": "v0.164.0",
            "source": {
                "type": "git",
                "url": "https://github.com/googleapis/google-api-php-client-services.git",
                "reference": "266557af3f595681eb9199853641f334a913d1bf"
            },
            "dist": {
                "type": "zip",
                "url": "https://api.github.com/repos/googleapis/google-api-php-client-services/zipball/266557af3f595681eb9199853641f334a913d1bf",
                "reference": "266557af3f595681eb9199853641f334a913d1bf",
                "shasum": ""
            },
            "require": {
                "php": ">=5.4"
            },
            "require-dev": {
                "phpunit/phpunit": "^4.8|^5"
            },
            "type": "library",
            "autoload": {
                "psr-0": {
                    "Google_Service_": "src"
                }
            },
            "notification-url": "https://packagist.org/downloads/",
            "license": [
                "Apache-2.0"
            ],
            "description": "Client library for Google APIs",
            "homepage": "http://developers.google.com/api-client-library/php",
            "keywords": [
                "google"
            ],
            "support": {
                "issues": "https://github.com/googleapis/google-api-php-client-services/issues",
                "source": "https://github.com/googleapis/google-api-php-client-services/tree/v0.164.0"
            },
            "time": "2021-03-13T12:20:04+00:00"
        },
        {
            "name": "google/auth",
            "version": "v1.15.0",
            "source": {
                "type": "git",
                "url": "https://github.com/googleapis/google-auth-library-php.git",
                "reference": "b346c07de6613e26443d7b4830e5e1933b830dc4"
            },
            "dist": {
                "type": "zip",
                "url": "https://api.github.com/repos/googleapis/google-auth-library-php/zipball/b346c07de6613e26443d7b4830e5e1933b830dc4",
                "reference": "b346c07de6613e26443d7b4830e5e1933b830dc4",
                "shasum": ""
            },
            "require": {
                "firebase/php-jwt": "~2.0|~3.0|~4.0|~5.0",
                "guzzlehttp/guzzle": "^5.3.1|^6.2.1|^7.0",
                "guzzlehttp/psr7": "^1.2",
                "php": ">=5.4",
                "psr/cache": "^1.0",
                "psr/http-message": "^1.0"
            },
            "require-dev": {
                "guzzlehttp/promises": "0.1.1|^1.3",
                "kelvinmo/simplejwt": "^0.2.5|^0.5.1",
                "phpseclib/phpseclib": "^2",
                "phpunit/phpunit": "^4.8.36|^5.7",
                "sebastian/comparator": ">=1.2.3",
                "squizlabs/php_codesniffer": "^3.5"
            },
            "suggest": {
                "phpseclib/phpseclib": "May be used in place of OpenSSL for signing strings or for token management. Please require version ^2."
            },
            "type": "library",
            "autoload": {
                "psr-4": {
                    "Google\\Auth\\": "src"
                }
            },
            "notification-url": "https://packagist.org/downloads/",
            "license": [
                "Apache-2.0"
            ],
            "description": "Google Auth Library for PHP",
            "homepage": "http://github.com/google/google-auth-library-php",
            "keywords": [
                "Authentication",
                "google",
                "oauth2"
            ],
            "support": {
                "docs": "https://googleapis.github.io/google-auth-library-php/master/",
                "issues": "https://github.com/googleapis/google-auth-library-php/issues",
                "source": "https://github.com/googleapis/google-auth-library-php/tree/v1.15.0"
            },
            "time": "2021-02-05T20:50:04+00:00"
        },
        {
            "name": "google/common-protos",
            "version": "1.3",
            "source": {
                "type": "git",
                "url": "https://github.com/googleapis/common-protos-php.git",
                "reference": "535f489ff1c3433c0ea64cd5aa0560f926949ac5"
            },
            "dist": {
                "type": "zip",
                "url": "https://api.github.com/repos/googleapis/common-protos-php/zipball/535f489ff1c3433c0ea64cd5aa0560f926949ac5",
                "reference": "535f489ff1c3433c0ea64cd5aa0560f926949ac5",
                "shasum": ""
            },
            "require": {
                "google/protobuf": "^3.6.1"
            },
            "require-dev": {
                "phpunit/phpunit": "^4.8.36",
                "sami/sami": "*"
            },
            "type": "library",
            "autoload": {
                "psr-4": {
                    "Google\\": "src",
                    "GPBMetadata\\Google\\": "metadata"
                }
            },
            "notification-url": "https://packagist.org/downloads/",
            "license": [
                "Apache-2.0"
            ],
            "description": "Google API Common Protos for PHP",
            "homepage": "https://github.com/googleapis/common-protos-php",
            "keywords": [
                "google"
            ],
            "support": {
                "issues": "https://github.com/googleapis/common-protos-php/issues",
                "source": "https://github.com/googleapis/common-protos-php/tree/1.3"
            },
            "time": "2020-08-26T16:05:09+00:00"
        },
        {
            "name": "google/gax",
            "version": "1.7.0",
            "source": {
                "type": "git",
                "url": "https://github.com/googleapis/gax-php.git",
                "reference": "a2d48062b0ac0433da463a1f7c77ab672bbbfa08"
            },
            "dist": {
                "type": "zip",
                "url": "https://api.github.com/repos/googleapis/gax-php/zipball/a2d48062b0ac0433da463a1f7c77ab672bbbfa08",
                "reference": "a2d48062b0ac0433da463a1f7c77ab672bbbfa08",
                "shasum": ""
            },
            "require": {
                "google/auth": "^1.2.0",
                "google/common-protos": "^1.0",
                "google/grpc-gcp": "^0.1.0",
                "google/protobuf": "^3.12.2",
                "grpc/grpc": "^1.13",
                "guzzlehttp/promises": "^1.3",
                "guzzlehttp/psr7": "^1.2",
                "php": ">=5.5"
            },
            "conflict": {
                "ext-protobuf": "<3.7.0"
            },
            "require-dev": {
                "phpunit/phpunit": "^4.8.36",
                "squizlabs/php_codesniffer": "3.*"
            },
            "type": "library",
            "autoload": {
                "psr-4": {
                    "Google\\ApiCore\\": "src",
                    "GPBMetadata\\ApiCore\\": "metadata/ApiCore"
                }
            },
            "notification-url": "https://packagist.org/downloads/",
            "license": [
                "BSD-3-Clause"
            ],
            "description": "Google API Core for PHP",
            "homepage": "https://github.com/googleapis/gax-php",
            "keywords": [
                "google"
            ],
            "support": {
                "issues": "https://github.com/googleapis/gax-php/issues",
                "source": "https://github.com/googleapis/gax-php/tree/1.7.0"
            },
            "time": "2021-01-06T16:47:47+00:00"
        },
        {
            "name": "google/grpc-gcp",
            "version": "0.1.5",
            "source": {
                "type": "git",
                "url": "https://github.com/GoogleCloudPlatform/grpc-gcp-php.git",
                "reference": "bb9bdbf62f6ae4e73d5209d85b1d0a0b9855ff36"
            },
            "dist": {
                "type": "zip",
                "url": "https://api.github.com/repos/GoogleCloudPlatform/grpc-gcp-php/zipball/bb9bdbf62f6ae4e73d5209d85b1d0a0b9855ff36",
                "reference": "bb9bdbf62f6ae4e73d5209d85b1d0a0b9855ff36",
                "shasum": ""
            },
            "require": {
                "google/auth": "^1.3",
                "google/protobuf": "^v3.3.0",
                "grpc/grpc": "^v1.13.0",
                "php": ">=5.5.0",
                "psr/cache": "^1.0.1"
            },
            "require-dev": {
                "google/cloud-spanner": "^1.7",
                "phpunit/phpunit": "4.8.36"
            },
            "type": "library",
            "autoload": {
                "psr-4": {
                    "Grpc\\Gcp\\": "src/"
                },
                "classmap": [
                    "src/generated/"
                ]
            },
            "notification-url": "https://packagist.org/downloads/",
            "license": [
                "Apache-2.0"
            ],
            "description": "gRPC GCP library for channel management",
            "support": {
                "issues": "https://github.com/GoogleCloudPlatform/grpc-gcp-php/issues",
                "source": "https://github.com/GoogleCloudPlatform/grpc-gcp-php/tree/v0.1.5"
            },
            "time": "2020-05-26T17:21:09+00:00"
        },
        {
            "name": "google/protobuf",
            "version": "v3.15.6",
            "source": {
                "type": "git",
                "url": "https://github.com/protocolbuffers/protobuf-php.git",
                "reference": "3237975660b8fd3ed51cf34312a1a166572d2463"
            },
            "dist": {
                "type": "zip",
                "url": "https://api.github.com/repos/protocolbuffers/protobuf-php/zipball/3237975660b8fd3ed51cf34312a1a166572d2463",
                "reference": "3237975660b8fd3ed51cf34312a1a166572d2463",
                "shasum": ""
            },
            "require": {
                "php": ">=5.5.0"
            },
            "require-dev": {
                "phpunit/phpunit": ">=4.8.0"
            },
            "suggest": {
                "ext-bcmath": "Need to support JSON deserialization"
            },
            "type": "library",
            "autoload": {
                "psr-4": {
                    "Google\\Protobuf\\": "src/Google/Protobuf",
                    "GPBMetadata\\Google\\Protobuf\\": "src/GPBMetadata/Google/Protobuf"
                }
            },
            "notification-url": "https://packagist.org/downloads/",
            "license": [
                "BSD-3-Clause"
            ],
            "description": "proto library for PHP",
            "homepage": "https://developers.google.com/protocol-buffers/",
            "keywords": [
                "proto"
            ],
            "support": {
                "issues": "https://github.com/protocolbuffers/protobuf-php/issues",
                "source": "https://github.com/protocolbuffers/protobuf-php/tree/v3.15.6"
            },
            "time": "2021-03-11T20:45:02+00:00"
        },
        {
            "name": "googleads/google-ads-php",
            "version": "v8.0.0",
            "source": {
                "type": "git",
                "url": "https://github.com/googleads/google-ads-php.git",
                "reference": "1851304783baa69617a7fd07c6f034835c932e83"
            },
            "dist": {
                "type": "zip",
                "url": "https://api.github.com/repos/googleads/google-ads-php/zipball/1851304783baa69617a7fd07c6f034835c932e83",
                "reference": "1851304783baa69617a7fd07c6f034835c932e83",
                "shasum": ""
            },
            "require": {
                "google/gax": "^1.7.0",
                "google/protobuf": "^3.15.0",
                "grpc/grpc": "^1.36.0",
                "monolog/monolog": "^2.0",
                "php": ">=7.3"
            },
            "require-dev": {
                "ext-bcmath": "*",
                "phpunit/phpunit": "^9.5",
                "react/http": "^1.2.0",
                "squizlabs/php_codesniffer": "^3.5",
                "ulrichsg/getopt-php": "^3.4"
            },
            "suggest": {
                "ext-protobuf": "For better performance, use the C implementation of Protobuf",
                "google/protobuf": "In case the C implementation of Protobuf is not suitable, use the PHP one",
                "react/http": "To run the AuthenticateInWebApplication.php example"
            },
            "type": "library",
            "autoload": {
                "psr-4": {
                    "Google\\Ads\\GoogleAds\\": "src/Google/Ads/GoogleAds",
                    "GPBMetadata\\Google\\Ads\\GoogleAds\\": "metadata/Google/Ads/GoogleAds"
                }
            },
            "notification-url": "https://packagist.org/downloads/",
            "license": [
                "Apache-2.0"
            ],
            "authors": [
                {
                    "name": "Google",
                    "homepage": "https://github.com/googleads/google-ads-php/contributors"
                }
            ],
            "description": "Google Ads API client for PHP",
            "time": "2021-03-18T15:27:19+00:00"
        },
        {
            "name": "grpc/grpc",
            "version": "1.36.0",
            "source": {
                "type": "git",
                "url": "https://github.com/grpc/grpc-php.git",
                "reference": "6145dd917d340b579f0b663940b17cc93172b79a"
            },
            "dist": {
                "type": "zip",
                "url": "https://api.github.com/repos/grpc/grpc-php/zipball/6145dd917d340b579f0b663940b17cc93172b79a",
                "reference": "6145dd917d340b579f0b663940b17cc93172b79a",
                "shasum": ""
            },
            "require": {
                "php": ">=7.0.0"
            },
            "require-dev": {
                "google/auth": "^v1.3.0"
            },
            "suggest": {
                "ext-protobuf": "For better performance, install the protobuf C extension.",
                "google/protobuf": "To get started using grpc quickly, install the native protobuf library."
            },
            "type": "library",
            "autoload": {
                "psr-4": {
                    "Grpc\\": "src/lib/"
                }
            },
            "notification-url": "https://packagist.org/downloads/",
            "license": [
                "Apache-2.0"
            ],
            "description": "gRPC library for PHP",
            "homepage": "https://grpc.io",
            "keywords": [
                "rpc"
            ],
            "time": "2021-03-01T21:52:11+00:00"
        },
        {
            "name": "guzzlehttp/guzzle",
            "version": "7.2.0",
            "source": {
                "type": "git",
                "url": "https://github.com/guzzle/guzzle.git",
                "reference": "0aa74dfb41ae110835923ef10a9d803a22d50e79"
            },
            "dist": {
                "type": "zip",
                "url": "https://api.github.com/repos/guzzle/guzzle/zipball/0aa74dfb41ae110835923ef10a9d803a22d50e79",
                "reference": "0aa74dfb41ae110835923ef10a9d803a22d50e79",
                "shasum": ""
            },
            "require": {
                "ext-json": "*",
                "guzzlehttp/promises": "^1.4",
                "guzzlehttp/psr7": "^1.7",
                "php": "^7.2.5 || ^8.0",
                "psr/http-client": "^1.0"
            },
            "provide": {
                "psr/http-client-implementation": "1.0"
            },
            "require-dev": {
                "ext-curl": "*",
                "php-http/client-integration-tests": "^3.0",
                "phpunit/phpunit": "^8.5.5 || ^9.3.5",
                "psr/log": "^1.1"
            },
            "suggest": {
                "ext-curl": "Required for CURL handler support",
                "ext-intl": "Required for Internationalized Domain Name (IDN) support",
                "psr/log": "Required for using the Log middleware"
            },
            "type": "library",
            "extra": {
                "branch-alias": {
                    "dev-master": "7.1-dev"
                }
            },
            "autoload": {
                "psr-4": {
                    "GuzzleHttp\\": "src/"
                },
                "files": [
                    "src/functions_include.php"
                ]
            },
            "notification-url": "https://packagist.org/downloads/",
            "license": [
                "MIT"
            ],
            "authors": [
                {
                    "name": "Michael Dowling",
                    "email": "mtdowling@gmail.com",
                    "homepage": "https://github.com/mtdowling"
                },
                {
                    "name": "Márk Sági-Kazár",
                    "email": "mark.sagikazar@gmail.com",
                    "homepage": "https://sagikazarmark.hu"
                }
            ],
            "description": "Guzzle is a PHP HTTP client library",
            "homepage": "http://guzzlephp.org/",
            "keywords": [
                "client",
                "curl",
                "framework",
                "http",
                "http client",
                "psr-18",
                "psr-7",
                "rest",
                "web service"
            ],
            "support": {
                "issues": "https://github.com/guzzle/guzzle/issues",
                "source": "https://github.com/guzzle/guzzle/tree/7.2.0"
            },
            "funding": [
                {
                    "url": "https://github.com/GrahamCampbell",
                    "type": "github"
                },
                {
                    "url": "https://github.com/Nyholm",
                    "type": "github"
                },
                {
                    "url": "https://github.com/alexeyshockov",
                    "type": "github"
                },
                {
                    "url": "https://github.com/gmponos",
                    "type": "github"
                }
            ],
            "time": "2020-10-10T11:47:56+00:00"
        },
        {
            "name": "guzzlehttp/promises",
            "version": "1.4.1",
            "source": {
                "type": "git",
                "url": "https://github.com/guzzle/promises.git",
                "reference": "8e7d04f1f6450fef59366c399cfad4b9383aa30d"
            },
            "dist": {
                "type": "zip",
                "url": "https://api.github.com/repos/guzzle/promises/zipball/8e7d04f1f6450fef59366c399cfad4b9383aa30d",
                "reference": "8e7d04f1f6450fef59366c399cfad4b9383aa30d",
                "shasum": ""
            },
            "require": {
                "php": ">=5.5"
            },
            "require-dev": {
                "symfony/phpunit-bridge": "^4.4 || ^5.1"
            },
            "type": "library",
            "extra": {
                "branch-alias": {
                    "dev-master": "1.4-dev"
                }
            },
            "autoload": {
                "psr-4": {
                    "GuzzleHttp\\Promise\\": "src/"
                },
                "files": [
                    "src/functions_include.php"
                ]
            },
            "notification-url": "https://packagist.org/downloads/",
            "license": [
                "MIT"
            ],
            "authors": [
                {
                    "name": "Michael Dowling",
                    "email": "mtdowling@gmail.com",
                    "homepage": "https://github.com/mtdowling"
                }
            ],
            "description": "Guzzle promises library",
            "keywords": [
                "promise"
            ],
            "support": {
                "issues": "https://github.com/guzzle/promises/issues",
                "source": "https://github.com/guzzle/promises/tree/1.4.1"
            },
            "time": "2021-03-07T09:25:29+00:00"
        },
        {
            "name": "guzzlehttp/psr7",
            "version": "1.7.0",
            "source": {
                "type": "git",
                "url": "https://github.com/guzzle/psr7.git",
                "reference": "53330f47520498c0ae1f61f7e2c90f55690c06a3"
            },
            "dist": {
                "type": "zip",
                "url": "https://api.github.com/repos/guzzle/psr7/zipball/53330f47520498c0ae1f61f7e2c90f55690c06a3",
                "reference": "53330f47520498c0ae1f61f7e2c90f55690c06a3",
                "shasum": ""
            },
            "require": {
                "php": ">=5.4.0",
                "psr/http-message": "~1.0",
                "ralouphie/getallheaders": "^2.0.5 || ^3.0.0"
            },
            "provide": {
                "psr/http-message-implementation": "1.0"
            },
            "require-dev": {
                "ext-zlib": "*",
                "phpunit/phpunit": "~4.8.36 || ^5.7.27 || ^6.5.14 || ^7.5.20 || ^8.5.8 || ^9.3.10"
            },
            "suggest": {
                "laminas/laminas-httphandlerrunner": "Emit PSR-7 responses"
            },
            "type": "library",
            "extra": {
                "branch-alias": {
                    "dev-master": "1.7-dev"
                }
            },
            "autoload": {
                "psr-4": {
                    "GuzzleHttp\\Psr7\\": "src/"
                },
                "files": [
                    "src/functions_include.php"
                ]
            },
            "notification-url": "https://packagist.org/downloads/",
            "license": [
                "MIT"
            ],
            "authors": [
                {
                    "name": "Michael Dowling",
                    "email": "mtdowling@gmail.com",
                    "homepage": "https://github.com/mtdowling"
                },
                {
                    "name": "Tobias Schultze",
                    "homepage": "https://github.com/Tobion"
                }
            ],
            "description": "PSR-7 message implementation that also provides common utility methods",
            "keywords": [
                "http",
                "message",
                "psr-7",
                "request",
                "response",
                "stream",
                "uri",
                "url"
            ],
            "support": {
                "issues": "https://github.com/guzzle/psr7/issues",
                "source": "https://github.com/guzzle/psr7/tree/1.7.0"
            },
            "time": "2020-09-30T07:37:11+00:00"
        },
        {
            "name": "league/container",
            "version": "3.3.5",
            "source": {
                "type": "git",
                "url": "https://github.com/thephpleague/container.git",
                "reference": "048ab87810f508dbedbcb7ae941b606eb8ee353b"
            },
            "dist": {
                "type": "zip",
                "url": "https://api.github.com/repos/thephpleague/container/zipball/048ab87810f508dbedbcb7ae941b606eb8ee353b",
                "reference": "048ab87810f508dbedbcb7ae941b606eb8ee353b",
                "shasum": ""
            },
            "require": {
                "php": "^7.0 || ^8.0",
                "psr/container": "^1.0.0 || ^2.0.0"
            },
            "provide": {
                "psr/container-implementation": "^1.0"
            },
            "replace": {
                "orno/di": "~2.0"
            },
            "require-dev": {
                "phpunit/phpunit": "^6.0",
                "roave/security-advisories": "dev-master",
                "scrutinizer/ocular": "^1.8",
                "squizlabs/php_codesniffer": "^3.5"
            },
            "type": "library",
            "extra": {
                "branch-alias": {
                    "dev-master": "3.x-dev",
                    "dev-3.x": "3.x-dev",
                    "dev-2.x": "2.x-dev",
                    "dev-1.x": "1.x-dev"
                }
            },
            "autoload": {
                "psr-4": {
                    "League\\Container\\": "src"
                }
            },
            "notification-url": "https://packagist.org/downloads/",
            "license": [
                "MIT"
            ],
            "authors": [
                {
                    "name": "Phil Bennett",
                    "email": "philipobenito@gmail.com",
                    "homepage": "http://www.philipobenito.com",
                    "role": "Developer"
                }
            ],
            "description": "A fast and intuitive dependency injection container.",
            "homepage": "https://github.com/thephpleague/container",
            "keywords": [
                "container",
                "dependency",
                "di",
                "injection",
                "league",
                "provider",
                "service"
            ],
            "support": {
                "issues": "https://github.com/thephpleague/container/issues",
                "source": "https://github.com/thephpleague/container/tree/3.3.5"
            },
            "funding": [
                {
                    "url": "https://github.com/philipobenito",
                    "type": "github"
                }
            ],
            "time": "2021-03-16T09:42:56+00:00"
        },
        {
            "name": "league/iso3166",
            "version": "3.0.0",
            "source": {
                "type": "git",
                "url": "https://github.com/thephpleague/iso3166.git",
                "reference": "9976d382f270ad3f3df8a68719beb7a7179ffa1e"
            },
            "dist": {
                "type": "zip",
                "url": "https://api.github.com/repos/thephpleague/iso3166/zipball/9976d382f270ad3f3df8a68719beb7a7179ffa1e",
                "reference": "9976d382f270ad3f3df8a68719beb7a7179ffa1e",
                "shasum": ""
            },
            "require": {
                "php": "^7.3|^8.0"
            },
            "require-dev": {
                "phpunit/phpunit": "^9.0"
            },
            "type": "library",
            "extra": {
                "branch-alias": {
                    "dev-master": "3.x-dev"
                }
            },
            "autoload": {
                "psr-4": {
                    "League\\ISO3166\\": "src"
                }
            },
            "notification-url": "https://packagist.org/downloads/",
            "license": [
                "MIT"
            ],
            "authors": [
                {
                    "name": "Rob Bast",
                    "email": "rob.bast@gmail.com"
                }
            ],
            "description": "ISO 3166-1 PHP Library",
            "homepage": "https://github.com/thephpleague/iso3166",
            "keywords": [
                "3166",
                "3166-1",
                "ISO 3166",
                "countries",
                "iso",
                "library"
            ],
            "support": {
                "issues": "https://github.com/thephpleague/iso3166/issues",
                "source": "https://github.com/thephpleague/iso3166"
            },
            "time": "2020-12-05T06:50:42+00:00"
        },
        {
            "name": "monolog/monolog",
            "version": "2.2.0",
            "source": {
                "type": "git",
                "url": "https://github.com/Seldaek/monolog.git",
                "reference": "1cb1cde8e8dd0f70cc0fe51354a59acad9302084"
            },
            "dist": {
                "type": "zip",
                "url": "https://api.github.com/repos/Seldaek/monolog/zipball/1cb1cde8e8dd0f70cc0fe51354a59acad9302084",
                "reference": "1cb1cde8e8dd0f70cc0fe51354a59acad9302084",
                "shasum": ""
            },
            "require": {
                "php": ">=7.2",
                "psr/log": "^1.0.1"
            },
            "provide": {
                "psr/log-implementation": "1.0.0"
            },
            "require-dev": {
                "aws/aws-sdk-php": "^2.4.9 || ^3.0",
                "doctrine/couchdb": "~1.0@dev",
                "elasticsearch/elasticsearch": "^7",
                "graylog2/gelf-php": "^1.4.2",
                "mongodb/mongodb": "^1.8",
                "php-amqplib/php-amqplib": "~2.4",
                "php-console/php-console": "^3.1.3",
                "phpspec/prophecy": "^1.6.1",
                "phpstan/phpstan": "^0.12.59",
                "phpunit/phpunit": "^8.5",
                "predis/predis": "^1.1",
                "rollbar/rollbar": "^1.3",
                "ruflin/elastica": ">=0.90 <7.0.1",
                "swiftmailer/swiftmailer": "^5.3|^6.0"
            },
            "suggest": {
                "aws/aws-sdk-php": "Allow sending log messages to AWS services like DynamoDB",
                "doctrine/couchdb": "Allow sending log messages to a CouchDB server",
                "elasticsearch/elasticsearch": "Allow sending log messages to an Elasticsearch server via official client",
                "ext-amqp": "Allow sending log messages to an AMQP server (1.0+ required)",
                "ext-mbstring": "Allow to work properly with unicode symbols",
                "ext-mongodb": "Allow sending log messages to a MongoDB server (via driver)",
                "graylog2/gelf-php": "Allow sending log messages to a GrayLog2 server",
                "mongodb/mongodb": "Allow sending log messages to a MongoDB server (via library)",
                "php-amqplib/php-amqplib": "Allow sending log messages to an AMQP server using php-amqplib",
                "php-console/php-console": "Allow sending log messages to Google Chrome",
                "rollbar/rollbar": "Allow sending log messages to Rollbar",
                "ruflin/elastica": "Allow sending log messages to an Elastic Search server"
            },
            "type": "library",
            "extra": {
                "branch-alias": {
                    "dev-main": "2.x-dev"
                }
            },
            "autoload": {
                "psr-4": {
                    "Monolog\\": "src/Monolog"
                }
            },
            "notification-url": "https://packagist.org/downloads/",
            "license": [
                "MIT"
            ],
            "authors": [
                {
                    "name": "Jordi Boggiano",
                    "email": "j.boggiano@seld.be",
                    "homepage": "https://seld.be"
                }
            ],
            "description": "Sends your logs to files, sockets, inboxes, databases and various web services",
            "homepage": "https://github.com/Seldaek/monolog",
            "keywords": [
                "log",
                "logging",
                "psr-3"
            ],
            "support": {
                "issues": "https://github.com/Seldaek/monolog/issues",
                "source": "https://github.com/Seldaek/monolog/tree/2.2.0"
            },
            "funding": [
                {
                    "url": "https://github.com/Seldaek",
                    "type": "github"
                },
                {
                    "url": "https://tidelift.com/funding/github/packagist/monolog/monolog",
                    "type": "tidelift"
                }
            ],
            "time": "2020-12-14T13:15:25+00:00"
        },
        {
            "name": "paragonie/constant_time_encoding",
            "version": "v2.4.0",
            "source": {
                "type": "git",
                "url": "https://github.com/paragonie/constant_time_encoding.git",
                "reference": "f34c2b11eb9d2c9318e13540a1dbc2a3afbd939c"
            },
            "dist": {
                "type": "zip",
                "url": "https://api.github.com/repos/paragonie/constant_time_encoding/zipball/f34c2b11eb9d2c9318e13540a1dbc2a3afbd939c",
                "reference": "f34c2b11eb9d2c9318e13540a1dbc2a3afbd939c",
                "shasum": ""
            },
            "require": {
                "php": "^7|^8"
            },
            "require-dev": {
                "phpunit/phpunit": "^6|^7|^8|^9",
                "vimeo/psalm": "^1|^2|^3|^4"
            },
            "type": "library",
            "autoload": {
                "psr-4": {
                    "ParagonIE\\ConstantTime\\": "src/"
                }
            },
            "notification-url": "https://packagist.org/downloads/",
            "license": [
                "MIT"
            ],
            "authors": [
                {
                    "name": "Paragon Initiative Enterprises",
                    "email": "security@paragonie.com",
                    "homepage": "https://paragonie.com",
                    "role": "Maintainer"
                },
                {
                    "name": "Steve 'Sc00bz' Thomas",
                    "email": "steve@tobtu.com",
                    "homepage": "https://www.tobtu.com",
                    "role": "Original Developer"
                }
            ],
            "description": "Constant-time Implementations of RFC 4648 Encoding (Base-64, Base-32, Base-16)",
            "keywords": [
                "base16",
                "base32",
                "base32_decode",
                "base32_encode",
                "base64",
                "base64_decode",
                "base64_encode",
                "bin2hex",
                "encoding",
                "hex",
                "hex2bin",
                "rfc4648"
            ],
            "support": {
                "email": "info@paragonie.com",
                "issues": "https://github.com/paragonie/constant_time_encoding/issues",
                "source": "https://github.com/paragonie/constant_time_encoding"
            },
            "time": "2020-12-06T15:14:20+00:00"
        },
        {
            "name": "paragonie/random_compat",
            "version": "v9.99.100",
            "source": {
                "type": "git",
                "url": "https://github.com/paragonie/random_compat.git",
                "reference": "996434e5492cb4c3edcb9168db6fbb1359ef965a"
            },
            "dist": {
                "type": "zip",
                "url": "https://api.github.com/repos/paragonie/random_compat/zipball/996434e5492cb4c3edcb9168db6fbb1359ef965a",
                "reference": "996434e5492cb4c3edcb9168db6fbb1359ef965a",
                "shasum": ""
            },
            "require": {
                "php": ">= 7"
            },
            "require-dev": {
                "phpunit/phpunit": "4.*|5.*",
                "vimeo/psalm": "^1"
            },
            "suggest": {
                "ext-libsodium": "Provides a modern crypto API that can be used to generate random bytes."
            },
            "type": "library",
            "notification-url": "https://packagist.org/downloads/",
            "license": [
                "MIT"
            ],
            "authors": [
                {
                    "name": "Paragon Initiative Enterprises",
                    "email": "security@paragonie.com",
                    "homepage": "https://paragonie.com"
                }
            ],
            "description": "PHP 5.x polyfill for random_bytes() and random_int() from PHP 7",
            "keywords": [
                "csprng",
                "polyfill",
                "pseudorandom",
                "random"
            ],
            "support": {
                "email": "info@paragonie.com",
                "issues": "https://github.com/paragonie/random_compat/issues",
                "source": "https://github.com/paragonie/random_compat"
            },
            "time": "2020-10-15T08:29:30+00:00"
        },
        {
            "name": "phpseclib/bcmath_compat",
            "version": "2.0.0",
            "source": {
                "type": "git",
                "url": "https://github.com/phpseclib/bcmath_compat.git",
                "reference": "fd896dfceffc13d8cf45d2ee3470777a70026f3c"
            },
            "dist": {
                "type": "zip",
                "url": "https://api.github.com/repos/phpseclib/bcmath_compat/zipball/fd896dfceffc13d8cf45d2ee3470777a70026f3c",
                "reference": "fd896dfceffc13d8cf45d2ee3470777a70026f3c",
                "shasum": ""
            },
            "require": {
                "phpseclib/phpseclib": "^3.0"
            },
            "provide": {
                "ext-bcmath": "8.0.0"
            },
            "require-dev": {
                "phpunit/phpunit": "^4.8.35|^5.7|^6.0|^9.4",
                "squizlabs/php_codesniffer": "^3.0"
            },
            "suggest": {
                "ext-gmp": "Will enable faster math operations"
            },
            "type": "library",
            "autoload": {
                "files": [
                    "lib/bcmath.php"
                ],
                "psr-4": {
                    "bcmath_compat\\": "src"
                }
            },
            "notification-url": "https://packagist.org/downloads/",
            "license": [
                "MIT"
            ],
            "authors": [
                {
                    "name": "Jim Wigginton",
                    "email": "terrafrost@php.net",
                    "homepage": "http://phpseclib.sourceforge.net"
                }
            ],
            "description": "PHP 5.x/7.x polyfill for bcmath extension",
            "keywords": [
                "BigInteger",
                "bcmath",
                "bigdecimal",
                "math",
                "polyfill"
            ],
            "time": "2020-12-22T16:38:51+00:00"
        },
        {
            "name": "phpseclib/phpseclib",
            "version": "3.0.6",
            "source": {
                "type": "git",
                "url": "https://github.com/phpseclib/phpseclib.git",
                "reference": "906a5fafabe5e6ba51ef3dc65b2722a677908837"
            },
            "dist": {
                "type": "zip",
                "url": "https://api.github.com/repos/phpseclib/phpseclib/zipball/906a5fafabe5e6ba51ef3dc65b2722a677908837",
                "reference": "906a5fafabe5e6ba51ef3dc65b2722a677908837",
                "shasum": ""
            },
            "require": {
                "paragonie/constant_time_encoding": "^1|^2",
                "paragonie/random_compat": "^1.4|^2.0|^9.99.99",
                "php": ">=5.6.1"
            },
            "require-dev": {
                "phing/phing": "~2.7",
                "phpunit/phpunit": "^5.7|^6.0|^9.4",
                "squizlabs/php_codesniffer": "~2.0"
            },
            "suggest": {
                "ext-gmp": "Install the GMP (GNU Multiple Precision) extension in order to speed up arbitrary precision integer arithmetic operations.",
                "ext-libsodium": "SSH2/SFTP can make use of some algorithms provided by the libsodium-php extension.",
                "ext-mcrypt": "Install the Mcrypt extension in order to speed up a few other cryptographic operations.",
                "ext-openssl": "Install the OpenSSL extension in order to speed up a wide variety of cryptographic operations."
            },
            "type": "library",
            "autoload": {
                "files": [
                    "phpseclib/bootstrap.php"
                ],
                "psr-4": {
                    "phpseclib3\\": "phpseclib/"
                }
            },
            "notification-url": "https://packagist.org/downloads/",
            "license": [
                "MIT"
            ],
            "authors": [
                {
                    "name": "Jim Wigginton",
                    "email": "terrafrost@php.net",
                    "role": "Lead Developer"
                },
                {
                    "name": "Patrick Monnerat",
                    "email": "pm@datasphere.ch",
                    "role": "Developer"
                },
                {
                    "name": "Andreas Fischer",
                    "email": "bantu@phpbb.com",
                    "role": "Developer"
                },
                {
                    "name": "Hans-Jürgen Petrich",
                    "email": "petrich@tronic-media.com",
                    "role": "Developer"
                },
                {
                    "name": "Graham Campbell",
                    "email": "graham@alt-three.com",
                    "role": "Developer"
                }
            ],
            "description": "PHP Secure Communications Library - Pure-PHP implementations of RSA, AES, SSH2, SFTP, X.509 etc.",
            "homepage": "http://phpseclib.sourceforge.net",
            "keywords": [
                "BigInteger",
                "aes",
                "asn.1",
                "asn1",
                "blowfish",
                "crypto",
                "cryptography",
                "encryption",
                "rsa",
                "security",
                "sftp",
                "signature",
                "signing",
                "ssh",
                "twofish",
                "x.509",
                "x509"
            ],
            "support": {
                "issues": "https://github.com/phpseclib/phpseclib/issues",
                "source": "https://github.com/phpseclib/phpseclib/tree/3.0.6"
            },
            "funding": [
                {
                    "url": "https://github.com/terrafrost",
                    "type": "github"
                },
                {
                    "url": "https://www.patreon.com/phpseclib",
                    "type": "patreon"
                },
                {
                    "url": "https://tidelift.com/funding/github/packagist/phpseclib/phpseclib",
                    "type": "tidelift"
                }
            ],
            "time": "2021-03-10T13:58:31+00:00"
        },
        {
            "name": "psr/cache",
            "version": "1.0.1",
            "source": {
                "type": "git",
                "url": "https://github.com/php-fig/cache.git",
                "reference": "d11b50ad223250cf17b86e38383413f5a6764bf8"
            },
            "dist": {
                "type": "zip",
                "url": "https://api.github.com/repos/php-fig/cache/zipball/d11b50ad223250cf17b86e38383413f5a6764bf8",
                "reference": "d11b50ad223250cf17b86e38383413f5a6764bf8",
                "shasum": ""
            },
            "require": {
                "php": ">=5.3.0"
            },
            "type": "library",
            "extra": {
                "branch-alias": {
                    "dev-master": "1.0.x-dev"
                }
            },
            "autoload": {
                "psr-4": {
                    "Psr\\Cache\\": "src/"
                }
            },
            "notification-url": "https://packagist.org/downloads/",
            "license": [
                "MIT"
            ],
            "authors": [
                {
                    "name": "PHP-FIG",
                    "homepage": "http://www.php-fig.org/"
                }
            ],
            "description": "Common interface for caching libraries",
            "keywords": [
                "cache",
                "psr",
                "psr-6"
            ],
            "support": {
                "source": "https://github.com/php-fig/cache/tree/master"
            },
            "time": "2016-08-06T20:24:11+00:00"
        },
        {
            "name": "psr/container",
            "version": "1.1.1",
            "source": {
                "type": "git",
                "url": "https://github.com/php-fig/container.git",
                "reference": "8622567409010282b7aeebe4bb841fe98b58dcaf"
            },
            "dist": {
                "type": "zip",
                "url": "https://api.github.com/repos/php-fig/container/zipball/8622567409010282b7aeebe4bb841fe98b58dcaf",
                "reference": "8622567409010282b7aeebe4bb841fe98b58dcaf",
                "shasum": ""
            },
            "require": {
                "php": ">=7.2.0"
            },
            "type": "library",
            "autoload": {
                "psr-4": {
                    "Psr\\Container\\": "src/"
                }
            },
            "notification-url": "https://packagist.org/downloads/",
            "license": [
                "MIT"
            ],
            "authors": [
                {
                    "name": "PHP-FIG",
                    "homepage": "https://www.php-fig.org/"
                }
            ],
            "description": "Common Container Interface (PHP FIG PSR-11)",
            "homepage": "https://github.com/php-fig/container",
            "keywords": [
                "PSR-11",
                "container",
                "container-interface",
                "container-interop",
                "psr"
            ],
            "support": {
                "issues": "https://github.com/php-fig/container/issues",
                "source": "https://github.com/php-fig/container/tree/1.1.1"
            },
            "time": "2021-03-05T17:36:06+00:00"
        },
        {
            "name": "psr/http-client",
            "version": "1.0.1",
            "source": {
                "type": "git",
                "url": "https://github.com/php-fig/http-client.git",
                "reference": "2dfb5f6c5eff0e91e20e913f8c5452ed95b86621"
            },
            "dist": {
                "type": "zip",
                "url": "https://api.github.com/repos/php-fig/http-client/zipball/2dfb5f6c5eff0e91e20e913f8c5452ed95b86621",
                "reference": "2dfb5f6c5eff0e91e20e913f8c5452ed95b86621",
                "shasum": ""
            },
            "require": {
                "php": "^7.0 || ^8.0",
                "psr/http-message": "^1.0"
            },
            "type": "library",
            "extra": {
                "branch-alias": {
                    "dev-master": "1.0.x-dev"
                }
            },
            "autoload": {
                "psr-4": {
                    "Psr\\Http\\Client\\": "src/"
                }
            },
            "notification-url": "https://packagist.org/downloads/",
            "license": [
                "MIT"
            ],
            "authors": [
                {
                    "name": "PHP-FIG",
                    "homepage": "http://www.php-fig.org/"
                }
            ],
            "description": "Common interface for HTTP clients",
            "homepage": "https://github.com/php-fig/http-client",
            "keywords": [
                "http",
                "http-client",
                "psr",
                "psr-18"
            ],
            "support": {
                "source": "https://github.com/php-fig/http-client/tree/master"
            },
            "time": "2020-06-29T06:28:15+00:00"
        },
        {
            "name": "psr/http-message",
            "version": "1.0.1",
            "source": {
                "type": "git",
                "url": "https://github.com/php-fig/http-message.git",
                "reference": "f6561bf28d520154e4b0ec72be95418abe6d9363"
            },
            "dist": {
                "type": "zip",
                "url": "https://api.github.com/repos/php-fig/http-message/zipball/f6561bf28d520154e4b0ec72be95418abe6d9363",
                "reference": "f6561bf28d520154e4b0ec72be95418abe6d9363",
                "shasum": ""
            },
            "require": {
                "php": ">=5.3.0"
            },
            "type": "library",
            "extra": {
                "branch-alias": {
                    "dev-master": "1.0.x-dev"
                }
            },
            "autoload": {
                "psr-4": {
                    "Psr\\Http\\Message\\": "src/"
                }
            },
            "notification-url": "https://packagist.org/downloads/",
            "license": [
                "MIT"
            ],
            "authors": [
                {
                    "name": "PHP-FIG",
                    "homepage": "http://www.php-fig.org/"
                }
            ],
            "description": "Common interface for HTTP messages",
            "homepage": "https://github.com/php-fig/http-message",
            "keywords": [
                "http",
                "http-message",
                "psr",
                "psr-7",
                "request",
                "response"
            ],
            "support": {
                "source": "https://github.com/php-fig/http-message/tree/master"
            },
            "time": "2016-08-06T14:39:51+00:00"
        },
        {
            "name": "psr/log",
            "version": "1.1.3",
            "source": {
                "type": "git",
                "url": "https://github.com/php-fig/log.git",
                "reference": "0f73288fd15629204f9d42b7055f72dacbe811fc"
            },
            "dist": {
                "type": "zip",
                "url": "https://api.github.com/repos/php-fig/log/zipball/0f73288fd15629204f9d42b7055f72dacbe811fc",
                "reference": "0f73288fd15629204f9d42b7055f72dacbe811fc",
                "shasum": ""
            },
            "require": {
                "php": ">=5.3.0"
            },
            "type": "library",
            "extra": {
                "branch-alias": {
                    "dev-master": "1.1.x-dev"
                }
            },
            "autoload": {
                "psr-4": {
                    "Psr\\Log\\": "Psr/Log/"
                }
            },
            "notification-url": "https://packagist.org/downloads/",
            "license": [
                "MIT"
            ],
            "authors": [
                {
                    "name": "PHP-FIG",
                    "homepage": "http://www.php-fig.org/"
                }
            ],
            "description": "Common interface for logging libraries",
            "homepage": "https://github.com/php-fig/log",
            "keywords": [
                "log",
                "psr",
                "psr-3"
            ],
            "support": {
                "source": "https://github.com/php-fig/log/tree/1.1.3"
            },
            "time": "2020-03-23T09:12:05+00:00"
        },
        {
            "name": "ralouphie/getallheaders",
            "version": "3.0.3",
            "source": {
                "type": "git",
                "url": "https://github.com/ralouphie/getallheaders.git",
                "reference": "120b605dfeb996808c31b6477290a714d356e822"
            },
            "dist": {
                "type": "zip",
                "url": "https://api.github.com/repos/ralouphie/getallheaders/zipball/120b605dfeb996808c31b6477290a714d356e822",
                "reference": "120b605dfeb996808c31b6477290a714d356e822",
                "shasum": ""
            },
            "require": {
                "php": ">=5.6"
            },
            "require-dev": {
                "php-coveralls/php-coveralls": "^2.1",
                "phpunit/phpunit": "^5 || ^6.5"
            },
            "type": "library",
            "autoload": {
                "files": [
                    "src/getallheaders.php"
                ]
            },
            "notification-url": "https://packagist.org/downloads/",
            "license": [
                "MIT"
            ],
            "authors": [
                {
                    "name": "Ralph Khattar",
                    "email": "ralph.khattar@gmail.com"
                }
            ],
            "description": "A polyfill for getallheaders.",
            "support": {
                "issues": "https://github.com/ralouphie/getallheaders/issues",
                "source": "https://github.com/ralouphie/getallheaders/tree/develop"
            },
            "time": "2019-03-08T08:55:37+00:00"
        },
        {
            "name": "symfony/deprecation-contracts",
            "version": "v2.2.0",
            "source": {
                "type": "git",
                "url": "https://github.com/symfony/deprecation-contracts.git",
                "reference": "5fa56b4074d1ae755beb55617ddafe6f5d78f665"
            },
            "dist": {
                "type": "zip",
                "url": "https://api.github.com/repos/symfony/deprecation-contracts/zipball/5fa56b4074d1ae755beb55617ddafe6f5d78f665",
                "reference": "5fa56b4074d1ae755beb55617ddafe6f5d78f665",
                "shasum": ""
            },
            "require": {
                "php": ">=7.1"
            },
            "type": "library",
            "extra": {
                "branch-alias": {
                    "dev-master": "2.2-dev"
                },
                "thanks": {
                    "name": "symfony/contracts",
                    "url": "https://github.com/symfony/contracts"
                }
            },
            "autoload": {
                "files": [
                    "function.php"
                ]
            },
            "notification-url": "https://packagist.org/downloads/",
            "license": [
                "MIT"
            ],
            "authors": [
                {
                    "name": "Nicolas Grekas",
                    "email": "p@tchwork.com"
                },
                {
                    "name": "Symfony Community",
                    "homepage": "https://symfony.com/contributors"
                }
            ],
            "description": "A generic function and convention to trigger deprecation notices",
            "homepage": "https://symfony.com",
            "support": {
                "source": "https://github.com/symfony/deprecation-contracts/tree/master"
            },
            "funding": [
                {
                    "url": "https://symfony.com/sponsor",
                    "type": "custom"
                },
                {
                    "url": "https://github.com/fabpot",
                    "type": "github"
                },
                {
                    "url": "https://tidelift.com/funding/github/packagist/symfony/symfony",
                    "type": "tidelift"
                }
            ],
            "time": "2020-09-07T11:33:47+00:00"
        },
        {
            "name": "symfony/polyfill-ctype",
            "version": "v1.22.1",
            "source": {
                "type": "git",
                "url": "https://github.com/symfony/polyfill-ctype.git",
                "reference": "c6c942b1ac76c82448322025e084cadc56048b4e"
            },
            "dist": {
                "type": "zip",
                "url": "https://api.github.com/repos/symfony/polyfill-ctype/zipball/c6c942b1ac76c82448322025e084cadc56048b4e",
                "reference": "c6c942b1ac76c82448322025e084cadc56048b4e",
                "shasum": ""
            },
            "require": {
                "php": ">=7.1"
            },
            "suggest": {
                "ext-ctype": "For best performance"
            },
            "type": "library",
            "extra": {
                "branch-alias": {
                    "dev-main": "1.22-dev"
                },
                "thanks": {
                    "name": "symfony/polyfill",
                    "url": "https://github.com/symfony/polyfill"
                }
            },
            "autoload": {
                "psr-4": {
                    "Symfony\\Polyfill\\Ctype\\": ""
                },
                "files": [
                    "bootstrap.php"
                ]
            },
            "notification-url": "https://packagist.org/downloads/",
            "license": [
                "MIT"
            ],
            "authors": [
                {
                    "name": "Gert de Pagter",
                    "email": "BackEndTea@gmail.com"
                },
                {
                    "name": "Symfony Community",
                    "homepage": "https://symfony.com/contributors"
                }
            ],
            "description": "Symfony polyfill for ctype functions",
            "homepage": "https://symfony.com",
            "keywords": [
                "compatibility",
                "ctype",
                "polyfill",
                "portable"
            ],
            "support": {
                "source": "https://github.com/symfony/polyfill-ctype/tree/v1.22.1"
            },
            "funding": [
                {
                    "url": "https://symfony.com/sponsor",
                    "type": "custom"
                },
                {
                    "url": "https://github.com/fabpot",
                    "type": "github"
                },
                {
                    "url": "https://tidelift.com/funding/github/packagist/symfony/symfony",
                    "type": "tidelift"
                }
            ],
            "time": "2021-01-07T16:49:33+00:00"
        },
        {
            "name": "symfony/polyfill-php73",
            "version": "v1.22.1",
            "source": {
                "type": "git",
                "url": "https://github.com/symfony/polyfill-php73.git",
                "reference": "a678b42e92f86eca04b7fa4c0f6f19d097fb69e2"
            },
            "dist": {
                "type": "zip",
                "url": "https://api.github.com/repos/symfony/polyfill-php73/zipball/a678b42e92f86eca04b7fa4c0f6f19d097fb69e2",
                "reference": "a678b42e92f86eca04b7fa4c0f6f19d097fb69e2",
                "shasum": ""
            },
            "require": {
                "php": ">=7.1"
            },
            "type": "library",
            "extra": {
                "branch-alias": {
                    "dev-main": "1.22-dev"
                },
                "thanks": {
                    "name": "symfony/polyfill",
                    "url": "https://github.com/symfony/polyfill"
                }
            },
            "autoload": {
                "psr-4": {
                    "Symfony\\Polyfill\\Php73\\": ""
                },
                "files": [
                    "bootstrap.php"
                ],
                "classmap": [
                    "Resources/stubs"
                ]
            },
            "notification-url": "https://packagist.org/downloads/",
            "license": [
                "MIT"
            ],
            "authors": [
                {
                    "name": "Nicolas Grekas",
                    "email": "p@tchwork.com"
                },
                {
                    "name": "Symfony Community",
                    "homepage": "https://symfony.com/contributors"
                }
            ],
            "description": "Symfony polyfill backporting some PHP 7.3+ features to lower PHP versions",
            "homepage": "https://symfony.com",
            "keywords": [
                "compatibility",
                "polyfill",
                "portable",
                "shim"
            ],
            "support": {
                "source": "https://github.com/symfony/polyfill-php73/tree/v1.22.1"
            },
            "funding": [
                {
                    "url": "https://symfony.com/sponsor",
                    "type": "custom"
                },
                {
                    "url": "https://github.com/fabpot",
                    "type": "github"
                },
                {
                    "url": "https://tidelift.com/funding/github/packagist/symfony/symfony",
                    "type": "tidelift"
                }
            ],
            "time": "2021-01-07T16:49:33+00:00"
        },
        {
            "name": "symfony/polyfill-php80",
            "version": "v1.22.1",
            "source": {
                "type": "git",
                "url": "https://github.com/symfony/polyfill-php80.git",
                "reference": "dc3063ba22c2a1fd2f45ed856374d79114998f91"
            },
            "dist": {
                "type": "zip",
                "url": "https://api.github.com/repos/symfony/polyfill-php80/zipball/dc3063ba22c2a1fd2f45ed856374d79114998f91",
                "reference": "dc3063ba22c2a1fd2f45ed856374d79114998f91",
                "shasum": ""
            },
            "require": {
                "php": ">=7.1"
            },
            "type": "library",
            "extra": {
                "branch-alias": {
                    "dev-main": "1.22-dev"
                },
                "thanks": {
                    "name": "symfony/polyfill",
                    "url": "https://github.com/symfony/polyfill"
                }
            },
            "autoload": {
                "psr-4": {
                    "Symfony\\Polyfill\\Php80\\": ""
                },
                "files": [
                    "bootstrap.php"
                ],
                "classmap": [
                    "Resources/stubs"
                ]
            },
            "notification-url": "https://packagist.org/downloads/",
            "license": [
                "MIT"
            ],
            "authors": [
                {
                    "name": "Ion Bazan",
                    "email": "ion.bazan@gmail.com"
                },
                {
                    "name": "Nicolas Grekas",
                    "email": "p@tchwork.com"
                },
                {
                    "name": "Symfony Community",
                    "homepage": "https://symfony.com/contributors"
                }
            ],
            "description": "Symfony polyfill backporting some PHP 8.0+ features to lower PHP versions",
            "homepage": "https://symfony.com",
            "keywords": [
                "compatibility",
                "polyfill",
                "portable",
                "shim"
            ],
            "support": {
                "source": "https://github.com/symfony/polyfill-php80/tree/v1.22.1"
            },
            "funding": [
                {
                    "url": "https://symfony.com/sponsor",
                    "type": "custom"
                },
                {
                    "url": "https://github.com/fabpot",
                    "type": "github"
                },
                {
                    "url": "https://tidelift.com/funding/github/packagist/symfony/symfony",
                    "type": "tidelift"
                }
            ],
            "time": "2021-01-07T16:49:33+00:00"
        },
        {
            "name": "symfony/translation-contracts",
            "version": "v2.3.0",
            "source": {
                "type": "git",
                "url": "https://github.com/symfony/translation-contracts.git",
                "reference": "e2eaa60b558f26a4b0354e1bbb25636efaaad105"
            },
            "dist": {
                "type": "zip",
                "url": "https://api.github.com/repos/symfony/translation-contracts/zipball/e2eaa60b558f26a4b0354e1bbb25636efaaad105",
                "reference": "e2eaa60b558f26a4b0354e1bbb25636efaaad105",
                "shasum": ""
            },
            "require": {
                "php": ">=7.2.5"
            },
            "suggest": {
                "symfony/translation-implementation": ""
            },
            "type": "library",
            "extra": {
                "branch-alias": {
                    "dev-master": "2.3-dev"
                },
                "thanks": {
                    "name": "symfony/contracts",
                    "url": "https://github.com/symfony/contracts"
                }
            },
            "autoload": {
                "psr-4": {
                    "Symfony\\Contracts\\Translation\\": ""
                }
            },
            "notification-url": "https://packagist.org/downloads/",
            "license": [
                "MIT"
            ],
            "authors": [
                {
                    "name": "Nicolas Grekas",
                    "email": "p@tchwork.com"
                },
                {
                    "name": "Symfony Community",
                    "homepage": "https://symfony.com/contributors"
                }
            ],
            "description": "Generic abstractions related to translation",
            "homepage": "https://symfony.com",
            "keywords": [
                "abstractions",
                "contracts",
                "decoupling",
                "interfaces",
                "interoperability",
                "standards"
            ],
            "support": {
                "source": "https://github.com/symfony/translation-contracts/tree/v2.3.0"
            },
            "funding": [
                {
                    "url": "https://symfony.com/sponsor",
                    "type": "custom"
                },
                {
                    "url": "https://github.com/fabpot",
                    "type": "github"
                },
                {
                    "url": "https://tidelift.com/funding/github/packagist/symfony/symfony",
                    "type": "tidelift"
                }
            ],
            "time": "2020-09-28T13:05:58+00:00"
        },
        {
            "name": "symfony/validator",
            "version": "v5.2.7",
            "source": {
                "type": "git",
                "url": "https://github.com/symfony/validator.git",
                "reference": "b0be0360bfbf15059308d815da7f4151bd448b37"
            },
            "dist": {
                "type": "zip",
                "url": "https://api.github.com/repos/symfony/validator/zipball/b0be0360bfbf15059308d815da7f4151bd448b37",
                "reference": "b0be0360bfbf15059308d815da7f4151bd448b37",
                "shasum": ""
            },
            "require": {
                "php": ">=7.2.5",
                "symfony/deprecation-contracts": "^2.1",
                "symfony/polyfill-ctype": "~1.8",
                "symfony/polyfill-mbstring": "~1.0",
                "symfony/polyfill-php73": "~1.0",
                "symfony/polyfill-php80": "^1.15",
                "symfony/translation-contracts": "^1.1|^2"
            },
            "conflict": {
                "doctrine/lexer": "<1.0.2",
                "phpunit/phpunit": "<5.4.3",
                "symfony/dependency-injection": "<4.4",
                "symfony/expression-language": "<5.1",
                "symfony/http-kernel": "<4.4",
                "symfony/intl": "<4.4",
                "symfony/translation": "<4.4",
                "symfony/yaml": "<4.4"
            },
            "require-dev": {
                "doctrine/annotations": "^1.10.4",
                "doctrine/cache": "~1.0",
                "egulias/email-validator": "^2.1.10|^3",
                "symfony/cache": "^4.4|^5.0",
                "symfony/config": "^4.4|^5.0",
                "symfony/console": "^4.4|^5.0",
                "symfony/dependency-injection": "^4.4|^5.0",
                "symfony/expression-language": "^5.1",
                "symfony/finder": "^4.4|^5.0",
                "symfony/http-client": "^4.4|^5.0",
                "symfony/http-foundation": "^4.4|^5.0",
                "symfony/http-kernel": "^4.4|^5.0",
                "symfony/intl": "^4.4|^5.0",
                "symfony/mime": "^4.4|^5.0",
                "symfony/property-access": "^4.4|^5.0",
                "symfony/property-info": "^4.4|^5.0",
                "symfony/translation": "^4.4|^5.0",
                "symfony/yaml": "^4.4|^5.0"
            },
            "suggest": {
                "egulias/email-validator": "Strict (RFC compliant) email validation",
                "psr/cache-implementation": "For using the mapping cache.",
                "symfony/config": "",
                "symfony/expression-language": "For using the Expression validator and the ExpressionLanguageSyntax constraints",
                "symfony/http-foundation": "",
                "symfony/intl": "",
                "symfony/property-access": "For accessing properties within comparison constraints",
                "symfony/property-info": "To automatically add NotNull and Type constraints",
                "symfony/translation": "For translating validation errors.",
                "symfony/yaml": ""
            },
            "type": "library",
            "autoload": {
                "psr-4": {
                    "Symfony\\Component\\Validator\\": ""
                },
                "exclude-from-classmap": [
                    "/Tests/"
                ]
            },
            "notification-url": "https://packagist.org/downloads/",
            "license": [
                "MIT"
            ],
            "authors": [
                {
                    "name": "Fabien Potencier",
                    "email": "fabien@symfony.com"
                },
                {
                    "name": "Symfony Community",
                    "homepage": "https://symfony.com/contributors"
                }
            ],
            "description": "Provides tools to validate values",
            "homepage": "https://symfony.com",
            "funding": [
                {
                    "url": "https://symfony.com/sponsor",
                    "type": "custom"
                },
                {
                    "url": "https://github.com/fabpot",
                    "type": "github"
                },
                {
                    "url": "https://tidelift.com/funding/github/packagist/symfony/symfony",
                    "type": "tidelift"
                }
            ],
            "time": "2021-04-14T13:12:03+00:00"
        }
    ],
    "packages-dev": [
        {
            "name": "dealerdirect/phpcodesniffer-composer-installer",
            "version": "v0.7.1",
            "source": {
                "type": "git",
                "url": "https://github.com/Dealerdirect/phpcodesniffer-composer-installer.git",
                "reference": "fe390591e0241955f22eb9ba327d137e501c771c"
            },
            "dist": {
                "type": "zip",
                "url": "https://api.github.com/repos/Dealerdirect/phpcodesniffer-composer-installer/zipball/fe390591e0241955f22eb9ba327d137e501c771c",
                "reference": "fe390591e0241955f22eb9ba327d137e501c771c",
                "shasum": ""
            },
            "require": {
                "composer-plugin-api": "^1.0 || ^2.0",
                "php": ">=5.3",
                "squizlabs/php_codesniffer": "^2.0 || ^3.0 || ^4.0"
            },
            "require-dev": {
                "composer/composer": "*",
                "phpcompatibility/php-compatibility": "^9.0",
                "sensiolabs/security-checker": "^4.1.0"
            },
            "type": "composer-plugin",
            "extra": {
                "class": "Dealerdirect\\Composer\\Plugin\\Installers\\PHPCodeSniffer\\Plugin"
            },
            "autoload": {
                "psr-4": {
                    "Dealerdirect\\Composer\\Plugin\\Installers\\PHPCodeSniffer\\": "src/"
                }
            },
            "notification-url": "https://packagist.org/downloads/",
            "license": [
                "MIT"
            ],
            "authors": [
                {
                    "name": "Franck Nijhof",
                    "email": "franck.nijhof@dealerdirect.com",
                    "homepage": "http://www.frenck.nl",
                    "role": "Developer / IT Manager"
                }
            ],
            "description": "PHP_CodeSniffer Standards Composer Installer Plugin",
            "homepage": "http://www.dealerdirect.com",
            "keywords": [
                "PHPCodeSniffer",
                "PHP_CodeSniffer",
                "code quality",
                "codesniffer",
                "composer",
                "installer",
                "phpcs",
                "plugin",
                "qa",
                "quality",
                "standard",
                "standards",
                "style guide",
                "stylecheck",
                "tests"
            ],
            "support": {
                "issues": "https://github.com/dealerdirect/phpcodesniffer-composer-installer/issues",
                "source": "https://github.com/dealerdirect/phpcodesniffer-composer-installer"
            },
            "time": "2020-12-07T18:04:37+00:00"
        },
        {
            "name": "doctrine/instantiator",
            "version": "1.4.0",
            "source": {
                "type": "git",
                "url": "https://github.com/doctrine/instantiator.git",
                "reference": "d56bf6102915de5702778fe20f2de3b2fe570b5b"
            },
            "dist": {
                "type": "zip",
                "url": "https://api.github.com/repos/doctrine/instantiator/zipball/d56bf6102915de5702778fe20f2de3b2fe570b5b",
                "reference": "d56bf6102915de5702778fe20f2de3b2fe570b5b",
                "shasum": ""
            },
            "require": {
                "php": "^7.1 || ^8.0"
            },
            "require-dev": {
                "doctrine/coding-standard": "^8.0",
                "ext-pdo": "*",
                "ext-phar": "*",
                "phpbench/phpbench": "^0.13 || 1.0.0-alpha2",
                "phpstan/phpstan": "^0.12",
                "phpstan/phpstan-phpunit": "^0.12",
                "phpunit/phpunit": "^7.0 || ^8.0 || ^9.0"
            },
            "type": "library",
            "autoload": {
                "psr-4": {
                    "Doctrine\\Instantiator\\": "src/Doctrine/Instantiator/"
                }
            },
            "notification-url": "https://packagist.org/downloads/",
            "license": [
                "MIT"
            ],
            "authors": [
                {
                    "name": "Marco Pivetta",
                    "email": "ocramius@gmail.com",
                    "homepage": "https://ocramius.github.io/"
                }
            ],
            "description": "A small, lightweight utility to instantiate objects in PHP without invoking their constructors",
            "homepage": "https://www.doctrine-project.org/projects/instantiator.html",
            "keywords": [
                "constructor",
                "instantiate"
            ],
            "support": {
                "issues": "https://github.com/doctrine/instantiator/issues",
                "source": "https://github.com/doctrine/instantiator/tree/1.4.0"
            },
            "funding": [
                {
                    "url": "https://www.doctrine-project.org/sponsorship.html",
                    "type": "custom"
                },
                {
                    "url": "https://www.patreon.com/phpdoctrine",
                    "type": "patreon"
                },
                {
                    "url": "https://tidelift.com/funding/github/packagist/doctrine%2Finstantiator",
                    "type": "tidelift"
                }
            ],
            "time": "2020-11-10T18:47:58+00:00"
        },
        {
            "name": "gettext/gettext",
            "version": "v4.8.4",
            "source": {
                "type": "git",
                "url": "https://github.com/php-gettext/Gettext.git",
                "reference": "58bc0f7f37e78efb0f9758f93d4a0f669f0f84a1"
            },
            "dist": {
                "type": "zip",
                "url": "https://api.github.com/repos/php-gettext/Gettext/zipball/58bc0f7f37e78efb0f9758f93d4a0f669f0f84a1",
                "reference": "58bc0f7f37e78efb0f9758f93d4a0f669f0f84a1",
                "shasum": ""
            },
            "require": {
                "gettext/languages": "^2.3",
                "php": ">=5.4.0"
            },
            "require-dev": {
                "illuminate/view": "*",
                "phpunit/phpunit": "^4.8|^5.7|^6.5",
                "squizlabs/php_codesniffer": "^3.0",
                "symfony/yaml": "~2",
                "twig/extensions": "*",
                "twig/twig": "^1.31|^2.0"
            },
            "suggest": {
                "illuminate/view": "Is necessary if you want to use the Blade extractor",
                "symfony/yaml": "Is necessary if you want to use the Yaml extractor/generator",
                "twig/extensions": "Is necessary if you want to use the Twig extractor",
                "twig/twig": "Is necessary if you want to use the Twig extractor"
            },
            "type": "library",
            "autoload": {
                "psr-4": {
                    "Gettext\\": "src"
                }
            },
            "notification-url": "https://packagist.org/downloads/",
            "license": [
                "MIT"
            ],
            "authors": [
                {
                    "name": "Oscar Otero",
                    "email": "oom@oscarotero.com",
                    "homepage": "http://oscarotero.com",
                    "role": "Developer"
                }
            ],
            "description": "PHP gettext manager",
            "homepage": "https://github.com/oscarotero/Gettext",
            "keywords": [
                "JS",
                "gettext",
                "i18n",
                "mo",
                "po",
                "translation"
            ],
            "funding": [
                {
                    "url": "https://paypal.me/oscarotero",
                    "type": "custom"
                },
                {
                    "url": "https://github.com/oscarotero",
                    "type": "github"
                },
                {
                    "url": "https://www.patreon.com/misteroom",
                    "type": "patreon"
                }
            ],
            "time": "2021-03-10T19:35:49+00:00"
        },
        {
            "name": "gettext/languages",
            "version": "2.6.0",
            "source": {
                "type": "git",
                "url": "https://github.com/php-gettext/Languages.git",
                "reference": "38ea0482f649e0802e475f0ed19fa993bcb7a618"
            },
            "dist": {
                "type": "zip",
                "url": "https://api.github.com/repos/php-gettext/Languages/zipball/38ea0482f649e0802e475f0ed19fa993bcb7a618",
                "reference": "38ea0482f649e0802e475f0ed19fa993bcb7a618",
                "shasum": ""
            },
            "require": {
                "php": ">=5.3"
            },
            "require-dev": {
                "friendsofphp/php-cs-fixer": "^2.16.0",
                "phpunit/phpunit": "^4.8 || ^5.7 || ^6.5 || ^7.5 || ^8.4"
            },
            "bin": [
                "bin/export-plural-rules"
            ],
            "type": "library",
            "autoload": {
                "psr-4": {
                    "Gettext\\Languages\\": "src/"
                }
            },
            "notification-url": "https://packagist.org/downloads/",
            "license": [
                "MIT"
            ],
            "authors": [
                {
                    "name": "Michele Locati",
                    "email": "mlocati@gmail.com",
                    "role": "Developer"
                }
            ],
            "description": "gettext languages with plural rules",
            "homepage": "https://github.com/php-gettext/Languages",
            "keywords": [
                "cldr",
                "i18n",
                "internationalization",
                "l10n",
                "language",
                "languages",
                "localization",
                "php",
                "plural",
                "plural rules",
                "plurals",
                "translate",
                "translations",
                "unicode"
            ],
            "time": "2019-11-13T10:30:21+00:00"
        },
        {
            "name": "mck89/peast",
            "version": "v1.12.0",
            "source": {
                "type": "git",
                "url": "https://github.com/mck89/peast.git",
                "reference": "833be7a294627a8c5b1c482cbf489f73bf9b8086"
            },
            "dist": {
                "type": "zip",
                "url": "https://api.github.com/repos/mck89/peast/zipball/833be7a294627a8c5b1c482cbf489f73bf9b8086",
                "reference": "833be7a294627a8c5b1c482cbf489f73bf9b8086",
                "shasum": ""
            },
            "require": {
                "php": ">=5.4.0"
            },
            "require-dev": {
                "phpunit/phpunit": "^4.0 || ^5.0 || ^6.0 || ^7.0 || ^8.0 || ^9.0"
            },
            "type": "library",
            "extra": {
                "branch-alias": {
                    "dev-master": "1.12.0-dev"
                }
            },
            "autoload": {
                "psr-4": {
                    "Peast\\": "lib/Peast/",
                    "Peast\\test\\": "test/Peast/"
                }
            },
            "notification-url": "https://packagist.org/downloads/",
            "license": [
                "MIT"
            ],
            "authors": [
                {
                    "name": "Marco Marchiò",
                    "email": "marco.mm89@gmail.com"
                }
            ],
            "description": "Peast is PHP library that generates AST for JavaScript code",
            "time": "2021-01-08T15:16:19+00:00"
        },
        {
            "name": "mustache/mustache",
            "version": "v2.13.0",
            "source": {
                "type": "git",
                "url": "https://github.com/bobthecow/mustache.php.git",
                "reference": "e95c5a008c23d3151d59ea72484d4f72049ab7f4"
            },
            "dist": {
                "type": "zip",
                "url": "https://api.github.com/repos/bobthecow/mustache.php/zipball/e95c5a008c23d3151d59ea72484d4f72049ab7f4",
                "reference": "e95c5a008c23d3151d59ea72484d4f72049ab7f4",
                "shasum": ""
            },
            "require": {
                "php": ">=5.2.4"
            },
            "require-dev": {
                "friendsofphp/php-cs-fixer": "~1.11",
                "phpunit/phpunit": "~3.7|~4.0|~5.0"
            },
            "type": "library",
            "autoload": {
                "psr-0": {
                    "Mustache": "src/"
                }
            },
            "notification-url": "https://packagist.org/downloads/",
            "license": [
                "MIT"
            ],
            "authors": [
                {
                    "name": "Justin Hileman",
                    "email": "justin@justinhileman.info",
                    "homepage": "http://justinhileman.com"
                }
            ],
            "description": "A Mustache implementation in PHP.",
            "homepage": "https://github.com/bobthecow/mustache.php",
            "keywords": [
                "mustache",
                "templating"
            ],
            "time": "2019-11-23T21:40:31+00:00"
        },
        {
            "name": "myclabs/deep-copy",
            "version": "1.10.2",
            "source": {
                "type": "git",
                "url": "https://github.com/myclabs/DeepCopy.git",
                "reference": "776f831124e9c62e1a2c601ecc52e776d8bb7220"
            },
            "dist": {
                "type": "zip",
                "url": "https://api.github.com/repos/myclabs/DeepCopy/zipball/776f831124e9c62e1a2c601ecc52e776d8bb7220",
                "reference": "776f831124e9c62e1a2c601ecc52e776d8bb7220",
                "shasum": ""
            },
            "require": {
                "php": "^7.1 || ^8.0"
            },
            "replace": {
                "myclabs/deep-copy": "self.version"
            },
            "require-dev": {
                "doctrine/collections": "^1.0",
                "doctrine/common": "^2.6",
                "phpunit/phpunit": "^7.1"
            },
            "type": "library",
            "autoload": {
                "psr-4": {
                    "DeepCopy\\": "src/DeepCopy/"
                },
                "files": [
                    "src/DeepCopy/deep_copy.php"
                ]
            },
            "notification-url": "https://packagist.org/downloads/",
            "license": [
                "MIT"
            ],
            "description": "Create deep copies (clones) of your objects",
            "keywords": [
                "clone",
                "copy",
                "duplicate",
                "object",
                "object graph"
            ],
            "support": {
                "issues": "https://github.com/myclabs/DeepCopy/issues",
                "source": "https://github.com/myclabs/DeepCopy/tree/1.10.2"
            },
            "funding": [
                {
                    "url": "https://tidelift.com/funding/github/packagist/myclabs/deep-copy",
                    "type": "tidelift"
                }
            ],
            "time": "2020-11-13T09:40:50+00:00"
        },
        {
            "name": "phar-io/manifest",
            "version": "1.0.3",
            "source": {
                "type": "git",
                "url": "https://github.com/phar-io/manifest.git",
                "reference": "7761fcacf03b4d4f16e7ccb606d4879ca431fcf4"
            },
            "dist": {
                "type": "zip",
                "url": "https://api.github.com/repos/phar-io/manifest/zipball/7761fcacf03b4d4f16e7ccb606d4879ca431fcf4",
                "reference": "7761fcacf03b4d4f16e7ccb606d4879ca431fcf4",
                "shasum": ""
            },
            "require": {
                "ext-dom": "*",
                "ext-phar": "*",
                "phar-io/version": "^2.0",
                "php": "^5.6 || ^7.0"
            },
            "type": "library",
            "extra": {
                "branch-alias": {
                    "dev-master": "1.0.x-dev"
                }
            },
            "autoload": {
                "classmap": [
                    "src/"
                ]
            },
            "notification-url": "https://packagist.org/downloads/",
            "license": [
                "BSD-3-Clause"
            ],
            "authors": [
                {
                    "name": "Arne Blankerts",
                    "email": "arne@blankerts.de",
                    "role": "Developer"
                },
                {
                    "name": "Sebastian Heuer",
                    "email": "sebastian@phpeople.de",
                    "role": "Developer"
                },
                {
                    "name": "Sebastian Bergmann",
                    "email": "sebastian@phpunit.de",
                    "role": "Developer"
                }
            ],
            "description": "Component for reading phar.io manifest information from a PHP Archive (PHAR)",
            "support": {
                "issues": "https://github.com/phar-io/manifest/issues",
                "source": "https://github.com/phar-io/manifest/tree/master"
            },
            "time": "2018-07-08T19:23:20+00:00"
        },
        {
            "name": "phar-io/version",
            "version": "2.0.1",
            "source": {
                "type": "git",
                "url": "https://github.com/phar-io/version.git",
                "reference": "45a2ec53a73c70ce41d55cedef9063630abaf1b6"
            },
            "dist": {
                "type": "zip",
                "url": "https://api.github.com/repos/phar-io/version/zipball/45a2ec53a73c70ce41d55cedef9063630abaf1b6",
                "reference": "45a2ec53a73c70ce41d55cedef9063630abaf1b6",
                "shasum": ""
            },
            "require": {
                "php": "^5.6 || ^7.0"
            },
            "type": "library",
            "autoload": {
                "classmap": [
                    "src/"
                ]
            },
            "notification-url": "https://packagist.org/downloads/",
            "license": [
                "BSD-3-Clause"
            ],
            "authors": [
                {
                    "name": "Arne Blankerts",
                    "email": "arne@blankerts.de",
                    "role": "Developer"
                },
                {
                    "name": "Sebastian Heuer",
                    "email": "sebastian@phpeople.de",
                    "role": "Developer"
                },
                {
                    "name": "Sebastian Bergmann",
                    "email": "sebastian@phpunit.de",
                    "role": "Developer"
                }
            ],
            "description": "Library for handling version information and constraints",
            "support": {
                "issues": "https://github.com/phar-io/version/issues",
                "source": "https://github.com/phar-io/version/tree/master"
            },
            "time": "2018-07-08T19:19:57+00:00"
        },
        {
            "name": "phpdocumentor/reflection-common",
            "version": "2.2.0",
            "source": {
                "type": "git",
                "url": "https://github.com/phpDocumentor/ReflectionCommon.git",
                "reference": "1d01c49d4ed62f25aa84a747ad35d5a16924662b"
            },
            "dist": {
                "type": "zip",
                "url": "https://api.github.com/repos/phpDocumentor/ReflectionCommon/zipball/1d01c49d4ed62f25aa84a747ad35d5a16924662b",
                "reference": "1d01c49d4ed62f25aa84a747ad35d5a16924662b",
                "shasum": ""
            },
            "require": {
                "php": "^7.2 || ^8.0"
            },
            "type": "library",
            "extra": {
                "branch-alias": {
                    "dev-2.x": "2.x-dev"
                }
            },
            "autoload": {
                "psr-4": {
                    "phpDocumentor\\Reflection\\": "src/"
                }
            },
            "notification-url": "https://packagist.org/downloads/",
            "license": [
                "MIT"
            ],
            "authors": [
                {
                    "name": "Jaap van Otterdijk",
                    "email": "opensource@ijaap.nl"
                }
            ],
            "description": "Common reflection classes used by phpdocumentor to reflect the code structure",
            "homepage": "http://www.phpdoc.org",
            "keywords": [
                "FQSEN",
                "phpDocumentor",
                "phpdoc",
                "reflection",
                "static analysis"
            ],
            "support": {
                "issues": "https://github.com/phpDocumentor/ReflectionCommon/issues",
                "source": "https://github.com/phpDocumentor/ReflectionCommon/tree/2.x"
            },
            "time": "2020-06-27T09:03:43+00:00"
        },
        {
            "name": "phpdocumentor/reflection-docblock",
            "version": "5.2.2",
            "source": {
                "type": "git",
                "url": "https://github.com/phpDocumentor/ReflectionDocBlock.git",
                "reference": "069a785b2141f5bcf49f3e353548dc1cce6df556"
            },
            "dist": {
                "type": "zip",
                "url": "https://api.github.com/repos/phpDocumentor/ReflectionDocBlock/zipball/069a785b2141f5bcf49f3e353548dc1cce6df556",
                "reference": "069a785b2141f5bcf49f3e353548dc1cce6df556",
                "shasum": ""
            },
            "require": {
                "ext-filter": "*",
                "php": "^7.2 || ^8.0",
                "phpdocumentor/reflection-common": "^2.2",
                "phpdocumentor/type-resolver": "^1.3",
                "webmozart/assert": "^1.9.1"
            },
            "require-dev": {
                "mockery/mockery": "~1.3.2"
            },
            "type": "library",
            "extra": {
                "branch-alias": {
                    "dev-master": "5.x-dev"
                }
            },
            "autoload": {
                "psr-4": {
                    "phpDocumentor\\Reflection\\": "src"
                }
            },
            "notification-url": "https://packagist.org/downloads/",
            "license": [
                "MIT"
            ],
            "authors": [
                {
                    "name": "Mike van Riel",
                    "email": "me@mikevanriel.com"
                },
                {
                    "name": "Jaap van Otterdijk",
                    "email": "account@ijaap.nl"
                }
            ],
            "description": "With this component, a library can provide support for annotations via DocBlocks or otherwise retrieve information that is embedded in a DocBlock.",
            "support": {
                "issues": "https://github.com/phpDocumentor/ReflectionDocBlock/issues",
                "source": "https://github.com/phpDocumentor/ReflectionDocBlock/tree/master"
            },
            "time": "2020-09-03T19:13:55+00:00"
        },
        {
            "name": "phpdocumentor/type-resolver",
            "version": "1.4.0",
            "source": {
                "type": "git",
                "url": "https://github.com/phpDocumentor/TypeResolver.git",
                "reference": "6a467b8989322d92aa1c8bf2bebcc6e5c2ba55c0"
            },
            "dist": {
                "type": "zip",
                "url": "https://api.github.com/repos/phpDocumentor/TypeResolver/zipball/6a467b8989322d92aa1c8bf2bebcc6e5c2ba55c0",
                "reference": "6a467b8989322d92aa1c8bf2bebcc6e5c2ba55c0",
                "shasum": ""
            },
            "require": {
                "php": "^7.2 || ^8.0",
                "phpdocumentor/reflection-common": "^2.0"
            },
            "require-dev": {
                "ext-tokenizer": "*"
            },
            "type": "library",
            "extra": {
                "branch-alias": {
                    "dev-1.x": "1.x-dev"
                }
            },
            "autoload": {
                "psr-4": {
                    "phpDocumentor\\Reflection\\": "src"
                }
            },
            "notification-url": "https://packagist.org/downloads/",
            "license": [
                "MIT"
            ],
            "authors": [
                {
                    "name": "Mike van Riel",
                    "email": "me@mikevanriel.com"
                }
            ],
            "description": "A PSR-5 based resolver of Class names, Types and Structural Element Names",
            "support": {
                "issues": "https://github.com/phpDocumentor/TypeResolver/issues",
                "source": "https://github.com/phpDocumentor/TypeResolver/tree/1.4.0"
            },
            "time": "2020-09-17T18:55:26+00:00"
        },
        {
            "name": "phpspec/prophecy",
            "version": "1.13.0",
            "source": {
                "type": "git",
                "url": "https://github.com/phpspec/prophecy.git",
                "reference": "be1996ed8adc35c3fd795488a653f4b518be70ea"
            },
            "dist": {
                "type": "zip",
                "url": "https://api.github.com/repos/phpspec/prophecy/zipball/be1996ed8adc35c3fd795488a653f4b518be70ea",
                "reference": "be1996ed8adc35c3fd795488a653f4b518be70ea",
                "shasum": ""
            },
            "require": {
                "doctrine/instantiator": "^1.2",
                "php": "^7.2 || ~8.0, <8.1",
                "phpdocumentor/reflection-docblock": "^5.2",
                "sebastian/comparator": "^3.0 || ^4.0",
                "sebastian/recursion-context": "^3.0 || ^4.0"
            },
            "require-dev": {
                "phpspec/phpspec": "^6.0",
                "phpunit/phpunit": "^8.0 || ^9.0"
            },
            "type": "library",
            "extra": {
                "branch-alias": {
                    "dev-master": "1.11.x-dev"
                }
            },
            "autoload": {
                "psr-4": {
                    "Prophecy\\": "src/Prophecy"
                }
            },
            "notification-url": "https://packagist.org/downloads/",
            "license": [
                "MIT"
            ],
            "authors": [
                {
                    "name": "Konstantin Kudryashov",
                    "email": "ever.zet@gmail.com",
                    "homepage": "http://everzet.com"
                },
                {
                    "name": "Marcello Duarte",
                    "email": "marcello.duarte@gmail.com"
                }
            ],
            "description": "Highly opinionated mocking framework for PHP 5.3+",
            "homepage": "https://github.com/phpspec/prophecy",
            "keywords": [
                "Double",
                "Dummy",
                "fake",
                "mock",
                "spy",
                "stub"
            ],
            "support": {
                "issues": "https://github.com/phpspec/prophecy/issues",
                "source": "https://github.com/phpspec/prophecy/tree/1.13.0"
            },
            "time": "2021-03-17T13:42:18+00:00"
        },
        {
            "name": "phpunit/php-code-coverage",
            "version": "6.1.4",
            "source": {
                "type": "git",
                "url": "https://github.com/sebastianbergmann/php-code-coverage.git",
                "reference": "807e6013b00af69b6c5d9ceb4282d0393dbb9d8d"
            },
            "dist": {
                "type": "zip",
                "url": "https://api.github.com/repos/sebastianbergmann/php-code-coverage/zipball/807e6013b00af69b6c5d9ceb4282d0393dbb9d8d",
                "reference": "807e6013b00af69b6c5d9ceb4282d0393dbb9d8d",
                "shasum": ""
            },
            "require": {
                "ext-dom": "*",
                "ext-xmlwriter": "*",
                "php": "^7.1",
                "phpunit/php-file-iterator": "^2.0",
                "phpunit/php-text-template": "^1.2.1",
                "phpunit/php-token-stream": "^3.0",
                "sebastian/code-unit-reverse-lookup": "^1.0.1",
                "sebastian/environment": "^3.1 || ^4.0",
                "sebastian/version": "^2.0.1",
                "theseer/tokenizer": "^1.1"
            },
            "require-dev": {
                "phpunit/phpunit": "^7.0"
            },
            "suggest": {
                "ext-xdebug": "^2.6.0"
            },
            "type": "library",
            "extra": {
                "branch-alias": {
                    "dev-master": "6.1-dev"
                }
            },
            "autoload": {
                "classmap": [
                    "src/"
                ]
            },
            "notification-url": "https://packagist.org/downloads/",
            "license": [
                "BSD-3-Clause"
            ],
            "authors": [
                {
                    "name": "Sebastian Bergmann",
                    "email": "sebastian@phpunit.de",
                    "role": "lead"
                }
            ],
            "description": "Library that provides collection, processing, and rendering functionality for PHP code coverage information.",
            "homepage": "https://github.com/sebastianbergmann/php-code-coverage",
            "keywords": [
                "coverage",
                "testing",
                "xunit"
            ],
            "support": {
                "issues": "https://github.com/sebastianbergmann/php-code-coverage/issues",
                "source": "https://github.com/sebastianbergmann/php-code-coverage/tree/master"
            },
            "time": "2018-10-31T16:06:48+00:00"
        },
        {
            "name": "phpunit/php-file-iterator",
            "version": "2.0.3",
            "source": {
                "type": "git",
                "url": "https://github.com/sebastianbergmann/php-file-iterator.git",
                "reference": "4b49fb70f067272b659ef0174ff9ca40fdaa6357"
            },
            "dist": {
                "type": "zip",
                "url": "https://api.github.com/repos/sebastianbergmann/php-file-iterator/zipball/4b49fb70f067272b659ef0174ff9ca40fdaa6357",
                "reference": "4b49fb70f067272b659ef0174ff9ca40fdaa6357",
                "shasum": ""
            },
            "require": {
                "php": ">=7.1"
            },
            "require-dev": {
                "phpunit/phpunit": "^8.5"
            },
            "type": "library",
            "extra": {
                "branch-alias": {
                    "dev-master": "2.0.x-dev"
                }
            },
            "autoload": {
                "classmap": [
                    "src/"
                ]
            },
            "notification-url": "https://packagist.org/downloads/",
            "license": [
                "BSD-3-Clause"
            ],
            "authors": [
                {
                    "name": "Sebastian Bergmann",
                    "email": "sebastian@phpunit.de",
                    "role": "lead"
                }
            ],
            "description": "FilterIterator implementation that filters files based on a list of suffixes.",
            "homepage": "https://github.com/sebastianbergmann/php-file-iterator/",
            "keywords": [
                "filesystem",
                "iterator"
            ],
            "support": {
                "issues": "https://github.com/sebastianbergmann/php-file-iterator/issues",
                "source": "https://github.com/sebastianbergmann/php-file-iterator/tree/2.0.3"
            },
            "funding": [
                {
                    "url": "https://github.com/sebastianbergmann",
                    "type": "github"
                }
            ],
            "time": "2020-11-30T08:25:21+00:00"
        },
        {
            "name": "phpunit/php-text-template",
            "version": "1.2.1",
            "source": {
                "type": "git",
                "url": "https://github.com/sebastianbergmann/php-text-template.git",
                "reference": "31f8b717e51d9a2afca6c9f046f5d69fc27c8686"
            },
            "dist": {
                "type": "zip",
                "url": "https://api.github.com/repos/sebastianbergmann/php-text-template/zipball/31f8b717e51d9a2afca6c9f046f5d69fc27c8686",
                "reference": "31f8b717e51d9a2afca6c9f046f5d69fc27c8686",
                "shasum": ""
            },
            "require": {
                "php": ">=5.3.3"
            },
            "type": "library",
            "autoload": {
                "classmap": [
                    "src/"
                ]
            },
            "notification-url": "https://packagist.org/downloads/",
            "license": [
                "BSD-3-Clause"
            ],
            "authors": [
                {
                    "name": "Sebastian Bergmann",
                    "email": "sebastian@phpunit.de",
                    "role": "lead"
                }
            ],
            "description": "Simple template engine.",
            "homepage": "https://github.com/sebastianbergmann/php-text-template/",
            "keywords": [
                "template"
            ],
            "support": {
                "issues": "https://github.com/sebastianbergmann/php-text-template/issues",
                "source": "https://github.com/sebastianbergmann/php-text-template/tree/1.2.1"
            },
            "time": "2015-06-21T13:50:34+00:00"
        },
        {
            "name": "phpunit/php-timer",
            "version": "2.1.3",
            "source": {
                "type": "git",
                "url": "https://github.com/sebastianbergmann/php-timer.git",
                "reference": "2454ae1765516d20c4ffe103d85a58a9a3bd5662"
            },
            "dist": {
                "type": "zip",
                "url": "https://api.github.com/repos/sebastianbergmann/php-timer/zipball/2454ae1765516d20c4ffe103d85a58a9a3bd5662",
                "reference": "2454ae1765516d20c4ffe103d85a58a9a3bd5662",
                "shasum": ""
            },
            "require": {
                "php": ">=7.1"
            },
            "require-dev": {
                "phpunit/phpunit": "^8.5"
            },
            "type": "library",
            "extra": {
                "branch-alias": {
                    "dev-master": "2.1-dev"
                }
            },
            "autoload": {
                "classmap": [
                    "src/"
                ]
            },
            "notification-url": "https://packagist.org/downloads/",
            "license": [
                "BSD-3-Clause"
            ],
            "authors": [
                {
                    "name": "Sebastian Bergmann",
                    "email": "sebastian@phpunit.de",
                    "role": "lead"
                }
            ],
            "description": "Utility class for timing",
            "homepage": "https://github.com/sebastianbergmann/php-timer/",
            "keywords": [
                "timer"
            ],
            "support": {
                "issues": "https://github.com/sebastianbergmann/php-timer/issues",
                "source": "https://github.com/sebastianbergmann/php-timer/tree/2.1.3"
            },
            "funding": [
                {
                    "url": "https://github.com/sebastianbergmann",
                    "type": "github"
                }
            ],
            "time": "2020-11-30T08:20:02+00:00"
        },
        {
            "name": "phpunit/php-token-stream",
            "version": "3.1.2",
            "source": {
                "type": "git",
                "url": "https://github.com/sebastianbergmann/php-token-stream.git",
                "reference": "472b687829041c24b25f475e14c2f38a09edf1c2"
            },
            "dist": {
                "type": "zip",
                "url": "https://api.github.com/repos/sebastianbergmann/php-token-stream/zipball/472b687829041c24b25f475e14c2f38a09edf1c2",
                "reference": "472b687829041c24b25f475e14c2f38a09edf1c2",
                "shasum": ""
            },
            "require": {
                "ext-tokenizer": "*",
                "php": ">=7.1"
            },
            "require-dev": {
                "phpunit/phpunit": "^7.0"
            },
            "type": "library",
            "extra": {
                "branch-alias": {
                    "dev-master": "3.1-dev"
                }
            },
            "autoload": {
                "classmap": [
                    "src/"
                ]
            },
            "notification-url": "https://packagist.org/downloads/",
            "license": [
                "BSD-3-Clause"
            ],
            "authors": [
                {
                    "name": "Sebastian Bergmann",
                    "email": "sebastian@phpunit.de"
                }
            ],
            "description": "Wrapper around PHP's tokenizer extension.",
            "homepage": "https://github.com/sebastianbergmann/php-token-stream/",
            "keywords": [
                "tokenizer"
            ],
            "support": {
                "issues": "https://github.com/sebastianbergmann/php-token-stream/issues",
                "source": "https://github.com/sebastianbergmann/php-token-stream/tree/3.1.2"
            },
            "funding": [
                {
                    "url": "https://github.com/sebastianbergmann",
                    "type": "github"
                }
            ],
            "abandoned": true,
            "time": "2020-11-30T08:38:46+00:00"
        },
        {
            "name": "phpunit/phpunit",
            "version": "7.5.20",
            "source": {
                "type": "git",
                "url": "https://github.com/sebastianbergmann/phpunit.git",
                "reference": "9467db479d1b0487c99733bb1e7944d32deded2c"
            },
            "dist": {
                "type": "zip",
                "url": "https://api.github.com/repos/sebastianbergmann/phpunit/zipball/9467db479d1b0487c99733bb1e7944d32deded2c",
                "reference": "9467db479d1b0487c99733bb1e7944d32deded2c",
                "shasum": ""
            },
            "require": {
                "doctrine/instantiator": "^1.1",
                "ext-dom": "*",
                "ext-json": "*",
                "ext-libxml": "*",
                "ext-mbstring": "*",
                "ext-xml": "*",
                "myclabs/deep-copy": "^1.7",
                "phar-io/manifest": "^1.0.2",
                "phar-io/version": "^2.0",
                "php": "^7.1",
                "phpspec/prophecy": "^1.7",
                "phpunit/php-code-coverage": "^6.0.7",
                "phpunit/php-file-iterator": "^2.0.1",
                "phpunit/php-text-template": "^1.2.1",
                "phpunit/php-timer": "^2.1",
                "sebastian/comparator": "^3.0",
                "sebastian/diff": "^3.0",
                "sebastian/environment": "^4.0",
                "sebastian/exporter": "^3.1",
                "sebastian/global-state": "^2.0",
                "sebastian/object-enumerator": "^3.0.3",
                "sebastian/resource-operations": "^2.0",
                "sebastian/version": "^2.0.1"
            },
            "conflict": {
                "phpunit/phpunit-mock-objects": "*"
            },
            "require-dev": {
                "ext-pdo": "*"
            },
            "suggest": {
                "ext-soap": "*",
                "ext-xdebug": "*",
                "phpunit/php-invoker": "^2.0"
            },
            "bin": [
                "phpunit"
            ],
            "type": "library",
            "extra": {
                "branch-alias": {
                    "dev-master": "7.5-dev"
                }
            },
            "autoload": {
                "classmap": [
                    "src/"
                ]
            },
            "notification-url": "https://packagist.org/downloads/",
            "license": [
                "BSD-3-Clause"
            ],
            "authors": [
                {
                    "name": "Sebastian Bergmann",
                    "email": "sebastian@phpunit.de",
                    "role": "lead"
                }
            ],
            "description": "The PHP Unit Testing framework.",
            "homepage": "https://phpunit.de/",
            "keywords": [
                "phpunit",
                "testing",
                "xunit"
            ],
            "support": {
                "issues": "https://github.com/sebastianbergmann/phpunit/issues",
                "source": "https://github.com/sebastianbergmann/phpunit/tree/7.5.20"
            },
            "time": "2020-01-08T08:45:45+00:00"
        },
        {
            "name": "rmccue/requests",
            "version": "v1.7.0",
            "source": {
                "type": "git",
                "url": "https://github.com/rmccue/Requests.git",
                "reference": "87932f52ffad70504d93f04f15690cf16a089546"
            },
            "dist": {
                "type": "zip",
                "url": "https://api.github.com/repos/rmccue/Requests/zipball/87932f52ffad70504d93f04f15690cf16a089546",
                "reference": "87932f52ffad70504d93f04f15690cf16a089546",
                "shasum": ""
            },
            "require": {
                "php": ">=5.2"
            },
            "require-dev": {
                "requests/test-server": "dev-master"
            },
            "type": "library",
            "autoload": {
                "psr-0": {
                    "Requests": "library/"
                }
            },
            "notification-url": "https://packagist.org/downloads/",
            "license": [
                "ISC"
            ],
            "authors": [
                {
                    "name": "Ryan McCue",
                    "homepage": "http://ryanmccue.info"
                }
            ],
            "description": "A HTTP library written in PHP, for human beings.",
            "homepage": "http://github.com/rmccue/Requests",
            "keywords": [
                "curl",
                "fsockopen",
                "http",
                "idna",
                "ipv6",
                "iri",
                "sockets"
            ],
            "time": "2016-10-13T00:11:37+00:00"
        },
        {
            "name": "sebastian/code-unit-reverse-lookup",
            "version": "1.0.2",
            "source": {
                "type": "git",
                "url": "https://github.com/sebastianbergmann/code-unit-reverse-lookup.git",
                "reference": "1de8cd5c010cb153fcd68b8d0f64606f523f7619"
            },
            "dist": {
                "type": "zip",
                "url": "https://api.github.com/repos/sebastianbergmann/code-unit-reverse-lookup/zipball/1de8cd5c010cb153fcd68b8d0f64606f523f7619",
                "reference": "1de8cd5c010cb153fcd68b8d0f64606f523f7619",
                "shasum": ""
            },
            "require": {
                "php": ">=5.6"
            },
            "require-dev": {
                "phpunit/phpunit": "^8.5"
            },
            "type": "library",
            "extra": {
                "branch-alias": {
                    "dev-master": "1.0.x-dev"
                }
            },
            "autoload": {
                "classmap": [
                    "src/"
                ]
            },
            "notification-url": "https://packagist.org/downloads/",
            "license": [
                "BSD-3-Clause"
            ],
            "authors": [
                {
                    "name": "Sebastian Bergmann",
                    "email": "sebastian@phpunit.de"
                }
            ],
            "description": "Looks up which function or method a line of code belongs to",
            "homepage": "https://github.com/sebastianbergmann/code-unit-reverse-lookup/",
            "support": {
                "issues": "https://github.com/sebastianbergmann/code-unit-reverse-lookup/issues",
                "source": "https://github.com/sebastianbergmann/code-unit-reverse-lookup/tree/1.0.2"
            },
            "funding": [
                {
                    "url": "https://github.com/sebastianbergmann",
                    "type": "github"
                }
            ],
            "time": "2020-11-30T08:15:22+00:00"
        },
        {
            "name": "sebastian/comparator",
            "version": "3.0.3",
            "source": {
                "type": "git",
                "url": "https://github.com/sebastianbergmann/comparator.git",
                "reference": "1071dfcef776a57013124ff35e1fc41ccd294758"
            },
            "dist": {
                "type": "zip",
                "url": "https://api.github.com/repos/sebastianbergmann/comparator/zipball/1071dfcef776a57013124ff35e1fc41ccd294758",
                "reference": "1071dfcef776a57013124ff35e1fc41ccd294758",
                "shasum": ""
            },
            "require": {
                "php": ">=7.1",
                "sebastian/diff": "^3.0",
                "sebastian/exporter": "^3.1"
            },
            "require-dev": {
                "phpunit/phpunit": "^8.5"
            },
            "type": "library",
            "extra": {
                "branch-alias": {
                    "dev-master": "3.0-dev"
                }
            },
            "autoload": {
                "classmap": [
                    "src/"
                ]
            },
            "notification-url": "https://packagist.org/downloads/",
            "license": [
                "BSD-3-Clause"
            ],
            "authors": [
                {
                    "name": "Sebastian Bergmann",
                    "email": "sebastian@phpunit.de"
                },
                {
                    "name": "Jeff Welch",
                    "email": "whatthejeff@gmail.com"
                },
                {
                    "name": "Volker Dusch",
                    "email": "github@wallbash.com"
                },
                {
                    "name": "Bernhard Schussek",
                    "email": "bschussek@2bepublished.at"
                }
            ],
            "description": "Provides the functionality to compare PHP values for equality",
            "homepage": "https://github.com/sebastianbergmann/comparator",
            "keywords": [
                "comparator",
                "compare",
                "equality"
            ],
            "support": {
                "issues": "https://github.com/sebastianbergmann/comparator/issues",
                "source": "https://github.com/sebastianbergmann/comparator/tree/3.0.3"
            },
            "funding": [
                {
                    "url": "https://github.com/sebastianbergmann",
                    "type": "github"
                }
            ],
            "time": "2020-11-30T08:04:30+00:00"
        },
        {
            "name": "sebastian/diff",
            "version": "3.0.3",
            "source": {
                "type": "git",
                "url": "https://github.com/sebastianbergmann/diff.git",
                "reference": "14f72dd46eaf2f2293cbe79c93cc0bc43161a211"
            },
            "dist": {
                "type": "zip",
                "url": "https://api.github.com/repos/sebastianbergmann/diff/zipball/14f72dd46eaf2f2293cbe79c93cc0bc43161a211",
                "reference": "14f72dd46eaf2f2293cbe79c93cc0bc43161a211",
                "shasum": ""
            },
            "require": {
                "php": ">=7.1"
            },
            "require-dev": {
                "phpunit/phpunit": "^7.5 || ^8.0",
                "symfony/process": "^2 || ^3.3 || ^4"
            },
            "type": "library",
            "extra": {
                "branch-alias": {
                    "dev-master": "3.0-dev"
                }
            },
            "autoload": {
                "classmap": [
                    "src/"
                ]
            },
            "notification-url": "https://packagist.org/downloads/",
            "license": [
                "BSD-3-Clause"
            ],
            "authors": [
                {
                    "name": "Sebastian Bergmann",
                    "email": "sebastian@phpunit.de"
                },
                {
                    "name": "Kore Nordmann",
                    "email": "mail@kore-nordmann.de"
                }
            ],
            "description": "Diff implementation",
            "homepage": "https://github.com/sebastianbergmann/diff",
            "keywords": [
                "diff",
                "udiff",
                "unidiff",
                "unified diff"
            ],
            "support": {
                "issues": "https://github.com/sebastianbergmann/diff/issues",
                "source": "https://github.com/sebastianbergmann/diff/tree/3.0.3"
            },
            "funding": [
                {
                    "url": "https://github.com/sebastianbergmann",
                    "type": "github"
                }
            ],
            "time": "2020-11-30T07:59:04+00:00"
        },
        {
            "name": "sebastian/environment",
            "version": "4.2.4",
            "source": {
                "type": "git",
                "url": "https://github.com/sebastianbergmann/environment.git",
                "reference": "d47bbbad83711771f167c72d4e3f25f7fcc1f8b0"
            },
            "dist": {
                "type": "zip",
                "url": "https://api.github.com/repos/sebastianbergmann/environment/zipball/d47bbbad83711771f167c72d4e3f25f7fcc1f8b0",
                "reference": "d47bbbad83711771f167c72d4e3f25f7fcc1f8b0",
                "shasum": ""
            },
            "require": {
                "php": ">=7.1"
            },
            "require-dev": {
                "phpunit/phpunit": "^7.5"
            },
            "suggest": {
                "ext-posix": "*"
            },
            "type": "library",
            "extra": {
                "branch-alias": {
                    "dev-master": "4.2-dev"
                }
            },
            "autoload": {
                "classmap": [
                    "src/"
                ]
            },
            "notification-url": "https://packagist.org/downloads/",
            "license": [
                "BSD-3-Clause"
            ],
            "authors": [
                {
                    "name": "Sebastian Bergmann",
                    "email": "sebastian@phpunit.de"
                }
            ],
            "description": "Provides functionality to handle HHVM/PHP environments",
            "homepage": "http://www.github.com/sebastianbergmann/environment",
            "keywords": [
                "Xdebug",
                "environment",
                "hhvm"
            ],
            "support": {
                "issues": "https://github.com/sebastianbergmann/environment/issues",
                "source": "https://github.com/sebastianbergmann/environment/tree/4.2.4"
            },
            "funding": [
                {
                    "url": "https://github.com/sebastianbergmann",
                    "type": "github"
                }
            ],
            "time": "2020-11-30T07:53:42+00:00"
        },
        {
            "name": "sebastian/exporter",
            "version": "3.1.3",
            "source": {
                "type": "git",
                "url": "https://github.com/sebastianbergmann/exporter.git",
                "reference": "6b853149eab67d4da22291d36f5b0631c0fd856e"
            },
            "dist": {
                "type": "zip",
                "url": "https://api.github.com/repos/sebastianbergmann/exporter/zipball/6b853149eab67d4da22291d36f5b0631c0fd856e",
                "reference": "6b853149eab67d4da22291d36f5b0631c0fd856e",
                "shasum": ""
            },
            "require": {
                "php": ">=7.0",
                "sebastian/recursion-context": "^3.0"
            },
            "require-dev": {
                "ext-mbstring": "*",
                "phpunit/phpunit": "^6.0"
            },
            "type": "library",
            "extra": {
                "branch-alias": {
                    "dev-master": "3.1.x-dev"
                }
            },
            "autoload": {
                "classmap": [
                    "src/"
                ]
            },
            "notification-url": "https://packagist.org/downloads/",
            "license": [
                "BSD-3-Clause"
            ],
            "authors": [
                {
                    "name": "Sebastian Bergmann",
                    "email": "sebastian@phpunit.de"
                },
                {
                    "name": "Jeff Welch",
                    "email": "whatthejeff@gmail.com"
                },
                {
                    "name": "Volker Dusch",
                    "email": "github@wallbash.com"
                },
                {
                    "name": "Adam Harvey",
                    "email": "aharvey@php.net"
                },
                {
                    "name": "Bernhard Schussek",
                    "email": "bschussek@gmail.com"
                }
            ],
            "description": "Provides the functionality to export PHP variables for visualization",
            "homepage": "http://www.github.com/sebastianbergmann/exporter",
            "keywords": [
                "export",
                "exporter"
            ],
            "support": {
                "issues": "https://github.com/sebastianbergmann/exporter/issues",
                "source": "https://github.com/sebastianbergmann/exporter/tree/3.1.3"
            },
            "funding": [
                {
                    "url": "https://github.com/sebastianbergmann",
                    "type": "github"
                }
            ],
            "time": "2020-11-30T07:47:53+00:00"
        },
        {
            "name": "sebastian/global-state",
            "version": "2.0.0",
            "source": {
                "type": "git",
                "url": "https://github.com/sebastianbergmann/global-state.git",
                "reference": "e8ba02eed7bbbb9e59e43dedd3dddeff4a56b0c4"
            },
            "dist": {
                "type": "zip",
                "url": "https://api.github.com/repos/sebastianbergmann/global-state/zipball/e8ba02eed7bbbb9e59e43dedd3dddeff4a56b0c4",
                "reference": "e8ba02eed7bbbb9e59e43dedd3dddeff4a56b0c4",
                "shasum": ""
            },
            "require": {
                "php": "^7.0"
            },
            "require-dev": {
                "phpunit/phpunit": "^6.0"
            },
            "suggest": {
                "ext-uopz": "*"
            },
            "type": "library",
            "extra": {
                "branch-alias": {
                    "dev-master": "2.0-dev"
                }
            },
            "autoload": {
                "classmap": [
                    "src/"
                ]
            },
            "notification-url": "https://packagist.org/downloads/",
            "license": [
                "BSD-3-Clause"
            ],
            "authors": [
                {
                    "name": "Sebastian Bergmann",
                    "email": "sebastian@phpunit.de"
                }
            ],
            "description": "Snapshotting of global state",
            "homepage": "http://www.github.com/sebastianbergmann/global-state",
            "keywords": [
                "global state"
            ],
            "support": {
                "issues": "https://github.com/sebastianbergmann/global-state/issues",
                "source": "https://github.com/sebastianbergmann/global-state/tree/2.0.0"
            },
            "time": "2017-04-27T15:39:26+00:00"
        },
        {
            "name": "sebastian/object-enumerator",
            "version": "3.0.4",
            "source": {
                "type": "git",
                "url": "https://github.com/sebastianbergmann/object-enumerator.git",
                "reference": "e67f6d32ebd0c749cf9d1dbd9f226c727043cdf2"
            },
            "dist": {
                "type": "zip",
                "url": "https://api.github.com/repos/sebastianbergmann/object-enumerator/zipball/e67f6d32ebd0c749cf9d1dbd9f226c727043cdf2",
                "reference": "e67f6d32ebd0c749cf9d1dbd9f226c727043cdf2",
                "shasum": ""
            },
            "require": {
                "php": ">=7.0",
                "sebastian/object-reflector": "^1.1.1",
                "sebastian/recursion-context": "^3.0"
            },
            "require-dev": {
                "phpunit/phpunit": "^6.0"
            },
            "type": "library",
            "extra": {
                "branch-alias": {
                    "dev-master": "3.0.x-dev"
                }
            },
            "autoload": {
                "classmap": [
                    "src/"
                ]
            },
            "notification-url": "https://packagist.org/downloads/",
            "license": [
                "BSD-3-Clause"
            ],
            "authors": [
                {
                    "name": "Sebastian Bergmann",
                    "email": "sebastian@phpunit.de"
                }
            ],
            "description": "Traverses array structures and object graphs to enumerate all referenced objects",
            "homepage": "https://github.com/sebastianbergmann/object-enumerator/",
            "support": {
                "issues": "https://github.com/sebastianbergmann/object-enumerator/issues",
                "source": "https://github.com/sebastianbergmann/object-enumerator/tree/3.0.4"
            },
            "funding": [
                {
                    "url": "https://github.com/sebastianbergmann",
                    "type": "github"
                }
            ],
            "time": "2020-11-30T07:40:27+00:00"
        },
        {
            "name": "sebastian/object-reflector",
            "version": "1.1.2",
            "source": {
                "type": "git",
                "url": "https://github.com/sebastianbergmann/object-reflector.git",
                "reference": "9b8772b9cbd456ab45d4a598d2dd1a1bced6363d"
            },
            "dist": {
                "type": "zip",
                "url": "https://api.github.com/repos/sebastianbergmann/object-reflector/zipball/9b8772b9cbd456ab45d4a598d2dd1a1bced6363d",
                "reference": "9b8772b9cbd456ab45d4a598d2dd1a1bced6363d",
                "shasum": ""
            },
            "require": {
                "php": ">=7.0"
            },
            "require-dev": {
                "phpunit/phpunit": "^6.0"
            },
            "type": "library",
            "extra": {
                "branch-alias": {
                    "dev-master": "1.1-dev"
                }
            },
            "autoload": {
                "classmap": [
                    "src/"
                ]
            },
            "notification-url": "https://packagist.org/downloads/",
            "license": [
                "BSD-3-Clause"
            ],
            "authors": [
                {
                    "name": "Sebastian Bergmann",
                    "email": "sebastian@phpunit.de"
                }
            ],
            "description": "Allows reflection of object attributes, including inherited and non-public ones",
            "homepage": "https://github.com/sebastianbergmann/object-reflector/",
            "support": {
                "issues": "https://github.com/sebastianbergmann/object-reflector/issues",
                "source": "https://github.com/sebastianbergmann/object-reflector/tree/1.1.2"
            },
            "funding": [
                {
                    "url": "https://github.com/sebastianbergmann",
                    "type": "github"
                }
            ],
            "time": "2020-11-30T07:37:18+00:00"
        },
        {
            "name": "sebastian/recursion-context",
            "version": "3.0.1",
            "source": {
                "type": "git",
                "url": "https://github.com/sebastianbergmann/recursion-context.git",
                "reference": "367dcba38d6e1977be014dc4b22f47a484dac7fb"
            },
            "dist": {
                "type": "zip",
                "url": "https://api.github.com/repos/sebastianbergmann/recursion-context/zipball/367dcba38d6e1977be014dc4b22f47a484dac7fb",
                "reference": "367dcba38d6e1977be014dc4b22f47a484dac7fb",
                "shasum": ""
            },
            "require": {
                "php": ">=7.0"
            },
            "require-dev": {
                "phpunit/phpunit": "^6.0"
            },
            "type": "library",
            "extra": {
                "branch-alias": {
                    "dev-master": "3.0.x-dev"
                }
            },
            "autoload": {
                "classmap": [
                    "src/"
                ]
            },
            "notification-url": "https://packagist.org/downloads/",
            "license": [
                "BSD-3-Clause"
            ],
            "authors": [
                {
                    "name": "Sebastian Bergmann",
                    "email": "sebastian@phpunit.de"
                },
                {
                    "name": "Jeff Welch",
                    "email": "whatthejeff@gmail.com"
                },
                {
                    "name": "Adam Harvey",
                    "email": "aharvey@php.net"
                }
            ],
            "description": "Provides functionality to recursively process PHP variables",
            "homepage": "http://www.github.com/sebastianbergmann/recursion-context",
            "support": {
                "issues": "https://github.com/sebastianbergmann/recursion-context/issues",
                "source": "https://github.com/sebastianbergmann/recursion-context/tree/3.0.1"
            },
            "funding": [
                {
                    "url": "https://github.com/sebastianbergmann",
                    "type": "github"
                }
            ],
            "time": "2020-11-30T07:34:24+00:00"
        },
        {
            "name": "sebastian/resource-operations",
            "version": "2.0.2",
            "source": {
                "type": "git",
                "url": "https://github.com/sebastianbergmann/resource-operations.git",
                "reference": "31d35ca87926450c44eae7e2611d45a7a65ea8b3"
            },
            "dist": {
                "type": "zip",
                "url": "https://api.github.com/repos/sebastianbergmann/resource-operations/zipball/31d35ca87926450c44eae7e2611d45a7a65ea8b3",
                "reference": "31d35ca87926450c44eae7e2611d45a7a65ea8b3",
                "shasum": ""
            },
            "require": {
                "php": ">=7.1"
            },
            "type": "library",
            "extra": {
                "branch-alias": {
                    "dev-master": "2.0-dev"
                }
            },
            "autoload": {
                "classmap": [
                    "src/"
                ]
            },
            "notification-url": "https://packagist.org/downloads/",
            "license": [
                "BSD-3-Clause"
            ],
            "authors": [
                {
                    "name": "Sebastian Bergmann",
                    "email": "sebastian@phpunit.de"
                }
            ],
            "description": "Provides a list of PHP built-in functions that operate on resources",
            "homepage": "https://www.github.com/sebastianbergmann/resource-operations",
            "support": {
                "issues": "https://github.com/sebastianbergmann/resource-operations/issues",
                "source": "https://github.com/sebastianbergmann/resource-operations/tree/2.0.2"
            },
            "funding": [
                {
                    "url": "https://github.com/sebastianbergmann",
                    "type": "github"
                }
            ],
            "time": "2020-11-30T07:30:19+00:00"
        },
        {
            "name": "sebastian/version",
            "version": "2.0.1",
            "source": {
                "type": "git",
                "url": "https://github.com/sebastianbergmann/version.git",
                "reference": "99732be0ddb3361e16ad77b68ba41efc8e979019"
            },
            "dist": {
                "type": "zip",
                "url": "https://api.github.com/repos/sebastianbergmann/version/zipball/99732be0ddb3361e16ad77b68ba41efc8e979019",
                "reference": "99732be0ddb3361e16ad77b68ba41efc8e979019",
                "shasum": ""
            },
            "require": {
                "php": ">=5.6"
            },
            "type": "library",
            "extra": {
                "branch-alias": {
                    "dev-master": "2.0.x-dev"
                }
            },
            "autoload": {
                "classmap": [
                    "src/"
                ]
            },
            "notification-url": "https://packagist.org/downloads/",
            "license": [
                "BSD-3-Clause"
            ],
            "authors": [
                {
                    "name": "Sebastian Bergmann",
                    "email": "sebastian@phpunit.de",
                    "role": "lead"
                }
            ],
            "description": "Library that helps with managing the version number of Git-hosted PHP projects",
            "homepage": "https://github.com/sebastianbergmann/version",
            "support": {
                "issues": "https://github.com/sebastianbergmann/version/issues",
                "source": "https://github.com/sebastianbergmann/version/tree/master"
            },
            "time": "2016-10-03T07:35:21+00:00"
        },
        {
            "name": "squizlabs/php_codesniffer",
            "version": "3.5.8",
            "source": {
                "type": "git",
                "url": "https://github.com/squizlabs/PHP_CodeSniffer.git",
                "reference": "9d583721a7157ee997f235f327de038e7ea6dac4"
            },
            "dist": {
                "type": "zip",
                "url": "https://api.github.com/repos/squizlabs/PHP_CodeSniffer/zipball/9d583721a7157ee997f235f327de038e7ea6dac4",
                "reference": "9d583721a7157ee997f235f327de038e7ea6dac4",
                "shasum": ""
            },
            "require": {
                "ext-simplexml": "*",
                "ext-tokenizer": "*",
                "ext-xmlwriter": "*",
                "php": ">=5.4.0"
            },
            "require-dev": {
                "phpunit/phpunit": "^4.0 || ^5.0 || ^6.0 || ^7.0"
            },
            "bin": [
                "bin/phpcs",
                "bin/phpcbf"
            ],
            "type": "library",
            "extra": {
                "branch-alias": {
                    "dev-master": "3.x-dev"
                }
            },
            "notification-url": "https://packagist.org/downloads/",
            "license": [
                "BSD-3-Clause"
            ],
            "authors": [
                {
                    "name": "Greg Sherwood",
                    "role": "lead"
                }
            ],
            "description": "PHP_CodeSniffer tokenizes PHP, JavaScript and CSS files and detects violations of a defined set of coding standards.",
            "homepage": "https://github.com/squizlabs/PHP_CodeSniffer",
            "keywords": [
                "phpcs",
                "standards"
            ],
            "support": {
                "issues": "https://github.com/squizlabs/PHP_CodeSniffer/issues",
                "source": "https://github.com/squizlabs/PHP_CodeSniffer",
                "wiki": "https://github.com/squizlabs/PHP_CodeSniffer/wiki"
            },
            "time": "2020-10-23T02:01:07+00:00"
        },
        {
            "name": "symfony/finder",
            "version": "v5.2.4",
            "source": {
                "type": "git",
                "url": "https://github.com/symfony/finder.git",
                "reference": "0d639a0943822626290d169965804f79400e6a04"
            },
            "dist": {
                "type": "zip",
                "url": "https://api.github.com/repos/symfony/finder/zipball/0d639a0943822626290d169965804f79400e6a04",
                "reference": "0d639a0943822626290d169965804f79400e6a04",
                "shasum": ""
            },
            "require": {
                "php": ">=7.2.5"
            },
            "type": "library",
            "autoload": {
                "psr-4": {
                    "Symfony\\Component\\Finder\\": ""
                },
                "exclude-from-classmap": [
                    "/Tests/"
                ]
            },
            "notification-url": "https://packagist.org/downloads/",
            "license": [
                "MIT"
            ],
            "authors": [
                {
                    "name": "Fabien Potencier",
                    "email": "fabien@symfony.com"
                },
                {
                    "name": "Symfony Community",
                    "homepage": "https://symfony.com/contributors"
                }
            ],
            "description": "Finds files and directories via an intuitive fluent interface",
            "homepage": "https://symfony.com",
            "funding": [
                {
                    "url": "https://symfony.com/sponsor",
                    "type": "custom"
                },
                {
                    "url": "https://github.com/fabpot",
                    "type": "github"
                },
                {
                    "url": "https://tidelift.com/funding/github/packagist/symfony/symfony",
                    "type": "tidelift"
                }
            ],
            "time": "2021-02-15T18:55:04+00:00"
        },
        {
            "name": "theseer/tokenizer",
            "version": "1.2.0",
            "source": {
                "type": "git",
                "url": "https://github.com/theseer/tokenizer.git",
                "reference": "75a63c33a8577608444246075ea0af0d052e452a"
            },
            "dist": {
                "type": "zip",
                "url": "https://api.github.com/repos/theseer/tokenizer/zipball/75a63c33a8577608444246075ea0af0d052e452a",
                "reference": "75a63c33a8577608444246075ea0af0d052e452a",
                "shasum": ""
            },
            "require": {
                "ext-dom": "*",
                "ext-tokenizer": "*",
                "ext-xmlwriter": "*",
                "php": "^7.2 || ^8.0"
            },
            "type": "library",
            "autoload": {
                "classmap": [
                    "src/"
                ]
            },
            "notification-url": "https://packagist.org/downloads/",
            "license": [
                "BSD-3-Clause"
            ],
            "authors": [
                {
                    "name": "Arne Blankerts",
                    "email": "arne@blankerts.de",
                    "role": "Developer"
                }
            ],
            "description": "A small library for converting tokenized PHP source code into XML and potentially other formats",
            "support": {
                "issues": "https://github.com/theseer/tokenizer/issues",
                "source": "https://github.com/theseer/tokenizer/tree/master"
            },
            "funding": [
                {
                    "url": "https://github.com/theseer",
                    "type": "github"
                }
            ],
            "time": "2020-07-12T23:59:07+00:00"
        },
        {
            "name": "ulrichsg/getopt-php",
            "version": "v3.4.0",
            "source": {
                "type": "git",
                "url": "https://github.com/getopt-php/getopt-php.git",
                "reference": "9121d7c2c51a6a59ee407c49a13b4d8cfae71075"
            },
            "dist": {
                "type": "zip",
                "url": "https://api.github.com/repos/getopt-php/getopt-php/zipball/9121d7c2c51a6a59ee407c49a13b4d8cfae71075",
                "reference": "9121d7c2c51a6a59ee407c49a13b4d8cfae71075",
                "shasum": ""
            },
            "require": {
                "ext-mbstring": "*",
                "php": ">=5.4.0"
            },
            "require-dev": {
                "phpunit/phpunit": "^4.8",
                "squizlabs/php_codesniffer": "^2.7"
            },
            "type": "library",
            "autoload": {
                "psr-4": {
                    "GetOpt\\": "src"
                }
            },
            "notification-url": "https://packagist.org/downloads/",
            "license": [
                "MIT"
            ],
            "authors": [
                {
                    "name": "Ulrich Schmidt-Goertz",
                    "email": "ulrich@schmidt-goertz.de"
                },
                {
                    "name": "Thomas Flori",
                    "email": "thflori@gmail.com"
                }
            ],
            "description": "Command line arguments parser for PHP 5.4 - 7.3",
            "homepage": "http://getopt-php.github.io/getopt-php",
            "support": {
                "issues": "https://github.com/getopt-php/getopt-php/issues",
                "source": "https://github.com/getopt-php/getopt-php/tree/v3.4.0"
            },
            "time": "2020-07-14T06:09:04+00:00"
        },
        {
            "name": "webmozart/assert",
            "version": "1.10.0",
            "source": {
                "type": "git",
                "url": "https://github.com/webmozarts/assert.git",
                "reference": "6964c76c7804814a842473e0c8fd15bab0f18e25"
            },
            "dist": {
                "type": "zip",
                "url": "https://api.github.com/repos/webmozarts/assert/zipball/6964c76c7804814a842473e0c8fd15bab0f18e25",
                "reference": "6964c76c7804814a842473e0c8fd15bab0f18e25",
                "shasum": ""
            },
            "require": {
                "php": "^7.2 || ^8.0",
                "symfony/polyfill-ctype": "^1.8"
            },
            "conflict": {
                "phpstan/phpstan": "<0.12.20",
                "vimeo/psalm": "<4.6.1 || 4.6.2"
            },
            "require-dev": {
                "phpunit/phpunit": "^8.5.13"
            },
            "type": "library",
            "extra": {
                "branch-alias": {
                    "dev-master": "1.10-dev"
                }
            },
            "autoload": {
                "psr-4": {
                    "Webmozart\\Assert\\": "src/"
                }
            },
            "notification-url": "https://packagist.org/downloads/",
            "license": [
                "MIT"
            ],
            "authors": [
                {
                    "name": "Bernhard Schussek",
                    "email": "bschussek@gmail.com"
                }
            ],
            "description": "Assertions to validate method input/output with nice error messages.",
            "keywords": [
                "assert",
                "check",
                "validate"
            ],
            "support": {
                "issues": "https://github.com/webmozarts/assert/issues",
                "source": "https://github.com/webmozarts/assert/tree/1.10.0"
            },
            "time": "2021-03-09T10:59:23+00:00"
        },
        {
            "name": "wp-cli/i18n-command",
            "version": "v2.2.6",
            "source": {
                "type": "git",
                "url": "https://github.com/wp-cli/i18n-command.git",
                "reference": "a66da3f09f6a728832381012848c3074bf1635c8"
            },
            "dist": {
                "type": "zip",
                "url": "https://api.github.com/repos/wp-cli/i18n-command/zipball/a66da3f09f6a728832381012848c3074bf1635c8",
                "reference": "a66da3f09f6a728832381012848c3074bf1635c8",
                "shasum": ""
            },
            "require": {
                "gettext/gettext": "^4.8",
                "mck89/peast": "^1.8",
                "wp-cli/wp-cli": "^2"
            },
            "require-dev": {
                "wp-cli/scaffold-command": "^1.2 || ^2",
                "wp-cli/wp-cli-tests": "^2.1.3"
            },
            "type": "wp-cli-package",
            "extra": {
                "branch-alias": {
                    "dev-master": "2.x-dev"
                },
                "bundled": true,
                "commands": [
                    "i18n",
                    "i18n make-pot",
                    "i18n make-json"
                ]
            },
            "autoload": {
                "psr-4": {
                    "WP_CLI\\I18n\\": "src/"
                },
                "files": [
                    "i18n-command.php"
                ]
            },
            "notification-url": "https://packagist.org/downloads/",
            "license": [
                "MIT"
            ],
            "authors": [
                {
                    "name": "Pascal Birchler",
                    "homepage": "https://pascalbirchler.com/"
                }
            ],
            "description": "Provides internationalization tools for WordPress projects.",
            "homepage": "https://github.com/wp-cli/i18n-command",
            "time": "2020-12-07T19:28:27+00:00"
        },
        {
            "name": "wp-cli/mustangostang-spyc",
            "version": "0.6.3",
            "source": {
                "type": "git",
                "url": "https://github.com/wp-cli/spyc.git",
                "reference": "6aa0b4da69ce9e9a2c8402dab8d43cf32c581cc7"
            },
            "dist": {
                "type": "zip",
                "url": "https://api.github.com/repos/wp-cli/spyc/zipball/6aa0b4da69ce9e9a2c8402dab8d43cf32c581cc7",
                "reference": "6aa0b4da69ce9e9a2c8402dab8d43cf32c581cc7",
                "shasum": ""
            },
            "require": {
                "php": ">=5.3.1"
            },
            "require-dev": {
                "phpunit/phpunit": "4.3.*@dev"
            },
            "type": "library",
            "extra": {
                "branch-alias": {
                    "dev-master": "0.5.x-dev"
                }
            },
            "autoload": {
                "psr-4": {
                    "Mustangostang\\": "src/"
                },
                "files": [
                    "includes/functions.php"
                ]
            },
            "notification-url": "https://packagist.org/downloads/",
            "license": [
                "MIT"
            ],
            "authors": [
                {
                    "name": "mustangostang",
                    "email": "vlad.andersen@gmail.com"
                }
            ],
            "description": "A simple YAML loader/dumper class for PHP (WP-CLI fork)",
            "homepage": "https://github.com/mustangostang/spyc/",
            "time": "2017-04-25T11:26:20+00:00"
        },
        {
            "name": "wp-cli/php-cli-tools",
            "version": "v0.11.12",
            "source": {
                "type": "git",
                "url": "https://github.com/wp-cli/php-cli-tools.git",
                "reference": "e472e08489f7504d9e8c5c5a057e1419cd1b2b3e"
            },
            "dist": {
                "type": "zip",
                "url": "https://api.github.com/repos/wp-cli/php-cli-tools/zipball/e472e08489f7504d9e8c5c5a057e1419cd1b2b3e",
                "reference": "e472e08489f7504d9e8c5c5a057e1419cd1b2b3e",
                "shasum": ""
            },
            "require": {
                "php": ">= 5.3.0"
            },
            "type": "library",
            "autoload": {
                "psr-0": {
                    "cli": "lib/"
                },
                "files": [
                    "lib/cli/cli.php"
                ]
            },
            "notification-url": "https://packagist.org/downloads/",
            "license": [
                "MIT"
            ],
            "authors": [
                {
                    "name": "Daniel Bachhuber",
                    "email": "daniel@handbuilt.co",
                    "role": "Maintainer"
                },
                {
                    "name": "James Logsdon",
                    "email": "jlogsdon@php.net",
                    "role": "Developer"
                }
            ],
            "description": "Console utilities for PHP",
            "homepage": "http://github.com/wp-cli/php-cli-tools",
            "keywords": [
                "cli",
                "console"
            ],
            "time": "2021-03-03T12:43:49+00:00"
        },
        {
            "name": "wp-cli/wp-cli",
            "version": "v2.4.1",
            "source": {
                "type": "git",
                "url": "https://github.com/wp-cli/wp-cli.git",
                "reference": "ceb18598e79befa9b2a37a51efbb34910628988b"
            },
            "dist": {
                "type": "zip",
                "url": "https://api.github.com/repos/wp-cli/wp-cli/zipball/ceb18598e79befa9b2a37a51efbb34910628988b",
                "reference": "ceb18598e79befa9b2a37a51efbb34910628988b",
                "shasum": ""
            },
            "require": {
                "ext-curl": "*",
                "mustache/mustache": "~2.13",
                "php": "^5.4 || ^7.0",
                "rmccue/requests": "~1.6",
                "symfony/finder": ">2.7",
                "wp-cli/mustangostang-spyc": "^0.6.3",
                "wp-cli/php-cli-tools": "~0.11.2"
            },
            "require-dev": {
                "roave/security-advisories": "dev-master",
                "wp-cli/db-command": "^1.3 || ^2",
                "wp-cli/entity-command": "^1.2 || ^2",
                "wp-cli/extension-command": "^1.1 || ^2",
                "wp-cli/package-command": "^1 || ^2",
                "wp-cli/wp-cli-tests": "^2.1"
            },
            "suggest": {
                "ext-readline": "Include for a better --prompt implementation",
                "ext-zip": "Needed to support extraction of ZIP archives when doing downloads or updates"
            },
            "bin": [
                "bin/wp",
                "bin/wp.bat"
            ],
            "type": "library",
            "extra": {
                "branch-alias": {
                    "dev-master": "2.4.x-dev"
                }
            },
            "autoload": {
                "psr-0": {
                    "WP_CLI": "php"
                }
            },
            "notification-url": "https://packagist.org/downloads/",
            "license": [
                "MIT"
            ],
            "description": "WP-CLI framework",
            "homepage": "https://wp-cli.org",
            "keywords": [
                "cli",
                "wordpress"
            ],
            "time": "2020-02-18T08:15:37+00:00"
        },
        {
            "name": "wp-coding-standards/wpcs",
            "version": "2.3.0",
            "source": {
                "type": "git",
                "url": "https://github.com/WordPress/WordPress-Coding-Standards.git",
                "reference": "7da1894633f168fe244afc6de00d141f27517b62"
            },
            "dist": {
                "type": "zip",
                "url": "https://api.github.com/repos/WordPress/WordPress-Coding-Standards/zipball/7da1894633f168fe244afc6de00d141f27517b62",
                "reference": "7da1894633f168fe244afc6de00d141f27517b62",
                "shasum": ""
            },
            "require": {
                "php": ">=5.4",
                "squizlabs/php_codesniffer": "^3.3.1"
            },
            "require-dev": {
                "dealerdirect/phpcodesniffer-composer-installer": "^0.5 || ^0.6",
                "phpcompatibility/php-compatibility": "^9.0",
                "phpcsstandards/phpcsdevtools": "^1.0",
                "phpunit/phpunit": "^4.0 || ^5.0 || ^6.0 || ^7.0"
            },
            "suggest": {
                "dealerdirect/phpcodesniffer-composer-installer": "^0.6 || This Composer plugin will sort out the PHPCS 'installed_paths' automatically."
            },
            "type": "phpcodesniffer-standard",
            "notification-url": "https://packagist.org/downloads/",
            "license": [
                "MIT"
            ],
            "authors": [
                {
                    "name": "Contributors",
                    "homepage": "https://github.com/WordPress/WordPress-Coding-Standards/graphs/contributors"
                }
            ],
            "description": "PHP_CodeSniffer rules (sniffs) to enforce WordPress coding conventions",
            "keywords": [
                "phpcs",
                "standards",
                "wordpress"
            ],
            "support": {
                "issues": "https://github.com/WordPress/WordPress-Coding-Standards/issues",
                "source": "https://github.com/WordPress/WordPress-Coding-Standards",
                "wiki": "https://github.com/WordPress/WordPress-Coding-Standards/wiki"
            },
            "time": "2020-05-13T23:57:56+00:00"
        }
    ],
    "aliases": [],
    "minimum-stability": "dev",
    "stability-flags": [],
    "prefer-stable": true,
    "prefer-lowest": false,
    "platform": {
        "php": ">=7.3",
        "ext-json": "*"
    },
    "platform-dev": [],
    "platform-overrides": {
        "php": "7.3.27"
    },
    "plugin-api-version": "2.0.0"
}<|MERGE_RESOLUTION|>--- conflicted
+++ resolved
@@ -4,11 +4,7 @@
         "Read more about it at https://getcomposer.org/doc/01-basic-usage.md#installing-dependencies",
         "This file is @generated automatically"
     ],
-<<<<<<< HEAD
-    "content-hash": "58294b469afb87849bee899f15738995",
-=======
-    "content-hash": "d3fdc4a5830cbb783afc499d80dcecde",
->>>>>>> 5cce5659
+    "content-hash": "42d30a878e7f6decbfe241ead51b9fe7",
     "packages": [
         {
             "name": "automattic/jetpack-a8c-mc-stats",
@@ -4929,5 +4925,5 @@
     "platform-overrides": {
         "php": "7.3.27"
     },
-    "plugin-api-version": "2.0.0"
+    "plugin-api-version": "2.0"
 }