--- conflicted
+++ resolved
@@ -11,13 +11,8 @@
  * Tested up to: 6.0
  * Requires PHP: 7.4
  *
-<<<<<<< HEAD
  * WC requires at least: 6.8
- * WC tested up to: 6.9
-=======
- * WC requires at least: 6.0
  * WC tested up to: 7.0
->>>>>>> d1555607
  * Woo:
  *
  * @package WooCommerce\Admin
