// Import WP-scripts presets to extend them,
// see https://developer.wordpress.org/block-editor/packages/packages-scripts/#advanced-information-11.
const defaultConfig = require( '@wordpress/scripts/config/jest-unit.config' );

module.exports = {
	...defaultConfig,
	verbose: true,
	testEnvironment: 'jsdom',
<<<<<<< HEAD
	transformIgnorePatterns: [
		'.*/node_modules/.*/node_modules/(?!(is-plain-obj)/)',
	],
	setupFiles: [ 'core-js' ],
=======
	setupFiles: [ 'core-js', '<rootDir>/js/src/tests/jest-unit.setup.js' ],
	transformIgnorePatterns: [
		// Fix that `is-plain-obj@4.1.0` doesn't provide the CommonJS build, so it needs to be transformed.
		'<rootDir>/node_modules/(?!is-plain-obj/)',
	],
>>>>>>> f9c165b9
	moduleNameMapper: {
		'\\.png$': '<rootDir>/tests/mocks/assets/imageMock.js',
		'\\.svg$': '<rootDir>/tests/mocks/assets/svgrMock.js',
		'\\.scss$': '<rootDir>/tests/mocks/assets/styleMock.js',
		// Transform our `.~/` alias.
		'^\\.~/(.*)$': '<rootDir>/js/src/$1',
		'^extracted/(.*)$': '$1',
		'@woocommerce/settings':
			'<rootDir>/js/src/tests/dependencies/woocommerce/settings',
<<<<<<< HEAD
		'@wordpress/viewport':
			'<rootDir>/js/src/tests/dependencies/wordpress/viewport',
=======
		'@automattic/calypso-config':
			'<rootDir>/js/src/tests/dependencies/automattic/calypso-config',
>>>>>>> f9c165b9
	},
	// Exclude e2e tests from unit testing.
	testPathIgnorePatterns: [
		'/node_modules/',
		'/__helpers__/',
		'<rootDir>/tests/e2e/',
	],
	coveragePathIgnorePatterns: [
		'/node_modules/',
		'/__helpers__/',
		'<rootDir>/tests/',
	],
	watchPathIgnorePatterns: [
		'<rootDir>/.externalized.json',
		'<rootDir>/js/build/',
		'<rootDir>/js/build-dev',
	],
	globals: {
		wcAdminFeatures: {
			navigation: true,
		},
		glaData: {
			mcSetupComplete: true,
			mcSupportedCountry: true,
			mcSupportedLanguage: true,
			adsSetupComplete: true,
			enableReports: true,
			dateFormat: 'F j, Y',
			timeFormat: 'g:i a',
		},
	},
};<|MERGE_RESOLUTION|>--- conflicted
+++ resolved
@@ -4,20 +4,12 @@
 
 module.exports = {
 	...defaultConfig,
-	verbose: true,
 	testEnvironment: 'jsdom',
-<<<<<<< HEAD
-	transformIgnorePatterns: [
-		'.*/node_modules/.*/node_modules/(?!(is-plain-obj)/)',
-	],
-	setupFiles: [ 'core-js' ],
-=======
 	setupFiles: [ 'core-js', '<rootDir>/js/src/tests/jest-unit.setup.js' ],
 	transformIgnorePatterns: [
 		// Fix that `is-plain-obj@4.1.0` doesn't provide the CommonJS build, so it needs to be transformed.
 		'<rootDir>/node_modules/(?!is-plain-obj/)',
 	],
->>>>>>> f9c165b9
 	moduleNameMapper: {
 		'\\.png$': '<rootDir>/tests/mocks/assets/imageMock.js',
 		'\\.svg$': '<rootDir>/tests/mocks/assets/svgrMock.js',
@@ -27,13 +19,8 @@
 		'^extracted/(.*)$': '$1',
 		'@woocommerce/settings':
 			'<rootDir>/js/src/tests/dependencies/woocommerce/settings',
-<<<<<<< HEAD
-		'@wordpress/viewport':
-			'<rootDir>/js/src/tests/dependencies/wordpress/viewport',
-=======
 		'@automattic/calypso-config':
 			'<rootDir>/js/src/tests/dependencies/automattic/calypso-config',
->>>>>>> f9c165b9
 	},
 	// Exclude e2e tests from unit testing.
 	testPathIgnorePatterns: [
