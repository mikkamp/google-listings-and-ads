--- conflicted
+++ resolved
@@ -4,7 +4,6 @@
 		padding: $grid-unit-20;
 	}
 
-<<<<<<< HEAD
 	&__radio-control {
 		margin-top: $grid-unit-20;
 		.help-popover {
@@ -50,7 +49,8 @@
 				font-size: $default-font-size;
 			}
 		}
-=======
+	}
+
 	&__table-label {
 		background: $gray-100;
 		padding: $grid-unit-05 $grid-unit-10;
@@ -79,6 +79,5 @@
 		border-bottom: 1px dashed;
 		margin-left: $grid-unit-05;
 		word-wrap: break-word;
->>>>>>> 05c7f0fc
 	}
 }