/**
 * External dependencies
 */
import { __ } from '@wordpress/i18n';
import classnames from 'classnames';
import { Flex, FlexItem, FlexBlock } from '@wordpress/components';
import GridiconPhone from 'gridicons/dist/phone';
import { Icon, store as storeIcon } from '@wordpress/icons';

/**
 * Internal dependencies
 */
import Section from '.~/wcdl/section';
import Subsection from '.~/wcdl/subsection';
import googleLogoURL from './gogole-g-logo.svg';
import './index.scss';

/**
 * Enum of account card appearances.
 *
 * @enum {string}
 */
export const APPEARANCE = {
	GOOGLE: 'google',
<<<<<<< HEAD
	GOOGLE_MERCHANT_CENTER: 'google_merchant_center',
=======
	GOOGLE_ADS: 'google-ads',
>>>>>>> 28c895b5
	PHONE: 'phone',
	ADDRESS: 'address',
};

const googleLogo = (
	<img
		src={ googleLogoURL }
		alt={ __( 'Google Logo', 'google-listings-and-ads' ) }
		width="40"
		height="40"
	/>
);

const appearanceDict = {
	[ APPEARANCE.GOOGLE ]: {
		icon: googleLogo,
		title: __( 'Google account', 'google-listings-and-ads' ),
	},
<<<<<<< HEAD
	[ APPEARANCE.GOOGLE_MERCHANT_CENTER ]: {
		icon: (
			<img
				src={ googleLogoURL }
				alt={ __( 'Google Logo', 'google-listings-and-ads' ) }
				width="40"
				height="40"
			/>
		),
		title: __( 'Google Merchant Center', 'google-listings-and-ads' ),
=======
	[ APPEARANCE.GOOGLE_ADS ]: {
		icon: googleLogo,
		title: __( 'Google Ads', 'google-listings-and-ads' ),
		defaultDescription: __(
			'Required to create paid campaigns with your product listings',
			'google-listings-and-ads'
		),
>>>>>>> 28c895b5
	},
	[ APPEARANCE.PHONE ]: {
		icon: <GridiconPhone size={ 32 } />,
		title: __( 'Phone number', 'google-listings-and-ads' ),
	},
	[ APPEARANCE.ADDRESS ]: {
		icon: <Icon icon={ storeIcon } size={ 32 } />,
		title: __( 'Store address', 'google-listings-and-ads' ),
	},
};

// The `center` is the default alignment, and no need to append any additional class name.
const alignStyleName = {
	center: false,
	top: `gla-account-card__styled--align-top`,
};

/**
 * Renders a Card component with account info and status.
 *
 * @param {Object} props React props.
 * @param {string} [props.className] Additional CSS class name to be appended.
 * @param {APPEARANCE | {icon, title, defaultDescription}} props.appearance Kind of account to indicate the card appearance, or a tuple with icon, title and optional defaultDescription to be used.
 * @param {boolean} [props.disabled=false] Whether display the Card in disabled style.
 * @param {JSX.Element} [props.description] Content below the card title. It will fall back to `appearance.defaultDescription` if not specified and the default is applicable.
 * @param {JSX.Element} [props.helper] Helper content below the card description.
 * @param {boolean} [props.hideIcon=false] Whether hide the leading icon.
 * @param {'center'|'top'} [props.alignIcon='center'] Specify the vertical alignment of leading icon.
 * @param {JSX.Element} [props.indicator] Indicator of actions or status on the right side of the card.
 * @param {'center'|'top'} [props.alignIndicator='center'] Specify the vertical alignment of `indicator`.
 * @param {Array<JSX.Element>} [props.children] Children to be rendered if needs more content within the card.
 */
export default function AccountCard( {
	className,
	appearance,
	disabled = false,
	description,
	helper,
	hideIcon = false,
	alignIcon = 'center',
	indicator,
	alignIndicator = 'center',
	children,
} ) {
	const { icon, title, defaultDescription } =
		typeof appearance === 'object'
			? appearance
			: appearanceDict[ appearance ];

	const cardClassName = classnames(
		'gla-account-card',
		disabled ? 'gla-account-card--is-disabled' : false,
		className
	);

	const iconClassName = classnames(
		'gla-account-card__icon',
		alignStyleName[ alignIcon ]
	);

	const indicatorClassName = classnames(
		'gla-account-card__indicator',
		alignStyleName[ alignIndicator ]
	);

	return (
		<Section.Card className={ cardClassName }>
			<Section.Card.Body>
				<Flex gap={ 4 }>
					{ ! hideIcon && (
						<FlexItem className={ iconClassName }>
							{ icon }
						</FlexItem>
					) }
					<FlexBlock>
						{ title && (
							<Subsection.Title className="gla-account-card__title">
								{ title }
							</Subsection.Title>
						) }
						<div className="gla-account-card__description">
							{ description || defaultDescription }
						</div>
						{ helper && (
							<div className="gla-account-card__helper">
								{ helper }
							</div>
						) }
					</FlexBlock>
					{ indicator && (
						<FlexItem className={ indicatorClassName }>
							{ indicator }
						</FlexItem>
					) }
				</Flex>
			</Section.Card.Body>
			{ children }
		</Section.Card>
	);
}<|MERGE_RESOLUTION|>--- conflicted
+++ resolved
@@ -22,11 +22,8 @@
  */
 export const APPEARANCE = {
 	GOOGLE: 'google',
-<<<<<<< HEAD
 	GOOGLE_MERCHANT_CENTER: 'google_merchant_center',
-=======
 	GOOGLE_ADS: 'google-ads',
->>>>>>> 28c895b5
 	PHONE: 'phone',
 	ADDRESS: 'address',
 };
@@ -45,18 +42,10 @@
 		icon: googleLogo,
 		title: __( 'Google account', 'google-listings-and-ads' ),
 	},
-<<<<<<< HEAD
 	[ APPEARANCE.GOOGLE_MERCHANT_CENTER ]: {
-		icon: (
-			<img
-				src={ googleLogoURL }
-				alt={ __( 'Google Logo', 'google-listings-and-ads' ) }
-				width="40"
-				height="40"
-			/>
-		),
+		icon: googleLogo,
 		title: __( 'Google Merchant Center', 'google-listings-and-ads' ),
-=======
+	},
 	[ APPEARANCE.GOOGLE_ADS ]: {
 		icon: googleLogo,
 		title: __( 'Google Ads', 'google-listings-and-ads' ),
@@ -64,7 +53,6 @@
 			'Required to create paid campaigns with your product listings',
 			'google-listings-and-ads'
 		),
->>>>>>> 28c895b5
 	},
 	[ APPEARANCE.PHONE ]: {
 		icon: <GridiconPhone size={ 32 } />,
