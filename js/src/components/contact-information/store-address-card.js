/**
 * External dependencies
 */
import { __ } from '@wordpress/i18n';
import { createInterpolateElement } from '@wordpress/element';
import { CardDivider } from '@wordpress/components';
import { Spinner } from '@woocommerce/components';
import { update as updateIcon } from '@wordpress/icons';
import { getPath, getQuery } from '@woocommerce/navigation';

/**
 * Internal dependencies
 */
import useStoreAddress from '.~/hooks/useStoreAddress';
import Section from '.~/wcdl/section';
import Subsection from '.~/wcdl/subsection';
import AccountCard, { APPEARANCE } from '.~/components/account-card';
import AppButton from '.~/components/app-button';
import ContactInformationPreviewCard from './contact-information-preview-card';
import TrackableLink from '.~/components/trackable-link';
import './store-address-card.scss';

/**
 * Triggered when store address "Edit in WooCommerce Settings" button is clicked.
 * Before `1.5.0` it was called `edit_mc_store_address`.
 *
 * @event gla_edit_wc_store_address
<<<<<<< HEAD
 * @type {Object} TrackingEvent
 * @property {string} path The path used in the page from which the link was clicked, e.g. `"/google/settings"`.
 * @property {string|undefined} [subpath] The subpath used in the page, e.g. `"/edit-store-address"` or `undefined` when there is no subpath.
=======
 * @property {string} path A page from which the link was clicked.
 * @property {string|undefined} [subpath] A subpage from which the link was clicked.
>>>>>>> b7791768
 */

/**
 * Renders a component with a given store address.
 *
 * @fires gla_edit_wc_store_address Whenever "Edit in WooCommerce Settings" button is clicked.
 *
 * @return {JSX.Element} Filled AccountCard component.
 */
export default function StoreAddressCard() {
	const { loaded, data, refetch } = useStoreAddress();
	const { subpath } = getQuery();
	const editButton = (
		<AppButton
			isSecondary
			icon={ updateIcon }
			iconSize={ 20 }
			iconPosition="right"
			text={ __( 'Refresh to sync', 'google-listings-and-ads' ) }
			onClick={ refetch }
			disabled={ ! loaded }
		/>
	);

	let addressContent;
	const description = (
		<>
			<p>
				{ createInterpolateElement(
					__(
						'Edit your store address in your <link>WooCommerce settings</link>.',
						'google-listings-and-ads'
					),
					{
						link: (
							<TrackableLink
								target="_blank"
								type="external"
								href="admin.php?page=wc-settings"
								eventName="gla_edit_wc_store_address"
								eventProps={ { path: getPath(), subpath } }
							/>
						),
					}
				) }
			</p>
			<p>
				{ __(
					'Once you’ve saved your new address there, refresh to sync your new address with Google.',
					'google-listings-and-ads'
				) }
			</p>
		</>
	);

	if ( loaded ) {
		const { address, address2, city, state, country, postcode } = data;
		const stateAndCountry = state ? `${ state } - ${ country }` : country;

		const rest = [ city, stateAndCountry, postcode ]
			.filter( Boolean )
			.join( ', ' );

		addressContent = (
			<div>
				<div>{ address }</div>
				{ address2 && <div>{ address2 }</div> }
				<div>{ rest }</div>
			</div>
		);
	} else {
		addressContent = <Spinner />;
	}

	return (
		<AccountCard
			className="gla-store-address-card"
			appearance={ APPEARANCE.ADDRESS }
			alignIcon="top"
			alignIndicator="top"
			description={ description }
			indicator={ editButton }
		>
			<CardDivider />
			<Section.Card.Body>
				<Subsection.Title>
					{ __( 'Store address', 'google-listings-and-ads' ) }
				</Subsection.Title>
				{ addressContent }
			</Section.Card.Body>
		</AccountCard>
	);
}

/**
 * Trigger when store address edit button is clicked.
 * Before `1.5.0` this name was used for tracking clicking "Edit in settings" to edit the WC address. As of `>1.5.0`, that event is now tracked as `edit_wc_store_address`.
 *
 * @event gla_edit_mc_store_address
<<<<<<< HEAD
 * @type {Object} TrackingEvent
 * @property {string} path The path used in the page from which the link was clicked, e.g. `"/google/settings"`.
 * @property {string|undefined} [subpath] The subpath used in the page, e.g. `"/edit-store-address"` or `undefined` when there is no subpath.
=======
 * @property {string} path A page from which the link was clicked.
 * @property {string|undefined} [subpath] A subpage from which the link was clicked.
>>>>>>> b7791768
 */

/**
 * Renders a component with the store address.
 * In preview mode, meaning there will be no refresh button, just the edit link.
 *
 * @fires gla_edit_mc_store_address Whenever "Edit" is clicked.
 *
 * @param {Object} props React props
 * @param {string} props.editHref URL where Edit button should point to.
 * @param {JSX.Element} props.learnMore Link to be shown at the end of missing data message.
 * @return {JSX.Element} Filled AccountCard component.
 */
export function StoreAddressCardPreview( { editHref, learnMore } ) {
	const { loaded, data } = useStoreAddress( 'mc' );
	let content, warning;

	if ( loaded ) {
		const {
			isAddressFilled,
			isMCAddressDifferent,
			address,
			address2,
			city,
			state,
			country,
			postcode,
		} = data;
		const stateAndCountry = state ? `${ state } - ${ country }` : country;

		if ( isAddressFilled && ! isMCAddressDifferent ) {
			content = [ address, address2, city, stateAndCountry, postcode ]
				.filter( Boolean )
				.join( ', ' );
		} else {
			warning = __(
				'Please add your store address',
				'google-listings-and-ads'
			);
			content = (
				<>
					{ __(
						'Google requires the store address for all stores using Google Merchant Center. ',
						'google-listings-and-ads'
					) }
					{ learnMore }
				</>
			);
		}
	}

	return (
		<ContactInformationPreviewCard
			appearance={ APPEARANCE.ADDRESS }
			editHref={ editHref }
			editEventName="gla_edit_mc_store_address"
			loading={ ! loaded }
			warning={ warning }
			content={ content }
		></ContactInformationPreviewCard>
	);
}<|MERGE_RESOLUTION|>--- conflicted
+++ resolved
@@ -25,14 +25,8 @@
  * Before `1.5.0` it was called `edit_mc_store_address`.
  *
  * @event gla_edit_wc_store_address
-<<<<<<< HEAD
- * @type {Object} TrackingEvent
  * @property {string} path The path used in the page from which the link was clicked, e.g. `"/google/settings"`.
  * @property {string|undefined} [subpath] The subpath used in the page, e.g. `"/edit-store-address"` or `undefined` when there is no subpath.
-=======
- * @property {string} path A page from which the link was clicked.
- * @property {string|undefined} [subpath] A subpage from which the link was clicked.
->>>>>>> b7791768
  */
 
 /**
@@ -132,14 +126,8 @@
  * Before `1.5.0` this name was used for tracking clicking "Edit in settings" to edit the WC address. As of `>1.5.0`, that event is now tracked as `edit_wc_store_address`.
  *
  * @event gla_edit_mc_store_address
-<<<<<<< HEAD
- * @type {Object} TrackingEvent
  * @property {string} path The path used in the page from which the link was clicked, e.g. `"/google/settings"`.
  * @property {string|undefined} [subpath] The subpath used in the page, e.g. `"/edit-store-address"` or `undefined` when there is no subpath.
-=======
- * @property {string} path A page from which the link was clicked.
- * @property {string|undefined} [subpath] A subpage from which the link was clicked.
->>>>>>> b7791768
  */
 
 /**
