--- conflicted
+++ resolved
@@ -10,17 +10,10 @@
 import AppButton from '.~/components/app-button';
 import ConnectedIconLabel from '.~/components/connected-icon-label';
 import Section from '.~/wcdl/section';
-<<<<<<< HEAD
-import useGoogleConnectFlow from './use-google-connect-flow';
-
-export default function ConnectedGoogleAccountCard( { googleAccount } ) {
-	const [ handleConnect, { loading, data } ] = useGoogleConnectFlow();
-=======
 import useSwitchGoogleAccount from './useSwitchGoogleAccount';
 
 export default function ConnectedGoogleAccountCard( { googleAccount } ) {
 	const [ handleSwitch, loading ] = useSwitchGoogleAccount();
->>>>>>> 7fb9c879
 
 	return (
 		<AccountCard
