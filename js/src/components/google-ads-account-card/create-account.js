/**
 * External dependencies
 */
import { noop } from 'lodash';
import { __ } from '@wordpress/i18n';
import { useState, Fragment, useCallback, useEffect } from '@wordpress/element';

/**
 * Internal dependencies
 */
import Section from '.~/wcdl/section';
import AppButton from '.~/components/app-button';
import AccountCard, { APPEARANCE } from '.~/components/account-card';
import CreateAccountButton from './create-account-button';
import useGoogleAccount from '.~/hooks/useGoogleAccount';
import { useAppDispatch } from '.~/data';
import useDispatchCoreNotices from '.~/hooks/useDispatchCoreNotices';
import useUpsertAdsAccount from '.~/hooks/useUpsertAdsAccount';
import useGoogleAdsAccountStatus from '.~/hooks/useGoogleAdsAccountStatus';
import useGoogleAdsAccount from '.~/hooks/useGoogleAdsAccount';
import ClaimAccount from './claim-account';
import ClaimAccountModal from './claim-account-modal';
import getWindowFeatures from '.~/utils/getWindowFeatures';

const ClaimTermsAndCreateAccountButton = ( { onCreateAccount = noop } ) => {
	const { createNotice } = useDispatchCoreNotices();
	const { fetchGoogleAdsAccount, fetchGoogleAdsAccountStatus } =
		useAppDispatch();
	const [ fetchAccountLoading, setFetchAccountLoading ] = useState( false );
	const [ upsertAdsAccount, { loading: createLoading } ] =
		useUpsertAdsAccount();
	const { google } = useGoogleAccount();
	const { inviteLink } = useGoogleAdsAccountStatus();
	const { googleAdsAccount } = useGoogleAdsAccount();
	const { hasAccess, step } = useGoogleAdsAccountStatus();

	const upsertAccount = useCallback( async () => {
		try {
			await upsertAdsAccount( { parse: false } );
		} catch ( e ) {
			// for status code 428, we want to allow users to continue and proceed,
			// so we swallow the error for status code 428,
			// and only display error message and exit this function for non-428 error.
			if ( e.status !== 428 ) {
				createNotice(
					'error',
					__(
						'Unable to create Google Ads account. Please try again later.',
						'google-listings-and-ads'
					)
				);
				return;
			}
		}

		setFetchAccountLoading( true );
		await fetchGoogleAdsAccountStatus();
		await fetchGoogleAdsAccount();
		setFetchAccountLoading( false );
	}, [
		createNotice,
		fetchGoogleAdsAccount,
		fetchGoogleAdsAccountStatus,
		upsertAdsAccount,
	] );

	const handleCreateAccount = async () => {
		await upsertAccount();
		onCreateAccount();
	};

	useEffect( () => {
		// Continue the setup process only when we are at the conversion_action step
		if ( hasAccess === true && step === 'conversion_action' ) {
			upsertAccount();
		}
	}, [ hasAccess, upsertAccount, step ] );

	const handleClaimAccountClick = useCallback(
		( event ) => {
			const { defaultView } = event.target.ownerDocument;
			const features = getWindowFeatures( defaultView, 600, 800 );

			defaultView.open( inviteLink, '_blank', features );
		},
		[ inviteLink ]
	);

	if ( ! google || google.active !== 'yes' ) {
		return null;
	}

	const shouldClaimGoogleAdsAccount = Boolean(
		googleAdsAccount.id && hasAccess === false
	);

	if ( shouldClaimGoogleAdsAccount ) {
		return (
			<AppButton isSecondary onClick={ handleClaimAccountClick }>
				{ __( 'Claim Account', 'google-listings-and-ads' ) }
			</AppButton>
		);
	}

	return (
		<CreateAccountButton
			loading={ createLoading || fetchAccountLoading }
			onCreateAccount={ handleCreateAccount }
		/>
	);
};

const CreateAccount = ( props ) => {
	const { allowShowExisting, onShowExisting } = props;
	const [ showClaimModal, setShowClaimModal ] = useState( false );
	const { googleAdsAccount } = useGoogleAdsAccount();
	const { hasAccess } = useGoogleAdsAccountStatus();

<<<<<<< HEAD
	const [ claimModalOpen, setClaimModalOpen ] = useState( true );
	const { shouldClaimGoogleAdsAccount } = useShouldClaimGoogleAdsAccount();
=======
	const shouldClaimGoogleAdsAccount = Boolean(
		googleAdsAccount.id && hasAccess === false
	);
>>>>>>> 833eba11

	const handleOnRequestClose = () => {
		setShowClaimModal( false );
	};

	const handleOnCreateAccount = () => {
		setShowClaimModal( true );
	};

	return (
		<AccountCard
			appearance={ APPEARANCE.GOOGLE_ADS }
			alignIcon="top"
			indicator={
				<ClaimTermsAndCreateAccountButton
					onCreateAccount={ handleOnCreateAccount }
				/>
			}
		>
			{ allowShowExisting && ! shouldClaimGoogleAdsAccount && (
				<Section.Card.Footer>
					<AppButton isLink onClick={ onShowExisting }>
						{ __(
							'Or, use your existing Google Ads account',
							'google-listings-and-ads'
						) }
					</AppButton>
				</Section.Card.Footer>
			) }

			{ shouldClaimGoogleAdsAccount && (
				<Fragment>
					{ showClaimModal && (
						<ClaimAccountModal
							onRequestClose={ handleOnRequestClose }
						/>
					) }

					<ClaimAccount />
				</Fragment>
			) }
		</AccountCard>
	);
};

export default CreateAccount;<|MERGE_RESOLUTION|>--- conflicted
+++ resolved
@@ -116,14 +116,9 @@
 	const { googleAdsAccount } = useGoogleAdsAccount();
 	const { hasAccess } = useGoogleAdsAccountStatus();
 
-<<<<<<< HEAD
-	const [ claimModalOpen, setClaimModalOpen ] = useState( true );
-	const { shouldClaimGoogleAdsAccount } = useShouldClaimGoogleAdsAccount();
-=======
 	const shouldClaimGoogleAdsAccount = Boolean(
 		googleAdsAccount.id && hasAccess === false
 	);
->>>>>>> 833eba11
 
 	const handleOnRequestClose = () => {
 		setShowClaimModal( false );
