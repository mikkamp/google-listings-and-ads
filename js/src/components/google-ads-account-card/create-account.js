--- conflicted
+++ resolved
@@ -12,11 +12,8 @@
 import AppButton from '.~/components/app-button';
 import AccountCard, { APPEARANCE } from '.~/components/account-card';
 import CreateAccountButton from './create-account-button';
-<<<<<<< HEAD
 import useGoogleAccountCheck from '.~/hooks/useGoogleAccountCheck';
-=======
 import useApiFetchCallback from '.~/hooks/useApiFetchCallback';
->>>>>>> b71e4972
 import { useAppDispatch } from '.~/data';
 import useDispatchCoreNotices from '.~/hooks/useDispatchCoreNotices';
 import useUpsertAdsAccount from '.~/hooks/useUpsertAdsAccount';
@@ -26,9 +23,7 @@
 import ClaimAccountModal from './claim-account-modal';
 import getWindowFeatures from '.~/utils/getWindowFeatures';
 
-<<<<<<< HEAD
 const ClaimTermsAndCreateAccountButton = ( {
-	disabled,
 	onCreateAccount = noop,
 } ) => {
 	const { createNotice } = useDispatchCoreNotices();
@@ -39,17 +34,6 @@
 	const { google } = useGoogleAccountCheck();
 	const { inviteLink } = useGoogleAdsAccountStatus();
 	const { shouldClaimGoogleAdsAccount } = useShouldClaimGoogleAdsAccount();
-=======
-const ClaimTermsAndCreateAccountButton = () => {
-	const { createNotice } = useDispatchCoreNotices();
-	const { fetchGoogleAdsAccount } = useAppDispatch();
-	const [ fetchAccountLoading, setFetchAccountLoading ] = useState( false );
-	const [ fetchCreateAdsAccount, { loading: createLoading } ] =
-		useApiFetchCallback( {
-			path: `/wc/gla/ads/accounts`,
-			method: 'POST',
-		} );
->>>>>>> b71e4972
 
 	const handleCreateAccount = async () => {
 		try {
@@ -76,7 +60,6 @@
 		setFetchAccountLoading( false );
 	};
 
-<<<<<<< HEAD
 	const handleClaimAccountClick = useCallback(
 		( event ) => {
 			const { defaultView } = event.target.ownerDocument;
@@ -99,8 +82,6 @@
 		);
 	}
 
-=======
->>>>>>> b71e4972
 	return (
 		<CreateAccountButton
 			loading={ createLoading || fetchAccountLoading }
@@ -129,16 +110,10 @@
 			appearance={ APPEARANCE.GOOGLE_ADS }
 			alignIcon="top"
 			indicator={
-<<<<<<< HEAD
 				<ClaimTermsAndCreateAccountButton
 					disabled={ disabled }
 					onCreateAccount={ handleOnCreateAccount }
 				/>
-=======
-				disabled ? null : (
-					<ClaimTermsAndCreateAccountButton disabled={ disabled } />
-				)
->>>>>>> b71e4972
 			}
 		>
 			{ allowShowExisting && (
