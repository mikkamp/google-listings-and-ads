/**
 * External dependencies
 */
import { useEffect } from '@wordpress/element';
import { Notice } from '@wordpress/components';
import { __ } from '@wordpress/i18n';

/**
 * Internal dependencies
 */
<<<<<<< HEAD
import {
	GOOGLE_ADS_ACCOUNT_STATUS,
	GOOGLE_ADS_BILLING_STATUS,
} from '.~/constants';
=======
import SpinnerCard from '.~/components/spinner-card';
>>>>>>> b71e4972
import useGoogleAccount from '.~/hooks/useGoogleAccount';
import useGoogleAdsAccount from '.~/hooks/useGoogleAdsAccount';
import ConnectedGoogleAdsAccountCard from './connected-google-ads-account-card';
import NonConnected from './non-connected';
import AuthorizeAds from './authorize-ads';
import SpinnerCard from '../spinner-card';
import useGoogleAdsAccountStatus from '.~/hooks/useGoogleAdsAccountStatus';
import usePrevious from '.~/hooks/usePrevious';
import useUpsertAdsAccount from '.~/hooks/useUpsertAdsAccount';
import useDispatchCoreNotices from '.~/hooks/useDispatchCoreNotices';
import useShouldClaimGoogleAdsAccount from '.~/hooks/useShouldClaimGoogleAdsAccount';

export default function GoogleAdsAccountCard() {
<<<<<<< HEAD
	const { google, scope } = useGoogleAccount();
	const {
		googleAdsAccount,
		refetchGoogleAdsAccount,
		isResolving: isResolvingGoogleAdsAccount,
		hasFinishedResolution: hasResolvedGoogleAdsAccount,
	} = useGoogleAdsAccount();
	const { hasAccess } = useGoogleAdsAccountStatus();
	const [ upsertAdsAccount, { loading } ] = useUpsertAdsAccount();
	const { createNotice } = useDispatchCoreNotices();
	const previousHasAccess = usePrevious( hasAccess );
	const {
		shouldClaimGoogleAdsAccount,
		isResolving: isResolvingShouldClaimGoogleAdsAccount,
	} = useShouldClaimGoogleAdsAccount();

	useEffect( () => {
		const checkAccessChange = async () => {
			// Access has changed, continue setup process
			if ( hasAccess === true && previousHasAccess === false ) {
				try {
					await upsertAdsAccount();
				} catch ( error ) {
					if (
						error.status !== 428 &&
						error?.billing_status !==
							GOOGLE_ADS_BILLING_STATUS.PENDING
					) {
						createNotice(
							'error',
							__(
								'Unable to connect Google Ads account. Please try again later.',
								'google-listings-and-ads'
							)
						);
					}
				}

				await refetchGoogleAdsAccount();
			}
		};

		checkAccessChange();
	} );

	if (
		isResolvingGoogleAdsAccount ||
		isResolvingShouldClaimGoogleAdsAccount
	) {
		return <SpinnerCard />;
	}

	if (
		! google ||
		google.active === 'no' ||
		! googleAdsAccount ||
		googleAdsAccount?.status === GOOGLE_ADS_ACCOUNT_STATUS.DISCONNECTED ||
		shouldClaimGoogleAdsAccount
	) {
		return <NonConnected />;
=======
	const {
		google,
		scope,
		isResolving: isResolvingGoogleAccount,
	} = useGoogleAccount();
	const { googleAdsAccount, isResolving: isResolvingGoogleAdsAccount } =
		useGoogleAdsAccount();

	if ( isResolvingGoogleAccount || isResolvingGoogleAdsAccount ) {
		return <SpinnerCard />;
>>>>>>> b71e4972
	}

	if ( ! scope.adsRequired ) {
		return <AuthorizeAds additionalScopeEmail={ google.email } />;
	}

<<<<<<< HEAD
=======
	if ( googleAdsAccount?.status === GOOGLE_ADS_ACCOUNT_STATUS.DISCONNECTED ) {
		return <NonConnected />;
	}

>>>>>>> b71e4972
	return (
		<ConnectedGoogleAdsAccountCard
			googleAdsAccount={ googleAdsAccount }
			loading={ loading || ! hasResolvedGoogleAdsAccount }
		>
			{ googleAdsAccount.status ===
				GOOGLE_ADS_ACCOUNT_STATUS.CONNECTED && (
				<Notice status="success" isDismissible={ false }>
					{ __(
						'Conversion measurement has been set up. You can create a campaign later.',
						'google-listings-and-ads'
					) }
				</Notice>
			) }
		</ConnectedGoogleAdsAccountCard>
	);
}<|MERGE_RESOLUTION|>--- conflicted
+++ resolved
@@ -8,20 +8,16 @@
 /**
  * Internal dependencies
  */
-<<<<<<< HEAD
 import {
 	GOOGLE_ADS_ACCOUNT_STATUS,
 	GOOGLE_ADS_BILLING_STATUS,
 } from '.~/constants';
-=======
 import SpinnerCard from '.~/components/spinner-card';
->>>>>>> b71e4972
 import useGoogleAccount from '.~/hooks/useGoogleAccount';
 import useGoogleAdsAccount from '.~/hooks/useGoogleAdsAccount';
 import ConnectedGoogleAdsAccountCard from './connected-google-ads-account-card';
 import NonConnected from './non-connected';
 import AuthorizeAds from './authorize-ads';
-import SpinnerCard from '../spinner-card';
 import useGoogleAdsAccountStatus from '.~/hooks/useGoogleAdsAccountStatus';
 import usePrevious from '.~/hooks/usePrevious';
 import useUpsertAdsAccount from '.~/hooks/useUpsertAdsAccount';
@@ -29,8 +25,12 @@
 import useShouldClaimGoogleAdsAccount from '.~/hooks/useShouldClaimGoogleAdsAccount';
 
 export default function GoogleAdsAccountCard() {
-<<<<<<< HEAD
-	const { google, scope } = useGoogleAccount();
+	const {
+		google,
+		scope,
+		isResolving: isResolvingGoogleAccount,
+	} = useGoogleAccount();
+
 	const {
 		googleAdsAccount,
 		refetchGoogleAdsAccount,
@@ -76,6 +76,7 @@
 	} );
 
 	if (
+		isResolvingGoogleAccount ||
 		isResolvingGoogleAdsAccount ||
 		isResolvingShouldClaimGoogleAdsAccount
 	) {
@@ -90,31 +91,12 @@
 		shouldClaimGoogleAdsAccount
 	) {
 		return <NonConnected />;
-=======
-	const {
-		google,
-		scope,
-		isResolving: isResolvingGoogleAccount,
-	} = useGoogleAccount();
-	const { googleAdsAccount, isResolving: isResolvingGoogleAdsAccount } =
-		useGoogleAdsAccount();
-
-	if ( isResolvingGoogleAccount || isResolvingGoogleAdsAccount ) {
-		return <SpinnerCard />;
->>>>>>> b71e4972
 	}
 
 	if ( ! scope.adsRequired ) {
 		return <AuthorizeAds additionalScopeEmail={ google.email } />;
 	}
 
-<<<<<<< HEAD
-=======
-	if ( googleAdsAccount?.status === GOOGLE_ADS_ACCOUNT_STATUS.DISCONNECTED ) {
-		return <NonConnected />;
-	}
-
->>>>>>> b71e4972
 	return (
 		<ConnectedGoogleAdsAccountCard
 			googleAdsAccount={ googleAdsAccount }
