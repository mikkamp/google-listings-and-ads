--- conflicted
+++ resolved
@@ -8,27 +8,30 @@
  */
 import SpinnerCard from '.~/components/spinner-card';
 import CreateAccount from './create-account';
-<<<<<<< HEAD
-import useGoogleAccountCheck from '.~/hooks/useGoogleAccountCheck';
 import useShouldClaimGoogleAdsAccount from '.~/hooks/useShouldClaimGoogleAdsAccount';
-=======
 import useGoogleAccount from '.~/hooks/useGoogleAccount';
 import useExistingGoogleAdsAccounts from '.~/hooks/useExistingGoogleAdsAccounts';
->>>>>>> b71e4972
 import ConnectAds from './connect-ads';
 
 const NonConnected = () => {
 	const { google, hasFinishedResolution } = useGoogleAccount();
-	const { existingAccounts, isResolving } = useExistingGoogleAdsAccounts();
+	const { existingAccounts, isResolving: isResolvingGoogleAdsAccount } =
+		useExistingGoogleAdsAccounts();
 	const [ ignoreExisting, setIgnoreExisting ] = useState( false );
-	const { shouldClaimGoogleAdsAccount, isResolving } =
-		useShouldClaimGoogleAdsAccount();
+	const {
+		shouldClaimGoogleAdsAccount,
+		isResolving: isResolvingShouldClaimGoogleAdsAccount,
+	} = useShouldClaimGoogleAdsAccount();
 
 	const handleShowExisting = () => {
 		setIgnoreExisting( false );
 	};
 
-	if ( ! hasFinishedResolution || isResolving ) {
+	if (
+		! hasFinishedResolution ||
+		isResolvingGoogleAdsAccount ||
+		isResolvingShouldClaimGoogleAdsAccount
+	) {
 		return <SpinnerCard />;
 	}
 
