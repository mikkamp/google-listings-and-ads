--- conflicted
+++ resolved
@@ -17,11 +17,7 @@
  * to be used when configuring a campaign during oboarding and later.
  *
  * @param {Object} props
-<<<<<<< HEAD
- * @param {string} props.title Title.
-=======
  * @param {string} props.title Title to indicate where the user is at.
->>>>>>> a1d74047
  * @param {string} props.backHref Href for the back button.
  * @param {Function} props.onBackButtonClick
  * @param {Function} props.onHelpButtonClick
