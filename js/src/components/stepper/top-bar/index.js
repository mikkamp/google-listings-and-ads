--- conflicted
+++ resolved
@@ -17,11 +17,7 @@
  * to be used when configuring a campaign during oboarding and later.
  *
  * @param {Object} props
-<<<<<<< HEAD
- * @param {string} props.title Title.
-=======
- * @param {string} props.title Title to indcate where the user is at.
->>>>>>> 01659a9c
+ * @param {string} props.title Title to indicate where the user is at.
  * @param {string} props.backHref Href for the back button.
  * @param {Function} props.onBackButtonClick
  * @param {Function} props.onHelpButtonClick
