--- conflicted
+++ resolved
@@ -82,11 +82,7 @@
 	};
 
 	return options.map( ( option ) => {
-<<<<<<< HEAD
 		const isRoot = option.value === ROOT_VALUE;
-=======
-		const isRoot = option.value === '';
->>>>>>> d8834a4f
 		const isExpanded = isRoot || nodesExpanded.includes( option.value );
 		const hasChildren = !! option.children?.length;
 		const optionIsChecked = isChecked( option );
