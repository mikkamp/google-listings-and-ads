export const glaData = window.glaData;

export const FREE_LISTINGS_PROGRAM_ID = 0;

// Products report related
export const REPORT_SOURCE_PARAM = 'report-source';
export const REPORT_SOURCE_PAID = 'paid';
export const REPORT_SOURCE_FREE = 'free';
export const REPORT_SOURCE_DEFAULT = REPORT_SOURCE_PAID;

// Programs report related
export const REPORT_PROGRAM_PARAM = 'programs';

export const MINUTE_IN_SECONDS = 60;
export const HOUR_IN_SECONDS = 60 * MINUTE_IN_SECONDS;
export const DAY_IN_SECONDS = 24 * HOUR_IN_SECONDS;
export const MONTH_IN_SECONDS = 30 * DAY_IN_SECONDS;

export const GUIDE_NAMES = {
	SUBMISSION_SUCCESS: 'submission-success',
	CAMPAIGN_CREATION_SUCCESS: 'campaign-creation-success',
};

export const LOCAL_STORAGE_KEYS = {
	CAN_ONBOARDING_SETUP_CES_PROMPT_OPEN:
		'gla-can-onboarding-setup-ces-prompt-open',
	IS_BEFORE_MIGRATION_NOTICE_DISMISSED:
		'gla-is-before-migration-notice-dismissed',
	IS_AFTER_MIGRATION_NOTICE_DISMISSED:
		'gla-is-after-migration-notice-dismissed',
	IS_REPORTS_MIGRATION_NOTICE_DISMISSED:
		'gla-is-reports-migration-notice-dismissed',
};

export const API_RESPONSE_CODES = {
	WPCOM_DISCONNECTED: 'JETPACK_DISCONNECTED',
	GOOGLE_DISCONNECTED: 'GOOGLE_DISCONNECTED',
};

export const SHIPPING_RATE_METHOD = {
	FLAT_RATE: 'flat_rate',
};

export const CAMPAIGN_ADS_MIGRATION = {
	MAXIMUM_MONTHS_TO_DISPLAY_NOTICE: 1,
};

// MC Issues Related
export const ISSUE_TYPE_PRODUCT = 'product';
export const ISSUE_TYPE_ACCOUNT = 'account';
export const REQUEST_REVIEW = 'request-review';
export const ISSUE_TABLE_PER_PAGE = 5;

<<<<<<< HEAD
// Attribute Mapping
export const CATEGORY_CONDITION_SELECT_TYPES = {
	ALL: 'ALL',
	EXCEPT: 'EXCEPT',
	ONLY: 'ONLY',
=======
// Account status related
export const GOOGLE_ADS_ACCOUNT_STATUS = {
	CONNECTED: 'connected',
	DISCONNECTED: 'disconnected',
	INCOMPLETE: 'incomplete',
};

export const GOOGLE_ADS_BILLING_STATUS = {
	UNKNOWN: 'unknown',
	PENDING: 'pending',
	APPROVED: 'approved',
	CANCELLED: 'cancelled',
>>>>>>> d3d9a3c3
};<|MERGE_RESOLUTION|>--- conflicted
+++ resolved
@@ -51,13 +51,6 @@
 export const REQUEST_REVIEW = 'request-review';
 export const ISSUE_TABLE_PER_PAGE = 5;
 
-<<<<<<< HEAD
-// Attribute Mapping
-export const CATEGORY_CONDITION_SELECT_TYPES = {
-	ALL: 'ALL',
-	EXCEPT: 'EXCEPT',
-	ONLY: 'ONLY',
-=======
 // Account status related
 export const GOOGLE_ADS_ACCOUNT_STATUS = {
 	CONNECTED: 'connected',
@@ -70,5 +63,11 @@
 	PENDING: 'pending',
 	APPROVED: 'approved',
 	CANCELLED: 'cancelled',
->>>>>>> d3d9a3c3
+};
+
+// Attribute Mapping
+export const CATEGORY_CONDITION_SELECT_TYPES = {
+	ALL: 'ALL',
+	EXCEPT: 'EXCEPT',
+	ONLY: 'ONLY',
 };