export const glaData = window.glaData;

export const FREE_LISTINGS_PROGRAM_ID = 0;

// Products report related
export const REPORT_SOURCE_PARAM = 'report-source';
export const REPORT_SOURCE_PAID = 'paid';
export const REPORT_SOURCE_FREE = 'free';
export const REPORT_SOURCE_DEFAULT = REPORT_SOURCE_PAID;

// Programs report related
export const REPORT_PROGRAM_PARAM = 'programs';

export const MINUTE_IN_SECONDS = 60;
export const HOUR_IN_SECONDS = 60 * MINUTE_IN_SECONDS;
export const DAY_IN_SECONDS = 24 * HOUR_IN_SECONDS;
export const MONTH_IN_SECONDS = 30 * DAY_IN_SECONDS;

export const GUIDE_NAMES = {
	SUBMISSION_SUCCESS: 'submission-success',
	CAMPAIGN_CREATION_SUCCESS: 'campaign-creation-success',
};

export const LOCAL_STORAGE_KEYS = {
	CAN_ONBOARDING_SETUP_CES_PROMPT_OPEN:
		'gla-can-onboarding-setup-ces-prompt-open',
	IS_BEFORE_MIGRATION_NOTICE_DISMISSED:
		'gla-is-before-migration-notice-dismissed',
	IS_AFTER_MIGRATION_NOTICE_DISMISSED:
		'gla-is-after-migration-notice-dismissed',
	IS_REPORTS_MIGRATION_NOTICE_DISMISSED:
		'gla-is-reports-migration-notice-dismissed',
};

export const API_RESPONSE_CODES = {
	WPCOM_DISCONNECTED: 'JETPACK_DISCONNECTED',
	GOOGLE_DISCONNECTED: 'GOOGLE_DISCONNECTED',
};

export const SHIPPING_RATE_METHOD = {
	FLAT_RATE: 'flat_rate',
};

<<<<<<< HEAD
export const CAMPAIGN_ADS_MIGRATION = {
	MAXIMUM_MONTHS_TO_DISPLAY_NOTICE: 1,
};
=======
// MC Issues Related
export const ISSUE_TYPE_PRODUCT = 'product';
export const ISSUE_TYPE_ACCOUNT = 'account';
export const REQUEST_REVIEW = 'request-review';
export const ISSUE_TABLE_PER_PAGE = 5;
>>>>>>> d23fdf59
<|MERGE_RESOLUTION|>--- conflicted
+++ resolved
@@ -41,14 +41,12 @@
 	FLAT_RATE: 'flat_rate',
 };
 
-<<<<<<< HEAD
 export const CAMPAIGN_ADS_MIGRATION = {
 	MAXIMUM_MONTHS_TO_DISPLAY_NOTICE: 1,
 };
-=======
+
 // MC Issues Related
 export const ISSUE_TYPE_PRODUCT = 'product';
 export const ISSUE_TYPE_ACCOUNT = 'account';
 export const REQUEST_REVIEW = 'request-review';
-export const ISSUE_TABLE_PER_PAGE = 5;
->>>>>>> d23fdf59
+export const ISSUE_TABLE_PER_PAGE = 5;