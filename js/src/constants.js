--- conflicted
+++ resolved
@@ -21,14 +21,12 @@
 		'gla-can-onboarding-setup-ces-prompt-open',
 };
 
-<<<<<<< HEAD
+export const SHIPPING_RATE_METHOD = {
+	FLAT_RATE: 'flat_rate',
+};
+
 // MC Issues Related
 export const ISSUE_TYPE_PRODUCT = 'product';
 export const ISSUE_TYPE_ACCOUNT = 'account';
 export const REQUEST_REVIEW = 'request-review';
-export const ISSUE_TABLE_PER_PAGE = 5;
-=======
-export const SHIPPING_RATE_METHOD = {
-	FLAT_RATE: 'flat_rate',
-};
->>>>>>> 208bd6a0
+export const ISSUE_TABLE_PER_PAGE = 5;