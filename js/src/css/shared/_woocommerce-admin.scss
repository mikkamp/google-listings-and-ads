// Used in .~/hooks/useLayout.js
.gla-full-content {
	// #wpbody `margin-top` style is set onto DOM node directly in WC Admin.
	// Here force override it to 0.
	// Ref: https://github.com/woocommerce/woocommerce-admin/blob/95c487247416ab34eb8e492b984e2b068618e0d3/client/header/index.js#L92-L118.
	#wpbody {
		margin-top: 0 !important;
	}

	.woocommerce-layout {
		padding-top: 0;

		// do not set the header to display: none,
		// because we want the offsetHeight value
		// and set it to wpbody-content margin-top to counter back.
		.woocommerce-layout__header {
			visibility: hidden;

			// only display the top left WC navigation,
			// do not display the h1 page title element
			// and the top right activity panel.
			&-wrapper > *:not(.woocommerce-navigation) {
				display: none;
			}
		}

		// Hide StoreAlerts.
		.woocommerce-store-alerts,
		.woocommerce-layout__notice-list {
			display: none;
		}
		.woocommerce-layout__primary {
			margin: 0;

			.woocommerce-layout__main {
				padding: 0;
			}
		}
	}

	// the following is only applicable when WC Navigation is enabled
	// and the page is on a large screen with .is-wc-nav-expanded applied.
	&.has-woocommerce-navigation.is-wc-nav-expanded {
		.woocommerce-layout__header {
			// WC Navigation lies inside woocommerce-layout__header,
			// so we need to display this.
			display: block;

			// width of the WC Navigation sidebar.
			width: 240px;
		}
	}
}

// Used in .~/hooks/useLayout.js
.gla-full-page {
	// hack to fix the margin-top when WC Navigation is not enabled
	// and width is between 600px and 782px.
	// without this, the margin-top would be -32px,
	// and there would be a visible small grey gap.
	&.is-wp-toolbar-disabled:not(.has-woocommerce-navigation) {
		@media (min-width: #{ ($break-small) }) and (max-width: #{ ($break-medium) }) {
			margin-top: -46px;
		}
	}

	.woocommerce-layout {
		padding-top: 0;

		.woocommerce-layout__primary {
			margin: 0;

			.woocommerce-layout__main {
				padding: 0;
			}
		}
	}
}

<<<<<<< HEAD
// gla-admin-page is for scoping particular styles to WP/WC core components in a GLA admin page.
// If a style is expected to apply to a WC core component as its base style across GLA admin pages,
// it's preferred to add them here.
.gla-admin-page {
	.woocommerce-stepper__steps {
		align-items: center;
		justify-content: center;
		height: $grid-unit-40 * 2;
		background-color: $white;
		box-shadow: inset 0 -1px 0 $gray-400;
		margin-bottom: 0;

		.woocommerce-stepper__step-divider {
			margin-top: 0;
			align-self: auto;
			max-width: $grid-unit-60;
		}
	}
=======
// compatibility-code "WC >= 7.3" -- adding margin in the first question label.
.wp-admin .woocommerce-customer-effort-score__intro {
	margin-bottom: 1em;
>>>>>>> 4c5245df
}<|MERGE_RESOLUTION|>--- conflicted
+++ resolved
@@ -77,7 +77,6 @@
 	}
 }
 
-<<<<<<< HEAD
 // gla-admin-page is for scoping particular styles to WP/WC core components in a GLA admin page.
 // If a style is expected to apply to a WC core component as its base style across GLA admin pages,
 // it's preferred to add them here.
@@ -96,9 +95,9 @@
 			max-width: $grid-unit-60;
 		}
 	}
-=======
+}
+
 // compatibility-code "WC >= 7.3" -- adding margin in the first question label.
 .wp-admin .woocommerce-customer-effort-score__intro {
 	margin-bottom: 1em;
->>>>>>> 4c5245df
 }