/**
 * External dependencies
 */
import { __, sprintf } from '@wordpress/i18n';
import { getQuery, getNewPath, onQueryChange } from '@woocommerce/navigation';
import { Link } from '@woocommerce/components';
import classnames from 'classnames';

/**
 * Internal dependencies
 */
import AppTableCard from '.~/components/app-table-card';
import RemoveProgramButton from './remove-program-button';
import EditProgramLink from './edit-program-link';
import PauseProgramButton from './pause-program-button';
import ResumeProgramButton from './resume-program-button';
import './index.scss';
import useAdsCampaigns from '.~/hooks/useAdsCampaigns';
import useCountryKeyNameMap from '.~/hooks/useCountryKeyNameMap';
import useCurrencyFactory from '.~/hooks/useCurrencyFactory';
import useTargetAudienceFinalCountryCodes from '.~/hooks/useTargetAudienceFinalCountryCodes';
import AppSpinner from '.~/components/app-spinner';
<<<<<<< HEAD
=======

const FREE_LISTINGS_PROGRAM_ID = 0;
>>>>>>> 31c72ed9

const headers = [
	{
		key: 'title',
		label: __( 'Program', 'google-listings-and-ads' ),
		isLeftAligned: true,
		required: true,
		isSortable: true,
	},
	{
		key: 'country',
		label: __( 'Country', 'google-listings-and-ads' ),
		isLeftAligned: true,
		isSortable: true,
	},
	{
<<<<<<< HEAD
		key: 'spend',
		label: __( 'Spend', 'google-listings-and-ads' ),
=======
		key: 'dailyBudget',
		label: __( 'Daily budget', 'google-listings-and-ads' ),
>>>>>>> 31c72ed9
		isSortable: true,
	},
	{ key: 'actions', label: '', required: true },
];

/**
 * All programs table.
 *
 * @see AppTableCard
 *
 * @param {Object} [props] Properties to be forwarded to AppTableCard.
 */
const AllProgramsTableCard = ( props ) => {
	const query = getQuery();
	const {
<<<<<<< HEAD
		data: finalCountryCodesdata,
=======
		data: finalCountryCodesData,
>>>>>>> 31c72ed9
	} = useTargetAudienceFinalCountryCodes();
	const { data: adsCampaignsData } = useAdsCampaigns();
	const map = useCountryKeyNameMap();
	const { formatAmount } = useCurrencyFactory();

<<<<<<< HEAD
	if ( ! finalCountryCodesdata || ! adsCampaignsData ) {
=======
	if ( ! finalCountryCodesData || ! adsCampaignsData ) {
>>>>>>> 31c72ed9
		return <AppSpinner />;
	}

	// TODO: data from backend API.
	// using the above query (e.g. orderby, order and page) as parameter.
	const data = [
		{
<<<<<<< HEAD
			id: 0,
=======
			id: FREE_LISTINGS_PROGRAM_ID,
>>>>>>> 31c72ed9
			title: __(
				'Google Shopping Free Listings',
				'google-listings-and-ads'
			),
<<<<<<< HEAD
			spend: __( 'Free', 'google-listings-and-ads' ),
			country: finalCountryCodesdata.length,
=======
			dailyBudget: __( 'Free', 'google-listings-and-ads' ),
			country: (
				<span>
					{ map[ finalCountryCodesData[ 0 ] ] }
					{ finalCountryCodesData.length >= 2 &&
						sprintf(
							// translators: %s: number of campaigns, with minimum value of 1.
							__( ' + %s more', 'google-listings-and-ads' ),
							finalCountryCodesData.length - 1
						) }
				</span>
			),
>>>>>>> 31c72ed9
			active: true,
		},
		...adsCampaignsData.map( ( el ) => {
			return {
				id: el.id,
				title: el.name,
<<<<<<< HEAD
				spend: formatAmount( el.amount ),
=======
				dailyBudget: formatAmount( el.amount ),
>>>>>>> 31c72ed9
				country: map[ el.country ],
				active: el.status === 'enabled',
			};
		} ),
	];

	return (
		<AppTableCard
			className="gla-all-programs-table-card"
			title={
				<div className="gla-all-programs-table-card__header">
					{ __( 'Programs', 'google-listings-and-ads' ) }
					<Link
						className={ classnames(
							'components-button',
							'is-secondary',
							'is-small'
						) }
						href={ getNewPath( {}, '/google/setup-ads' ) }
					>
						{ __( 'Add paid campaign', 'google-listings-and-ads' ) }
					</Link>
				</div>
			}
			headers={ headers }
			rows={ data.map( ( el ) => {
				return [
					{ display: el.title },
					{ display: el.country },
<<<<<<< HEAD
					{ display: el.spend },
=======
					{ display: el.dailyBudget },
>>>>>>> 31c72ed9
					{
						display: (
							<div className="program-actions">
								<EditProgramLink programId={ el.id } />
								{ el.active ? (
									<PauseProgramButton programId={ el.id } />
								) : (
									<ResumeProgramButton programId={ el.id } />
								) }
								{ el.id !== FREE_LISTINGS_PROGRAM_ID && (
									<RemoveProgramButton programId={ el.id } />
								) }
							</div>
						),
					},
				];
			} ) }
			totalRows={ data.length }
			rowsPerPage={ 10 }
			query={ query }
			onQueryChange={ onQueryChange }
			{ ...props }
		/>
	);
};

export default AllProgramsTableCard;<|MERGE_RESOLUTION|>--- conflicted
+++ resolved
@@ -20,11 +20,8 @@
 import useCurrencyFactory from '.~/hooks/useCurrencyFactory';
 import useTargetAudienceFinalCountryCodes from '.~/hooks/useTargetAudienceFinalCountryCodes';
 import AppSpinner from '.~/components/app-spinner';
-<<<<<<< HEAD
-=======
 
 const FREE_LISTINGS_PROGRAM_ID = 0;
->>>>>>> 31c72ed9
 
 const headers = [
 	{
@@ -41,13 +38,8 @@
 		isSortable: true,
 	},
 	{
-<<<<<<< HEAD
-		key: 'spend',
-		label: __( 'Spend', 'google-listings-and-ads' ),
-=======
 		key: 'dailyBudget',
 		label: __( 'Daily budget', 'google-listings-and-ads' ),
->>>>>>> 31c72ed9
 		isSortable: true,
 	},
 	{ key: 'actions', label: '', required: true },
@@ -63,21 +55,13 @@
 const AllProgramsTableCard = ( props ) => {
 	const query = getQuery();
 	const {
-<<<<<<< HEAD
-		data: finalCountryCodesdata,
-=======
 		data: finalCountryCodesData,
->>>>>>> 31c72ed9
 	} = useTargetAudienceFinalCountryCodes();
 	const { data: adsCampaignsData } = useAdsCampaigns();
 	const map = useCountryKeyNameMap();
 	const { formatAmount } = useCurrencyFactory();
 
-<<<<<<< HEAD
-	if ( ! finalCountryCodesdata || ! adsCampaignsData ) {
-=======
 	if ( ! finalCountryCodesData || ! adsCampaignsData ) {
->>>>>>> 31c72ed9
 		return <AppSpinner />;
 	}
 
@@ -85,19 +69,11 @@
 	// using the above query (e.g. orderby, order and page) as parameter.
 	const data = [
 		{
-<<<<<<< HEAD
-			id: 0,
-=======
 			id: FREE_LISTINGS_PROGRAM_ID,
->>>>>>> 31c72ed9
 			title: __(
 				'Google Shopping Free Listings',
 				'google-listings-and-ads'
 			),
-<<<<<<< HEAD
-			spend: __( 'Free', 'google-listings-and-ads' ),
-			country: finalCountryCodesdata.length,
-=======
 			dailyBudget: __( 'Free', 'google-listings-and-ads' ),
 			country: (
 				<span>
@@ -110,18 +86,13 @@
 						) }
 				</span>
 			),
->>>>>>> 31c72ed9
 			active: true,
 		},
 		...adsCampaignsData.map( ( el ) => {
 			return {
 				id: el.id,
 				title: el.name,
-<<<<<<< HEAD
-				spend: formatAmount( el.amount ),
-=======
 				dailyBudget: formatAmount( el.amount ),
->>>>>>> 31c72ed9
 				country: map[ el.country ],
 				active: el.status === 'enabled',
 			};
@@ -151,11 +122,7 @@
 				return [
 					{ display: el.title },
 					{ display: el.country },
-<<<<<<< HEAD
-					{ display: el.spend },
-=======
 					{ display: el.dailyBudget },
->>>>>>> 31c72ed9
 					{
 						display: (
 							<div className="program-actions">
