--- conflicted
+++ resolved
@@ -71,11 +71,7 @@
 			className="gla-all-programs-table-card"
 			title={
 				<div className="gla-all-programs-table-card__header">
-<<<<<<< HEAD
-					{ __( 'All Programs', 'google-listings-and-ads' ) }
-=======
 					{ __( 'Programs', 'google-listings-and-ads' ) }
->>>>>>> a1d74047
 					<Link
 						className={ classnames(
 							'components-button',
