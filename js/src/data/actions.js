/**
 * External dependencies
 */
import { apiFetch, select } from '@wordpress/data-controls';
import { dispatch } from '@wordpress/data';
import { __ } from '@wordpress/i18n';

/**
 * Internal dependencies
 */
import isSameShippingRate from '.~/utils/isSameShippingRate';
import TYPES from './action-types';
import { API_NAMESPACE } from './constants';
import { STORE_KEY } from '.';

export function handleFetchError( error, message ) {
	const { createNotice } = dispatch( 'core/notices' );

	// Only show errors that are not authorization issues.
	if ( error.statusCode !== 401 ) {
		createNotice( 'error', message );
	}

	// eslint-disable-next-line no-console
	console.log( error );
}

/**
 * CountryCode
 *
 * @typedef {string} CountryCode
 */

/**
 * Individual shipping rate.
 *
 * @typedef {Object} ShippingRate
 * @property {CountryCode} countryCode Destination country code.
 * @property {string} currency Currency of the price.
 * @property {number} rate Shipping price.
 */

/**
 *
 * @return {Array<ShippingRate>} Array of individual shipping rates.
 */
export function* fetchShippingRates() {
	try {
		const data = yield apiFetch( {
			path: `${ API_NAMESPACE }/mc/shipping/rates`,
		} );

		const shippingRates = data.map( ( el ) => {
			return {
				...el,
				rate: Number( el.rate ),
			};
		} );

		return {
			type: TYPES.RECEIVE_SHIPPING_RATES,
			shippingRates,
		};
	} catch ( error ) {
		yield handleFetchError(
			error,
			__(
				'There was an error loading shipping rates.',
				'google-listings-and-ads'
			)
		);
	}
}

/**
 * Saves shipping rates.
 *
 * This is done by removing the old shipping rates first,
 * and then upserting the new shipping rates.
 *
<<<<<<< HEAD
 * @param {AggregatedShippingRate} shippingRates
 */
export function* upsertShippingRates( shippingRates ) {
	try {
		yield apiFetch( {
			path: `${ API_NAMESPACE }/mc/shipping/rates/batch`,
			method: 'POST',
			data: {
				rates: shippingRates,
			},
		} );

		if ( shippingRates.some( ( el ) => ! el.id ) ) {
			return yield fetchShippingRates();
		}

		return {
			type: TYPES.UPSERT_SHIPPING_RATES,
			shippingRates,
		};
	} catch ( error ) {
		yield handleFetchError(
			error,
			__(
				'There was an error trying to add / update shipping rates. Please try again later.',
				'google-listings-and-ads'
			)
		);
	}
}

/**
 * Deletes shipping rates associated with given country codes.
 *
 * @param {Array<ShippingRate>} shippingRates
 */
export function* deleteShippingRates( shippingRates ) {
	try {
		const ids = shippingRates.map( ( el ) => el.id );

		yield apiFetch( {
=======
 * @param {Array<ShippingRate>} newShippingRates
 */
export function* saveShippingRates( newShippingRates ) {
	try {
		/**
		 * Compare the new shipping rates and the old ones from the store
		 * to find out the old ones to be deleted.
		 */
		const oldShippingRates = yield select( STORE_KEY, 'getShippingRates' );
		const deleteIds = oldShippingRates.reduce( ( acc, cur ) => {
			const found = newShippingRates.find( ( el ) =>
				isSameShippingRate( el, cur )
			);

			if ( ! found ) {
				acc.push( cur.id );
			}

			return acc;
		}, [] );

		if ( deleteIds.length ) {
			yield apiFetch( {
				path: `${ API_NAMESPACE }/mc/shipping/rates/batch`,
				method: 'DELETE',
				data: {
					ids: deleteIds,
				},
			} );
		}

		/**
		 * No new shipping rate, no need to call API.
		 */
		if ( ! newShippingRates.length ) {
			return {
				type: TYPES.RECEIVE_SHIPPING_RATES,
				shippingRates: [],
			};
		}

		/**
		 * There are new shipping rates, we call API to upsert them.
		 */
		const data = yield apiFetch( {
>>>>>>> 198262b0
			path: `${ API_NAMESPACE }/mc/shipping/rates/batch`,
			method: 'POST',
			data: {
<<<<<<< HEAD
				ids,
=======
				rates: newShippingRates,
>>>>>>> 198262b0
			},
		} );

		const upsertedShippingRates = data.success?.map( ( el ) => el.rate );

		return {
<<<<<<< HEAD
			type: TYPES.DELETE_SHIPPING_RATES,
			shippingRates,
=======
			type: TYPES.RECEIVE_SHIPPING_RATES,
			shippingRates: upsertedShippingRates,
>>>>>>> 198262b0
		};
	} catch ( error ) {
		yield handleFetchError(
			error,
			__(
				'There was an error trying to save shipping rates. Please try again later.',
				'google-listings-and-ads'
			)
		);
	}
}

/**
 * Individual shipping time.
 *
 * @typedef {Object} ShippingTime
 * @property {CountryCode} countryCode Destination country code.
 * @property {number} time Shipping time.
 */

/**
 *
 * @return {Array<ShippingTime>} Array of individual shipping times.
 */
export function* fetchShippingTimes() {
	try {
		const response = yield apiFetch( {
			path: `${ API_NAMESPACE }/mc/shipping/times`,
		} );

		const shippingTimes = Object.values( response ).map( ( el ) => {
			return {
				countryCode: el.country_code,
				time: Number( el.time ),
			};
		} );

		return {
			type: TYPES.RECEIVE_SHIPPING_TIMES,
			shippingTimes,
		};
	} catch ( error ) {
		yield handleFetchError(
			error,
			__(
				'There was an error loading shipping times.',
				'google-listings-and-ads'
			)
		);
	}
}

/**
 * Aggregated shipping time.
 *
 * @typedef {Object} AggregatedShippingTime
 * @property {Array<CountryCode>} countries Array of destination country codes.
 * @property {number} time Shipping time.
 */

/**
 * Updates or inserts given aggregated shipping rate.
 *
 * @param {AggregatedShippingTime} shippingTime
 */
export function* upsertShippingTimes( shippingTime ) {
	const { countryCodes, time } = shippingTime;

	try {
		yield apiFetch( {
			path: `${ API_NAMESPACE }/mc/shipping/times/batch`,
			method: 'POST',
			data: {
				country_codes: countryCodes,
				time,
			},
		} );

		return {
			type: TYPES.UPSERT_SHIPPING_TIMES,
			shippingTime,
		};
	} catch ( error ) {
		yield handleFetchError(
			error,
			__(
				'There was an error trying to add / update shipping times. Please try again later.',
				'google-listings-and-ads'
			)
		);
	}
}

/**
 * Deletes shipping times associated with given country codes.
 *
 * @param {Array<CountryCode>} countryCodes
 */
export function* deleteShippingTimes( countryCodes ) {
	try {
		yield apiFetch( {
			path: `${ API_NAMESPACE }/mc/shipping/times/batch`,
			method: 'DELETE',
			data: {
				country_codes: countryCodes,
			},
		} );

		return {
			type: TYPES.DELETE_SHIPPING_TIMES,
			countryCodes,
		};
	} catch ( error ) {
		yield handleFetchError(
			error,
			__(
				'There was an error trying to delete shipping times. Please try again later.',
				'google-listings-and-ads'
			)
		);
	}
}

export function* fetchSettings() {
	try {
		const response = yield apiFetch( {
			path: `${ API_NAMESPACE }/mc/settings`,
		} );

		return {
			type: TYPES.RECEIVE_SETTINGS,
			settings: response,
		};
	} catch ( error ) {
		yield handleFetchError(
			error,
			__(
				'There was an error loading merchant center settings.',
				'google-listings-and-ads'
			)
		);
	}
}

export function* saveSettings( settings ) {
	try {
		yield apiFetch( {
			path: `${ API_NAMESPACE }/mc/settings`,
			method: 'POST',
			data: settings,
		} );

		return {
			type: TYPES.SAVE_SETTINGS,
			settings,
		};
	} catch ( error ) {
		yield handleFetchError(
			error,
			__(
				'There was an error trying to save settings. Please try again later.',
				'google-listings-and-ads'
			)
		);
	}
}

export function* fetchJetpackAccount() {
	try {
		const response = yield apiFetch( {
			path: `${ API_NAMESPACE }/jetpack/connected`,
		} );

		return {
			type: TYPES.RECEIVE_ACCOUNTS_JETPACK,
			account: response,
		};
	} catch ( error ) {
		yield handleFetchError(
			error,
			__(
				'There was an error loading Jetpack account info.',
				'google-listings-and-ads'
			)
		);
	}
}

export function* fetchGoogleAccount() {
	try {
		const response = yield apiFetch( {
			path: `${ API_NAMESPACE }/google/connected`,
		} );

		return {
			type: TYPES.RECEIVE_ACCOUNTS_GOOGLE,
			account: response,
		};
	} catch ( error ) {
		yield handleFetchError(
			error,
			__(
				'There was an error loading Google account info.',
				'google-listings-and-ads'
			)
		);
	}
}

export function receiveGoogleAccountAccess( data ) {
	return {
		type: TYPES.RECEIVE_ACCOUNTS_GOOGLE_ACCESS,
		data,
	};
}

export function* fetchGoogleMCAccount() {
	try {
		const response = yield apiFetch( {
			path: `${ API_NAMESPACE }/mc/connection`,
		} );

		return {
			type: TYPES.RECEIVE_ACCOUNTS_GOOGLE_MC,
			account: response,
		};
	} catch ( error ) {
		yield handleFetchError(
			error,
			__(
				'There was an error loading Google Merchant Center account info.',
				'google-listings-and-ads'
			)
		);
	}
}

export function* fetchExistingGoogleMCAccounts() {
	try {
		const response = yield apiFetch( {
			path: `${ API_NAMESPACE }/mc/accounts`,
		} );

		return {
			type: TYPES.RECEIVE_ACCOUNTS_GOOGLE_MC_EXISTING,
			accounts: response,
		};
	} catch ( error ) {
		yield handleFetchError(
			error,
			__(
				'There was an error getting your Google Merchant Center accounts.',
				'google-listings-and-ads'
			)
		);
	}
}

export function* fetchGoogleAdsAccount() {
	try {
		const response = yield apiFetch( {
			path: `${ API_NAMESPACE }/ads/connection`,
		} );

		return {
			type: TYPES.RECEIVE_ACCOUNTS_GOOGLE_ADS,
			account: response,
		};
	} catch ( error ) {
		yield handleFetchError(
			error,
			__(
				'There was an error loading Google Ads account info.',
				'google-listings-and-ads'
			)
		);
	}
}

export function* disconnectGoogleAccount() {
	try {
		yield apiFetch( {
			path: `${ API_NAMESPACE }/google/connect`,
			method: 'DELETE',
		} );

		return {
			type: TYPES.DISCONNECT_ACCOUNTS_GOOGLE,
		};
	} catch ( error ) {
		yield handleFetchError(
			error,
			__(
				'Unable to disconnect your Google account. Please try again later.',
				'google-listings-and-ads'
			)
		);
		throw error;
	}
}

export function* disconnectGoogleAdsAccount() {
	try {
		yield apiFetch( {
			path: `${ API_NAMESPACE }/ads/connection`,
			method: 'DELETE',
		} );

		return {
			type: TYPES.DISCONNECT_ACCOUNTS_GOOGLE_ADS,
		};
	} catch ( error ) {
		yield handleFetchError(
			error,
			__(
				'Unable to disconnect your Google Ads account. Please try again later.',
				'google-listings-and-ads'
			)
		);
		throw error;
	}
}

export function* disconnectAllAccounts() {
	try {
		yield apiFetch( {
			path: `${ API_NAMESPACE }/connections`,
			method: 'DELETE',
		} );

		return {
			type: TYPES.DISCONNECT_ACCOUNTS_ALL,
		};
	} catch ( error ) {
		yield handleFetchError(
			error,
			__(
				'Unable to disconnect all your accounts. Please try again later.',
				'google-listings-and-ads'
			)
		);
		throw error;
	}
}

export function* fetchGoogleAdsAccountBillingStatus() {
	try {
		const response = yield apiFetch( {
			path: `${ API_NAMESPACE }/ads/billing-status`,
		} );

		return receiveGoogleAdsAccountBillingStatus( response );
	} catch ( error ) {
		yield handleFetchError(
			error,
			__(
				'There was an error getting the billing status of your Google Ads account.',
				'google-listings-and-ads'
			)
		);
	}
}

export function* fetchExistingGoogleAdsAccounts() {
	try {
		const response = yield apiFetch( {
			path: `${ API_NAMESPACE }/ads/accounts`,
		} );

		return {
			type: TYPES.RECEIVE_ACCOUNTS_GOOGLE_ADS_EXISTING,
			accounts: response,
		};
	} catch ( error ) {
		yield handleFetchError(
			error,
			__(
				'There was an error getting your Google Ads accounts.',
				'google-listings-and-ads'
			)
		);
	}
}

export function receiveGoogleMCContactInformation( data ) {
	return {
		type: TYPES.RECEIVE_MC_CONTACT_INFORMATION,
		data,
	};
}

/**
 * Update the contact information to user's account of Google Merchant Center.
 * It will update the store address of WooCommerce Settings to Google Merchant Center if they are different.
 */
export function* updateGoogleMCContactInformation() {
	try {
		const response = yield apiFetch( {
			path: `${ API_NAMESPACE }/mc/contact-information`,
			method: 'POST',
		} );

		yield receiveGoogleMCContactInformation( response );
	} catch ( error ) {
		yield handleFetchError(
			error,
			__(
				'Unable to update your Google Merchant Center contact information. Please try again later.',
				'google-listings-and-ads'
			)
		);
		throw error;
	}
}

/**
 * Requests a phone verification code and returns a `verificationId` which is used for the next verification step.
 *
 * Important note:
 *   This action communicates with Google's production API.
 *   It will REALLY send the verification code to the phone number via SMS/phone call.
 *   When developing/testing, please make sure the passed number is your own or belongs to someone you know.
 *
 * @param {CountryCode} country The country code. Example: 'US'.
 * @param {string} phoneNumber The phone number string in E.164 format. Example: '+12133734253'.
 * @param {'SMS'|'PHONE_CALL'} method The verification method.
 * @return { { verificationId: string } } Verification id to be used for another call.
 * @throws { { display: string } } Will throws an identifiable error with the next step instruction for users.
 */
export function* requestPhoneVerificationCode( country, phoneNumber, method ) {
	try {
		const response = yield apiFetch( {
			path: `${ API_NAMESPACE }/mc/phone-verification/request`,
			method: 'POST',
			data: {
				phone_region_code: country,
				phone_number: phoneNumber,
				verification_method: method,
			},
		} );

		return {
			verificationId: response.verification_id,
		};
	} catch ( error ) {
		if ( error.reason === 'rateLimitExceeded' ) {
			throw {
				...error,
				display: __(
					'Unable to initiate the verification code request. A maximum of five attempts to verify the same phone number every four hours. Please try again later.',
					'google-listings-and-ads'
				),
			};
		}

		yield handleFetchError(
			error,
			__(
				'Unable to request the phone verification code. Please try again later.',
				'google-listings-and-ads'
			)
		);
	}
}

/**
 * Verifies the phone number for users by passing the corresponding data used from the `requestPhoneVerificationCode` action.
 *
 * @param {string} verificationId The verification ID got from the `requestPhoneVerificationCode` action.
 * @param {string} code The six-digit verification code sent/call to the user's phone.
 * @param {'SMS'|'PHONE_CALL'} method The verification method. It should correspond with the verification ID got from the `requestPhoneVerificationCode` action.
 * @throws { { display: string } } Will throws an identifiable error with the next step instruction for users.
 */
export function* verifyPhoneNumber( verificationId, code, method ) {
	try {
		yield apiFetch( {
			path: `${ API_NAMESPACE }/mc/phone-verification/verify`,
			method: 'POST',
			data: {
				verification_id: verificationId,
				verification_code: code,
				verification_method: method,
			},
		} );

		return {
			type: TYPES.VERIFIED_MC_PHONE_NUMBER,
		};
	} catch ( error ) {
		const { reason, message = '' } = error;

		if ( reason === 'badRequest' ) {
			// Example of message format: '[verificationCode] Wrong code.'
			const [ , errorCode ] = message.match( /^\[(\w+)\]/ ) || [];
			const displayDict = {
				verificationCode: __(
					'Wrong verification code. Please try again.',
					'google-listings-and-ads'
				),
				verificationId: __(
					'The verification code has expired. Please initiate a new verification request by the resend button.',
					'google-listings-and-ads'
				),
			};

			if ( errorCode in displayDict ) {
				throw {
					...error,
					display: displayDict[ errorCode ],
				};
			}
		}

		yield handleFetchError(
			error,
			__(
				'Unable to verify your phone number. Please try again later.',
				'google-listings-and-ads'
			)
		);
	}
}

export function* fetchCountries() {
	try {
		const response = yield apiFetch( {
			path: `${ API_NAMESPACE }/mc/countries`,
		} );

		return {
			type: TYPES.RECEIVE_COUNTRIES,
			countries: response,
		};
	} catch ( error ) {
		yield handleFetchError(
			error,
			__(
				'There was an error loading supported country details.',
				'google-listings-and-ads'
			)
		);
	}
}

export function* fetchTargetAudience() {
	try {
		const response = yield apiFetch( {
			path: `${ API_NAMESPACE }/mc/target_audience`,
		} );

		return {
			type: TYPES.RECEIVE_TARGET_AUDIENCE,
			target_audience: response,
		};
	} catch ( error ) {
		yield handleFetchError(
			error,
			__(
				'There was an error loading target audience.',
				'google-listings-and-ads'
			)
		);
	}
}

export function receiveMCAccount( account ) {
	return {
		type: TYPES.RECEIVE_ACCOUNTS_GOOGLE_MC,
		account,
	};
}

export function receiveAdsAccount( account ) {
	return {
		type: TYPES.RECEIVE_ACCOUNTS_GOOGLE_ADS,
		account,
	};
}

export function receiveGoogleAdsAccountBillingStatus( billingStatus ) {
	return {
		type: TYPES.RECEIVE_ACCOUNTS_GOOGLE_ADS_BILLING_STATUS,
		billingStatus,
	};
}

export function* saveTargetAudience( targetAudience ) {
	try {
		yield apiFetch( {
			path: `${ API_NAMESPACE }/mc/target_audience`,
			method: 'POST',
			data: targetAudience,
		} );

		return {
			type: TYPES.SAVE_TARGET_AUDIENCE,
			target_audience: targetAudience,
		};
	} catch ( error ) {
		yield handleFetchError(
			error,
			__(
				'There was an error saving target audience data.',
				'google-listings-and-ads'
			)
		);
	}
}

export function* fetchAdsCampaigns() {
	try {
		const response = yield apiFetch( {
			path: `${ API_NAMESPACE }/ads/campaigns`,
		} );

		return receiveAdsCampaigns( response );
	} catch ( error ) {
		yield handleFetchError(
			error,
			__(
				'There was an error loading ads campaigns.',
				'google-listings-and-ads'
			)
		);
	}
}

export function receiveAdsCampaigns( adsCampaigns ) {
	return {
		type: TYPES.RECEIVE_ADS_CAMPAIGNS,
		adsCampaigns,
	};
}

/**
 * Create a new ads campaign.
 *
 * @param {number} amount Daily average cost of the paid ads campaign.
 * @param {string} country Country code of the paid ads campaign audience country. Example: 'US'.
 *
 * @throws { { message: string } } Will throw an error if the campaign creation fails.
 */
export function* createAdsCampaign( amount, country ) {
	try {
		const createdCampaign = yield apiFetch( {
			path: `${ API_NAMESPACE }/ads/campaigns`,
			method: 'POST',
			data: {
				amount,
				country,
			},
		} );

		return {
			type: TYPES.CREATE_ADS_CAMPAIGN,
			createdCampaign,
		};
	} catch ( error ) {
		yield handleFetchError(
			error,
			__(
				'Unable to create your paid ads campaign. Please try again later.',
				'google-listings-and-ads'
			)
		);

		throw error;
	}
}

/**
 * Update the given data properties to an ads campaign.
 *
 * @param {number} id The ID of the ads campaign to be updated.
 * @param {Object} data The properties of the ads campaign to be updated.
 *   The valid properties are 'name', 'status', and 'amount'.
 *
 * @throws { { message: string } } Will throw an error if the campaign update fails.
 */
export function* updateAdsCampaign( id, data ) {
	try {
		yield apiFetch( {
			path: `${ API_NAMESPACE }/ads/campaigns/${ id }`,
			method: 'PATCH',
			data,
		} );

		return {
			type: TYPES.UPDATE_ADS_CAMPAIGN,
			id,
			data,
		};
	} catch ( error ) {
		yield handleFetchError(
			error,
			__(
				'Unable to update your paid ads campaign. Please try again later.',
				'google-listings-and-ads'
			)
		);

		throw error;
	}
}

export function* deleteAdsCampaign( id ) {
	try {
		yield apiFetch( {
			path: `${ API_NAMESPACE }/ads/campaigns/${ id }`,
			method: 'DELETE',
		} );

		return {
			type: TYPES.DELETE_ADS_CAMPAIGN,
			id,
		};
	} catch ( error ) {
		yield handleFetchError(
			error,
			__(
				'Unable to delete your paid ads campaign. Please try again later.',
				'google-listings-and-ads'
			)
		);
		throw error;
	}
}

export function receiveReport( reportKey, data ) {
	return {
		type: TYPES.RECEIVE_REPORT,
		reportKey,
		data,
	};
}

export function* fetchMCSetup() {
	try {
		const response = yield apiFetch( {
			path: `${ API_NAMESPACE }/mc/setup`,
		} );

		return receiveMCSetup( response );
	} catch ( error ) {
		yield handleFetchError(
			error,
			__(
				'There was an error loading your merchant center setup status.',
				'google-listings-and-ads'
			)
		);
	}
}

export function* receiveMCSetup( mcSetup ) {
	return {
		type: TYPES.RECEIVE_MC_SETUP,
		mcSetup,
	};
}

export function* receiveMCProductStatistics( mcProductStatistics ) {
	return {
		type: TYPES.RECEIVE_MC_PRODUCT_STATISTICS,
		mcProductStatistics,
	};
}

export function* receiveMCIssues( query, data ) {
	return {
		type: TYPES.RECEIVE_MC_ISSUES,
		query,
		data,
	};
}

export function* receiveMCProductFeed( query, data ) {
	return {
		type: TYPES.RECEIVE_MC_PRODUCT_FEED,
		query,
		data,
	};
}

/**
 * Update the channel visibility of products by product IDs.
 *
 * @param {Array<number>} ids Product IDs to be updated.
 * @param {boolean} visible Visibility of products to be updated.
 *                          `true` is "Sync and show" and `false` is "Don't sync and show".
 */
export function* updateMCProductVisibility( ids, visible ) {
	try {
		yield apiFetch( {
			path: `${ API_NAMESPACE }/mc/product-visibility`,
			method: 'POST',
			data: {
				ids,
				visible,
			},
		} );

		return {
			type: TYPES.UPDATE_MC_PRODUCTS_VISIBILITY,
		};
	} catch ( error ) {
		yield handleFetchError(
			error,
			__(
				'Unable to update the channel visibility of products. Please try again later.',
				'google-listings-and-ads'
			)
		);
		throw error;
	}
}<|MERGE_RESOLUTION|>--- conflicted
+++ resolved
@@ -78,49 +78,6 @@
  * This is done by removing the old shipping rates first,
  * and then upserting the new shipping rates.
  *
-<<<<<<< HEAD
- * @param {AggregatedShippingRate} shippingRates
- */
-export function* upsertShippingRates( shippingRates ) {
-	try {
-		yield apiFetch( {
-			path: `${ API_NAMESPACE }/mc/shipping/rates/batch`,
-			method: 'POST',
-			data: {
-				rates: shippingRates,
-			},
-		} );
-
-		if ( shippingRates.some( ( el ) => ! el.id ) ) {
-			return yield fetchShippingRates();
-		}
-
-		return {
-			type: TYPES.UPSERT_SHIPPING_RATES,
-			shippingRates,
-		};
-	} catch ( error ) {
-		yield handleFetchError(
-			error,
-			__(
-				'There was an error trying to add / update shipping rates. Please try again later.',
-				'google-listings-and-ads'
-			)
-		);
-	}
-}
-
-/**
- * Deletes shipping rates associated with given country codes.
- *
- * @param {Array<ShippingRate>} shippingRates
- */
-export function* deleteShippingRates( shippingRates ) {
-	try {
-		const ids = shippingRates.map( ( el ) => el.id );
-
-		yield apiFetch( {
-=======
  * @param {Array<ShippingRate>} newShippingRates
  */
 export function* saveShippingRates( newShippingRates ) {
@@ -166,28 +123,18 @@
 		 * There are new shipping rates, we call API to upsert them.
 		 */
 		const data = yield apiFetch( {
->>>>>>> 198262b0
 			path: `${ API_NAMESPACE }/mc/shipping/rates/batch`,
 			method: 'POST',
 			data: {
-<<<<<<< HEAD
-				ids,
-=======
 				rates: newShippingRates,
->>>>>>> 198262b0
 			},
 		} );
 
 		const upsertedShippingRates = data.success?.map( ( el ) => el.rate );
 
 		return {
-<<<<<<< HEAD
-			type: TYPES.DELETE_SHIPPING_RATES,
-			shippingRates,
-=======
 			type: TYPES.RECEIVE_SHIPPING_RATES,
 			shippingRates: upsertedShippingRates,
->>>>>>> 198262b0
 		};
 	} catch ( error ) {
 		yield handleFetchError(
