--- conflicted
+++ resolved
@@ -1264,11 +1264,7 @@
 export function* updateEnhancedAdsConversionStatus( status ) {
 	try {
 		const response = yield apiFetch( {
-<<<<<<< HEAD
-			path: `${ API_NAMESPACE }/ads/update-enhanced-conversion-status`,
-=======
 			path: `${ API_NAMESPACE }/ads/enhanced-conversion-status`,
->>>>>>> 4eae5f46
 			method: REQUEST_ACTIONS.POST,
 			data: {
 				status,
