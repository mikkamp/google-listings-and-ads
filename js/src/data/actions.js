/**
 * External dependencies
 */
import { apiFetch } from '@wordpress/data-controls';
import { dispatch } from '@wordpress/data';
import { __ } from '@wordpress/i18n';

/**
 * Internal dependencies
 */
import TYPES from './action-types';
import { API_NAMESPACE } from './constants';

export function handleFetchError( error, message ) {
	const { createNotice } = dispatch( 'core/notices' );
	createNotice( 'error', message );

	// eslint-disable-next-line no-console
	console.log( error );
}

export function* fetchShippingRates() {
	try {
		const response = yield apiFetch( {
			path: `${ API_NAMESPACE }/mc/shipping/rates`,
		} );

		const shippingRates = Object.values( response ).map( ( el ) => {
			return {
				countryCode: el.country_code,
				currency: el.currency,
				rate: el.rate.toString(),
			};
		} );

		return {
			type: TYPES.RECEIVE_SHIPPING_RATES,
			shippingRates,
		};
	} catch ( error ) {
		yield handleFetchError(
			error,
			__(
				'There was an error loading shipping rates.',
				'google-listings-and-ads'
			)
		);
	}
}

export function* addShippingRate( shippingRate ) {
	const { countryCode, currency, rate } = shippingRate;

	try {
		yield apiFetch( {
			path: `${ API_NAMESPACE }/mc/shipping/rates`,
			method: 'POST',
			data: {
				country_code: countryCode,
				currency,
				rate,
			},
		} );

		return {
			type: TYPES.ADD_SHIPPING_RATE,
			shippingRate,
		};
	} catch ( error ) {
		yield handleFetchError(
			error,
			__(
				'There was an error trying to add new shipping rate.',
				'google-listings-and-ads'
			)
		);
	}
}

export function* updateShippingRate( shippingRate ) {
	const { countryCode, currency, rate } = shippingRate;

	try {
		yield apiFetch( {
			path: `${ API_NAMESPACE }/mc/shipping/rates`,
			method: 'POST',
			data: {
				country_code: countryCode,
				currency,
				rate,
			},
		} );

		return {
			type: TYPES.UPDATE_SHIPPING_RATE,
			shippingRate,
		};
	} catch ( error ) {
		yield handleFetchError(
			error,
			__(
				'There was an error trying to update shipping rate.',
				'google-listings-and-ads'
			)
		);
	}
}

export function* deleteShippingRate( countryCode ) {
	try {
		yield apiFetch( {
			path: `${ API_NAMESPACE }/mc/shipping/rates/${ countryCode }`,
			method: 'DELETE',
		} );

		return {
			type: TYPES.DELETE_SHIPPING_RATE,
			countryCode,
		};
	} catch ( error ) {
		yield handleFetchError(
			error,
			__(
				'There was an error trying to delete shipping rate.',
				'google-listings-and-ads'
			)
		);
	}
}

export function* fetchSettings() {
	try {
		const response = yield apiFetch( {
			path: `${ API_NAMESPACE }/mc/settings`,
		} );

		return {
			type: TYPES.RECEIVE_SETTINGS,
			settings: response,
		};
	} catch ( error ) {
		yield handleFetchError(
			error,
			__(
				'There was an error loading merchant center settings.',
				'google-listings-and-ads'
			)
		);
	}
}

export function* saveSettings( settings ) {
	try {
		yield apiFetch( {
			path: `${ API_NAMESPACE }/mc/settings`,
			method: 'POST',
			data: settings,
		} );

		return {
			type: TYPES.SAVE_SETTINGS,
			settings,
		};
	} catch ( error ) {
		yield handleFetchError(
			error,
			__(
				'There was an error trying to save settings.',
				'google-listings-and-ads'
			)
		);
	}
}

<<<<<<< HEAD
export function* fetchJetpackAccount() {
	try {
		const response = yield apiFetch( {
			path: `${ API_NAMESPACE }/jetpack/connected`,
		} );

		if ( ! response ) {
			throw new Error();
		}

		return {
			type: TYPES.RECEIVE_ACCOUNTS_JETPACK,
			account: response,
		};
	} catch ( error ) {
		yield handleFetchError(
			error,
			__(
				'There was an error loading Jetpack account info.',
				'google-listings-and-ads'
			)
		);
	}
}

export function* fetchGoogleAccount() {
	try {
		const response = yield apiFetch( {
			path: `${ API_NAMESPACE }/google/connected`,
		} );

		if ( ! response ) {
			throw new Error();
		}

		return {
			type: TYPES.RECEIVE_ACCOUNTS_GOOGLE,
			account: response,
		};
	} catch ( error ) {
		yield handleFetchError(
			error,
			__(
				'There was an error loading Google account info.',
				'google-listings-and-ads'
			)
		);
	}
}

export function* fetchGoogleMCAccount() {
	try {
		const response = yield apiFetch( {
			path: `${ API_NAMESPACE }/mc/connection`,
		} );

		if ( ! response ) {
			throw new Error();
		}

		return {
			type: TYPES.RECEIVE_ACCOUNTS_GOOGLE_MC,
			account: response,
		};
	} catch ( error ) {
		yield handleFetchError(
			error,
			__(
				'There was an error loading Google Merchant Center account info.',
				'google-listings-and-ads'
			)
		);
	}
}

export function* fetchExistingGoogleMCAccounts() {
	try {
		const response = yield apiFetch( {
			path: `${ API_NAMESPACE }/mc/accounts`,
		} );

		if ( ! response ) {
			throw new Error();
		}

		return {
			type: TYPES.RECEIVE_ACCOUNTS_GOOGLE_MC_EXISTING,
			accounts: response,
=======
export function* fetchCountries() {
	try {
		const response = yield apiFetch( {
			path: `${ API_NAMESPACE }/mc/countries`,
		} );

		return {
			type: TYPES.RECEIVE_COUNTRIES,
			countries: response,
>>>>>>> 18d1607a
		};
	} catch ( error ) {
		yield handleFetchError(
			error,
			__(
<<<<<<< HEAD
				'There was an error getting your Google Merchant Center accounts.',
=======
				'There was an error loading supported country details.',
>>>>>>> 18d1607a
				'google-listings-and-ads'
			)
		);
	}
}

<<<<<<< HEAD
export function* createMCAccount() {
	try {
		const response = yield apiFetch( {
			path: `${ API_NAMESPACE }/mc/accounts`,
			method: 'POST',
		} );

		if ( ! response ) {
			throw new Error();
		}

		return {
			type: TYPES.RECEIVE_ACCOUNTS_GOOGLE_MC,
			account: response,
=======
export function* fetchTargetAudience() {
	try {
		const response = yield apiFetch( {
			path: `${ API_NAMESPACE }/mc/target_audience`,
		} );

		return {
			type: TYPES.RECEIVE_TARGET_AUDIENCE,
			target_audience: response,
>>>>>>> 18d1607a
		};
	} catch ( error ) {
		yield handleFetchError(
			error,
			__(
<<<<<<< HEAD
				'There was an error trying to create a Merchant Center account.',
=======
				'There was an error loading target audience.',
>>>>>>> 18d1607a
				'google-listings-and-ads'
			)
		);
	}
}

<<<<<<< HEAD
export function* linkMCAccount( id ) {
	try {
		const response = yield apiFetch( {
			path: `${ API_NAMESPACE }/mc/accounts`,
			method: 'POST',
			data: { id },
		} );

		if ( ! response ) {
			throw new Error();
		}

		return {
			type: TYPES.RECEIVE_ACCOUNTS_GOOGLE_MC,
			account: response,
=======
export function* saveTargetAudience( targetAudience ) {
	try {
		yield apiFetch( {
			path: `${ API_NAMESPACE }/mc/target_audience`,
			method: 'POST',
			data: targetAudience,
		} );

		return {
			type: TYPES.SAVE_TARGET_AUDIENCE,
			target_audience: targetAudience,
>>>>>>> 18d1607a
		};
	} catch ( error ) {
		yield handleFetchError(
			error,
			__(
<<<<<<< HEAD
				'There was an error trying to link your Merchant Center account.',
=======
				'There was an error saving target audience data.',
>>>>>>> 18d1607a
				'google-listings-and-ads'
			)
		);
	}
}<|MERGE_RESOLUTION|>--- conflicted
+++ resolved
@@ -172,17 +172,12 @@
 	}
 }
 
-<<<<<<< HEAD
 export function* fetchJetpackAccount() {
 	try {
 		const response = yield apiFetch( {
 			path: `${ API_NAMESPACE }/jetpack/connected`,
 		} );
 
-		if ( ! response ) {
-			throw new Error();
-		}
-
 		return {
 			type: TYPES.RECEIVE_ACCOUNTS_JETPACK,
 			account: response,
@@ -204,10 +199,6 @@
 			path: `${ API_NAMESPACE }/google/connected`,
 		} );
 
-		if ( ! response ) {
-			throw new Error();
-		}
-
 		return {
 			type: TYPES.RECEIVE_ACCOUNTS_GOOGLE,
 			account: response,
@@ -229,10 +220,6 @@
 			path: `${ API_NAMESPACE }/mc/connection`,
 		} );
 
-		if ( ! response ) {
-			throw new Error();
-		}
-
 		return {
 			type: TYPES.RECEIVE_ACCOUNTS_GOOGLE_MC,
 			account: response,
@@ -253,15 +240,22 @@
 		const response = yield apiFetch( {
 			path: `${ API_NAMESPACE }/mc/accounts`,
 		} );
-
-		if ( ! response ) {
-			throw new Error();
-		}
 
 		return {
 			type: TYPES.RECEIVE_ACCOUNTS_GOOGLE_MC_EXISTING,
 			accounts: response,
-=======
+		};
+	} catch ( error ) {
+		yield handleFetchError(
+			error,
+			__(
+				'There was an error getting your Google Merchant Center accounts.',
+				'google-listings-and-ads'
+			)
+		);
+	}
+}
+
 export function* fetchCountries() {
 	try {
 		const response = yield apiFetch( {
@@ -271,24 +265,18 @@
 		return {
 			type: TYPES.RECEIVE_COUNTRIES,
 			countries: response,
->>>>>>> 18d1607a
-		};
-	} catch ( error ) {
-		yield handleFetchError(
-			error,
-			__(
-<<<<<<< HEAD
-				'There was an error getting your Google Merchant Center accounts.',
-=======
+		};
+	} catch ( error ) {
+		yield handleFetchError(
+			error,
+			__(
 				'There was an error loading supported country details.',
->>>>>>> 18d1607a
-				'google-listings-and-ads'
-			)
-		);
-	}
-}
-
-<<<<<<< HEAD
+				'google-listings-and-ads'
+			)
+		);
+	}
+}
+
 export function* createMCAccount() {
 	try {
 		const response = yield apiFetch( {
@@ -296,14 +284,21 @@
 			method: 'POST',
 		} );
 
-		if ( ! response ) {
-			throw new Error();
-		}
-
 		return {
 			type: TYPES.RECEIVE_ACCOUNTS_GOOGLE_MC,
 			account: response,
-=======
+		};
+	} catch ( error ) {
+		yield handleFetchError(
+			error,
+			__(
+				'There was an error trying to create a Merchant Center account.',
+				'google-listings-and-ads'
+			)
+		);
+	}
+}
+
 export function* fetchTargetAudience() {
 	try {
 		const response = yield apiFetch( {
@@ -313,24 +308,18 @@
 		return {
 			type: TYPES.RECEIVE_TARGET_AUDIENCE,
 			target_audience: response,
->>>>>>> 18d1607a
-		};
-	} catch ( error ) {
-		yield handleFetchError(
-			error,
-			__(
-<<<<<<< HEAD
-				'There was an error trying to create a Merchant Center account.',
-=======
+		};
+	} catch ( error ) {
+		yield handleFetchError(
+			error,
+			__(
 				'There was an error loading target audience.',
->>>>>>> 18d1607a
-				'google-listings-and-ads'
-			)
-		);
-	}
-}
-
-<<<<<<< HEAD
+				'google-listings-and-ads'
+			)
+		);
+	}
+}
+
 export function* linkMCAccount( id ) {
 	try {
 		const response = yield apiFetch( {
@@ -339,14 +328,21 @@
 			data: { id },
 		} );
 
-		if ( ! response ) {
-			throw new Error();
-		}
-
 		return {
 			type: TYPES.RECEIVE_ACCOUNTS_GOOGLE_MC,
 			account: response,
-=======
+		};
+	} catch ( error ) {
+		yield handleFetchError(
+			error,
+			__(
+				'There was an error trying to link your Merchant Center account.',
+				'google-listings-and-ads'
+			)
+		);
+	}
+}
+
 export function* saveTargetAudience( targetAudience ) {
 	try {
 		yield apiFetch( {
@@ -358,17 +354,12 @@
 		return {
 			type: TYPES.SAVE_TARGET_AUDIENCE,
 			target_audience: targetAudience,
->>>>>>> 18d1607a
-		};
-	} catch ( error ) {
-		yield handleFetchError(
-			error,
-			__(
-<<<<<<< HEAD
-				'There was an error trying to link your Merchant Center account.',
-=======
+		};
+	} catch ( error ) {
+		yield handleFetchError(
+			error,
+			__(
 				'There was an error saving target audience data.',
->>>>>>> 18d1607a
 				'google-listings-and-ads'
 			)
 		);
