/**
 * External dependencies
 */
import { apiFetch } from '@wordpress/data-controls';
import { dispatch } from '@wordpress/data';
import { __ } from '@wordpress/i18n';

/**
 * Internal dependencies
 */
import TYPES from './action-types';
import { API_NAMESPACE } from './constants';

export function handleFetchError( error, message ) {
	const { createNotice } = dispatch( 'core/notices' );
	createNotice( 'error', message );

	// eslint-disable-next-line no-console
	console.log( error );
}

export function* fetchShippingRates() {
	try {
		const response = yield apiFetch( {
			path: `${ API_NAMESPACE }/mc/shipping/rates`,
		} );

		const shippingRates = Object.values( response ).map( ( el ) => {
			return {
				countryCode: el.country_code,
				currency: el.currency,
				rate: el.rate.toString(),
			};
		} );

		return {
			type: TYPES.RECEIVE_SHIPPING_RATES,
			shippingRates,
		};
	} catch ( error ) {
		yield handleFetchError(
			error,
			__(
				'There was an error loading shipping rates.',
				'google-listings-and-ads'
			)
		);
	}
}

export function* upsertShippingRates( shippingRate ) {
	const { countryCodes, currency, rate } = shippingRate;

	try {
		yield apiFetch( {
			path: `${ API_NAMESPACE }/mc/shipping/rates/batch`,
			method: 'POST',
			data: {
				country_codes: countryCodes,
				currency,
				rate,
			},
		} );

		return {
			type: TYPES.UPSERT_SHIPPING_RATES,
			shippingRate,
		};
	} catch ( error ) {
		yield handleFetchError(
			error,
			__(
				'There was an error trying to add / update shipping rates.',
				'google-listings-and-ads'
			)
		);
	}
}

export function* deleteShippingRates( countryCodes ) {
	try {
		yield apiFetch( {
			path: `${ API_NAMESPACE }/mc/shipping/rates/batch`,
			method: 'DELETE',
			data: {
				country_codes: countryCodes,
			},
		} );

		return {
			type: TYPES.DELETE_SHIPPING_RATES,
			countryCodes,
		};
	} catch ( error ) {
		yield handleFetchError(
			error,
			__(
				'There was an error trying to delete shipping rates.',
				'google-listings-and-ads'
			)
		);
	}
}

export function* fetchShippingTimes() {
	try {
		const response = yield apiFetch( {
			path: `${ API_NAMESPACE }/mc/shipping/times`,
		} );

		const shippingTimes = Object.values( response ).map( ( el ) => {
			return {
				countryCode: el.country_code,
				time: el.time,
			};
		} );

		return {
			type: TYPES.RECEIVE_SHIPPING_TIMES,
			shippingTimes,
		};
	} catch ( error ) {
		yield handleFetchError(
			error,
			__(
				'There was an error loading shipping times.',
				'google-listings-and-ads'
			)
		);
	}
}

export function* upsertShippingTimes( shippingTime ) {
	const { countryCodes, time } = shippingTime;

	try {
		yield apiFetch( {
			path: `${ API_NAMESPACE }/mc/shipping/times/batch`,
			method: 'POST',
			data: {
				country_codes: countryCodes,
				time,
			},
		} );

		return {
			type: TYPES.UPSERT_SHIPPING_TIMES,
			shippingTime,
		};
	} catch ( error ) {
		yield handleFetchError(
			error,
			__(
				'There was an error trying to add / update shipping times.',
				'google-listings-and-ads'
			)
		);
	}
}

export function* deleteShippingTimes( countryCodes ) {
	try {
		yield apiFetch( {
			path: `${ API_NAMESPACE }/mc/shipping/times/batch`,
			method: 'DELETE',
			data: {
				country_codes: countryCodes,
			},
		} );

		return {
			type: TYPES.DELETE_SHIPPING_TIMES,
			countryCodes,
		};
	} catch ( error ) {
		yield handleFetchError(
			error,
			__(
				'There was an error trying to delete shipping times.',
				'google-listings-and-ads'
			)
		);
	}
}

export function* fetchSettings() {
	try {
		const response = yield apiFetch( {
			path: `${ API_NAMESPACE }/mc/settings`,
		} );

		return {
			type: TYPES.RECEIVE_SETTINGS,
			settings: response,
		};
	} catch ( error ) {
		yield handleFetchError(
			error,
			__(
				'There was an error loading merchant center settings.',
				'google-listings-and-ads'
			)
		);
	}
}

export function* saveSettings( settings ) {
	try {
		yield apiFetch( {
			path: `${ API_NAMESPACE }/mc/settings`,
			method: 'POST',
			data: settings,
		} );

		return {
			type: TYPES.SAVE_SETTINGS,
			settings,
		};
	} catch ( error ) {
		yield handleFetchError(
			error,
			__(
				'There was an error trying to save settings.',
				'google-listings-and-ads'
			)
		);
	}
}

export function* fetchJetpackAccount() {
	try {
		const response = yield apiFetch( {
			path: `${ API_NAMESPACE }/jetpack/connected`,
		} );

		return {
			type: TYPES.RECEIVE_ACCOUNTS_JETPACK,
			account: response,
		};
	} catch ( error ) {
		yield handleFetchError(
			error,
			__(
				'There was an error loading Jetpack account info.',
				'google-listings-and-ads'
			)
		);
	}
}

export function* fetchGoogleAccount() {
	try {
		const response = yield apiFetch( {
			path: `${ API_NAMESPACE }/google/connected`,
		} );

		return {
			type: TYPES.RECEIVE_ACCOUNTS_GOOGLE,
			account: response,
		};
	} catch ( error ) {
		yield handleFetchError(
			error,
			__(
				'There was an error loading Google account info.',
				'google-listings-and-ads'
			)
		);
	}
}

export function* fetchGoogleMCAccount() {
	try {
		const response = yield apiFetch( {
			path: `${ API_NAMESPACE }/mc/connection`,
		} );

		return {
			type: TYPES.RECEIVE_ACCOUNTS_GOOGLE_MC,
			account: response,
		};
	} catch ( error ) {
		yield handleFetchError(
			error,
			__(
				'There was an error loading Google Merchant Center account info.',
				'google-listings-and-ads'
			)
		);
	}
}

export function* fetchExistingGoogleMCAccounts() {
	try {
		const response = yield apiFetch( {
			path: `${ API_NAMESPACE }/mc/accounts`,
		} );

		return {
			type: TYPES.RECEIVE_ACCOUNTS_GOOGLE_MC_EXISTING,
			accounts: response,
		};
	} catch ( error ) {
		yield handleFetchError(
			error,
			__(
				'There was an error getting your Google Merchant Center accounts.',
				'google-listings-and-ads'
			)
		);
	}
}

export function* fetchGoogleAdsAccount() {
	try {
		const response = yield apiFetch( {
			path: `${ API_NAMESPACE }/ads/connection`,
		} );

		return {
			type: TYPES.RECEIVE_ACCOUNTS_GOOGLE_ADS,
			account: response,
		};
	} catch ( error ) {
		yield handleFetchError(
			error,
			__(
				'There was an error loading Google Ads account info.',
				'google-listings-and-ads'
			)
		);
	}
}

export function* disconnectGoogleAdsAccount() {
	try {
		yield apiFetch( {
			path: `${ API_NAMESPACE }/ads/connection`,
			method: 'DELETE',
		} );

		return {
			type: TYPES.DISCONNECT_ACCOUNTS_GOOGLE_ADS,
		};
	} catch ( error ) {
		yield handleFetchError(
			error,
			__(
				'Unable to disconnect your Google Ads account. Please try again later.',
				'google-listings-and-ads'
			)
		);
		throw error;
	}
}

export function* disconnectAllAccounts() {
	try {
		yield apiFetch( {
			path: `${ API_NAMESPACE }/connections`,
			method: 'DELETE',
		} );

		return {
			type: TYPES.DISCONNECT_ACCOUNTS_ALL,
		};
	} catch ( error ) {
		yield handleFetchError(
			error,
			__(
				'Unable to disconnect all your accounts. Please try again later.',
				'google-listings-and-ads'
			)
		);
		throw error;
	}
}

export function* fetchGoogleAdsAccountBillingStatus() {
	try {
		const response = yield apiFetch( {
			path: `${ API_NAMESPACE }/ads/billing-status`,
		} );

		return receiveGoogleAdsAccountBillingStatus( response );
	} catch ( error ) {
		yield handleFetchError(
			error,
			__(
				'There was an error getting the billing status of your Google Ads account.',
				'google-listings-and-ads'
			)
		);
	}
}

export function* fetchExistingGoogleAdsAccounts() {
	try {
		const response = yield apiFetch( {
			path: `${ API_NAMESPACE }/ads/accounts`,
		} );

		return {
			type: TYPES.RECEIVE_ACCOUNTS_GOOGLE_ADS_EXISTING,
			accounts: response,
		};
	} catch ( error ) {
		yield handleFetchError(
			error,
			__(
				'There was an error getting your Google Ads accounts.',
				'google-listings-and-ads'
			)
		);
	}
}

export function* fetchCountries() {
	try {
		const response = yield apiFetch( {
			path: `${ API_NAMESPACE }/mc/countries`,
		} );

		return {
			type: TYPES.RECEIVE_COUNTRIES,
			countries: response,
		};
	} catch ( error ) {
		yield handleFetchError(
			error,
			__(
				'There was an error loading supported country details.',
				'google-listings-and-ads'
			)
		);
	}
}

export function* fetchTargetAudience() {
	try {
		const response = yield apiFetch( {
			path: `${ API_NAMESPACE }/mc/target_audience`,
		} );

		return {
			type: TYPES.RECEIVE_TARGET_AUDIENCE,
			target_audience: response,
		};
	} catch ( error ) {
		yield handleFetchError(
			error,
			__(
				'There was an error loading target audience.',
				'google-listings-and-ads'
			)
		);
	}
}

export function receiveMCAccount( account ) {
	return {
		type: TYPES.RECEIVE_ACCOUNTS_GOOGLE_MC,
		account,
	};
}

export function receiveAdsAccount( account ) {
	return {
		type: TYPES.RECEIVE_ACCOUNTS_GOOGLE_ADS,
		account,
	};
}

export function receiveGoogleAdsAccountBillingStatus( billingStatus ) {
	return {
		type: TYPES.RECEIVE_ACCOUNTS_GOOGLE_ADS_BILLING_STATUS,
		billingStatus,
	};
}

export function* saveTargetAudience( targetAudience ) {
	try {
		yield apiFetch( {
			path: `${ API_NAMESPACE }/mc/target_audience`,
			method: 'POST',
			data: targetAudience,
		} );

		return {
			type: TYPES.SAVE_TARGET_AUDIENCE,
			target_audience: targetAudience,
		};
	} catch ( error ) {
		yield handleFetchError(
			error,
			__(
				'There was an error saving target audience data.',
				'google-listings-and-ads'
			)
		);
	}
}

<<<<<<< HEAD
export function* fetchAdsCampaigns() {
	try {
		const response = yield apiFetch( {
			path: `${ API_NAMESPACE }/ads/campaigns`,
		} );

		return receiveAdsCampaigns( response );
	} catch ( error ) {
		yield handleFetchError(
			error,
			__(
				'There was an error loading ads campaigns.',
				'google-listings-and-ads'
			)
		);
	}
}

export function receiveAdsCampaigns( adsCampaigns ) {
	return {
		type: TYPES.RECEIVE_ADS_CAMPAIGNS,
		adsCampaigns,
	};
=======
// TODO: deprecated actions to be removed after relevant actions migrating to corresponding batch actions.
export function* upsertShippingRate( shippingRate ) {
	const { countryCode, currency, rate } = shippingRate;
	yield upsertShippingRates( {
		countryCodes: [ countryCode ],
		currency,
		rate,
	} );
}

export function* deleteShippingRate( countryCode ) {
	yield deleteShippingRates( [ countryCode ] );
}

export function* upsertShippingTime( shippingTime ) {
	const { countryCode, time } = shippingTime;
	yield upsertShippingTimes( { countryCodes: [ countryCode ], time } );
}

export function* deleteShippingTime( countryCode ) {
	yield deleteShippingTimes( [ countryCode ] );
>>>>>>> 54d304bb
}<|MERGE_RESOLUTION|>--- conflicted
+++ resolved
@@ -501,7 +501,6 @@
 	}
 }
 
-<<<<<<< HEAD
 export function* fetchAdsCampaigns() {
 	try {
 		const response = yield apiFetch( {
@@ -525,7 +524,8 @@
 		type: TYPES.RECEIVE_ADS_CAMPAIGNS,
 		adsCampaigns,
 	};
-=======
+}
+
 // TODO: deprecated actions to be removed after relevant actions migrating to corresponding batch actions.
 export function* upsertShippingRate( shippingRate ) {
 	const { countryCode, currency, rate } = shippingRate;
@@ -547,5 +547,4 @@
 
 export function* deleteShippingTime( countryCode ) {
 	yield deleteShippingTimes( [ countryCode ] );
->>>>>>> 54d304bb
 }