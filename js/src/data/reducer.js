--- conflicted
+++ resolved
@@ -74,7 +74,6 @@
 			return newState;
 		}
 
-<<<<<<< HEAD
 		case TYPES.RECEIVE_ACCOUNTS_JETPACK: {
 			const { account } = action;
 			const newState = cloneDeep( state );
@@ -100,7 +99,9 @@
 			const { accounts } = action;
 			const newState = cloneDeep( state );
 			newState.mc.accounts.existing_mc = accounts;
-=======
+			return newState;
+		}
+
 		case TYPES.RECEIVE_COUNTRIES: {
 			const { countries } = action;
 			const newState = cloneDeep( state );
@@ -112,7 +113,6 @@
 		case TYPES.SAVE_TARGET_AUDIENCE: {
 			const newState = cloneDeep( state );
 			newState.mc.target_audience = action.target_audience;
->>>>>>> 18d1607a
 			return newState;
 		}
 
