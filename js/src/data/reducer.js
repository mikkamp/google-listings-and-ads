--- conflicted
+++ resolved
@@ -124,44 +124,6 @@
 			return setIn( state, 'mc.shipping.rates', action.shippingRates );
 		}
 
-<<<<<<< HEAD
-		case TYPES.UPSERT_SHIPPING_RATES: {
-			const { shippingRates } = action;
-			const rates = [ ...state.mc.shipping.rates ];
-
-			shippingRates.forEach( ( shippingRate ) => {
-				const idx = rates.findIndex(
-					( el ) =>
-						( el.id && el.id === shippingRate.id ) ||
-						( el.country === shippingRate.country &&
-							el.method === shippingRate.method )
-				);
-
-				if ( idx >= 0 ) {
-					rates[ idx ] = shippingRate;
-				} else {
-					rates.push( shippingRate );
-				}
-			} );
-
-			return setIn( state, 'mc.shipping.rates', rates );
-		}
-
-		case TYPES.DELETE_SHIPPING_RATES: {
-			const { shippingRates } = action;
-			const deletedIDsSet = new Set(
-				shippingRates.map( ( el ) => el.id )
-			);
-
-			const rates = state.mc.shipping.rates.filter(
-				( el ) => ! deletedIDsSet.has( el.id )
-			);
-
-			return setIn( state, 'mc.shipping.rates', rates );
-		}
-
-=======
->>>>>>> 198262b0
 		case TYPES.RECEIVE_SHIPPING_TIMES: {
 			return setIn( state, 'mc.shipping.times', action.shippingTimes );
 		}
