/**
 * External dependencies
 */
import { setWith, clone } from 'lodash';

/**
 * Internal dependencies
 */
import TYPES from './action-types';

const DEFAULT_STATE = {
	mc: {
		target_audience: null,
		countries: null,
		policy_check: null,
		continents: null,
		shipping: {
			rates: [],
			times: [],
		},
		settings: null,
		accounts: {
			jetpack: null,
			google: null,
			mc: null,
			ads: null,
			existing_mc: null,
			existing_ads: null,
			ads_billing_status: null,
			google_access: null,
		},
		contact: null,
		mapping: {
			attributes: [],
			sources: {},
			rules: {
				items: [],
				total: null,
				pages: null,
			},
		},
	},
	ads_campaigns: null,
	all_ads_campaigns: null,
	mc_setup: null,
	mc_product_statistics: null,
	mc_issues: {
		account: null,
		product: null,
	},
	mc_review_request: {
		status: null,
		cooldown: null,
		issues: null,
		reviewEligibleRegions: [],
	},
	mc_product_feed: null,
	report: {},
};

/**
 * @callback chainSet
 * @param {Array<string>|string} path The path of the property to set the new value.
 *   The `basePath`, which is called with `chainState`, would be contacted with `path` if it exists.
 *   Array `path` is used directly as each path properties without parsing.
 *   String `path` is parsed to an array of path properties by splitting '.' and property names enclosed in square brackets. Example: 'user.settings[darkMode].schedule'.
 * @param {*} value The value to set.
 * @return {ChainState} The instance.
 */

/**
 * @typedef {Object} ChainState
 * @property {chainSet} setIn A chainable function for setting value.
 * @property {()=>Object|Array} end Get back the updated new state after chaining calls.
 */

/**
 * A helper to chain multiple values setting into the same new state.
 *
 * Recursively creates a shallow copied new state from `state`,
 * and returns a chainable instance for setting values.
 * Objects are created for missing or `null` paths.
 *
 * Referenced and modified from https://github.com/lodash/lodash/issues/1696#issuecomment-328335502
 *
 * @param {Object|Array} state The state to create and set the new value.
 * @param {Array<string>|string} [basePath='']
 *   The base path to be contacted to the passed-in `path` when chaining calls.
 *   Use this when setting multiple values and don't want to repeat the base path multiple times.
 *
 * @return {ChainState} The chainable instance.
 */
function chainState( state, basePath = '' ) {
	const nextState = Object.assign( state.constructor(), state );
	const customizer = ( value ) => {
		if ( value === null || value === undefined ) {
			return {};
		}
		return clone( value );
	};
	// The `path` of lodash `setWith` can be either a string or an array.
	// Here combines `basePath` and `path` to the final path to be called with lodash `setWith`.
	const combineBasePath = ( path ) => {
		if ( basePath ) {
			if ( Array.isArray( basePath ) || Array.isArray( path ) ) {
				return [].concat( basePath, path );
			}
			return `${ basePath }.${ path }`;
		}
		return path;
	};

	return {
		setIn( path, value ) {
			const fullPath = combineBasePath( path );
			setWith( nextState, fullPath, value, customizer );
			return this;
		},
		end: () => nextState,
	};
}

/**
 * An immutable version of lodash `set` function with the same arguments.
 *
 * Recursively creates a shallow copied new state from `state`,
 * and sets the `value` at `path` of the new state.
 * Objects are created for missing or `null` paths.
 *
 * @param {Object|Array} state The state to create and set the new value.
 * @param {Array<string>|string} path The path of the property to set the new value.
 *   Array `path` is used directly as each path properties without parsing.
 *   String `path` is parsed to an array of path properties by splitting '.' and property names enclosed in square brackets. Example: 'user.settings[darkMode].schedule'.
 * @param {*} value The value to set.
 *
 * @return {Object|Array} The same type of passed-in `state` with placed `value` at `path` of the new state.
 */
function setIn( state, path, value ) {
	return chainState( state ).setIn( path, value ).end();
}

const reducer = ( state = DEFAULT_STATE, action ) => {
	switch ( action.type ) {
		case TYPES.RECEIVE_SHIPPING_RATES: {
			return setIn( state, 'mc.shipping.rates', action.shippingRates );
		}

		case TYPES.UPSERT_SHIPPING_RATES: {
			const { shippingRates: upsertedShippingRates } = action;
			const shippingRates = [ ...state.mc.shipping.rates ];

			upsertedShippingRates.forEach( ( upsertedShippingRate ) => {
				const idx = shippingRates.findIndex(
					( shippingRate ) =>
						shippingRate.id === upsertedShippingRate.id
				);

				if ( idx >= 0 ) {
					shippingRates[ idx ] = upsertedShippingRate;
				} else {
					shippingRates.push( upsertedShippingRate );
				}
			} );

			return setIn( state, 'mc.shipping.rates', shippingRates );
		}

		case TYPES.DELETE_SHIPPING_RATES: {
			const { ids } = action;
			const shippingRates = state.mc.shipping.rates.filter(
				( el ) => ! ids.includes( el.id )
			);

			return setIn( state, 'mc.shipping.rates', shippingRates );
		}

		case TYPES.RECEIVE_SHIPPING_TIMES: {
			return setIn( state, 'mc.shipping.times', action.shippingTimes );
		}

		case TYPES.UPSERT_SHIPPING_TIMES: {
			const { countryCodes, time } = action.shippingTime;
			const times = [ ...state.mc.shipping.times ];

			countryCodes.forEach( ( countryCode ) => {
				const shippingTime = { countryCode, time };
				const idx = times.findIndex(
					( el ) => el.countryCode === countryCode
				);

				if ( idx >= 0 ) {
					times[ idx ] = shippingTime;
				} else {
					times.push( shippingTime );
				}
			} );

			return setIn( state, 'mc.shipping.times', times );
		}

		case TYPES.DELETE_SHIPPING_TIMES: {
			const countryCodeSet = new Set( action.countryCodes );
			const times = state.mc.shipping.times.filter(
				( el ) => ! countryCodeSet.has( el.countryCode )
			);

			return setIn( state, 'mc.shipping.times', times );
		}

		case TYPES.RECEIVE_SETTINGS: {
			return setIn( state, 'mc.settings', action.settings );
		}

		case TYPES.SAVE_SETTINGS: {
			const nextSettings = {
				...state.mc.settings,
				...action.settings,
			};
			return setIn( state, 'mc.settings', nextSettings );
		}

		case TYPES.RECEIVE_ACCOUNTS_JETPACK: {
			return setIn( state, 'mc.accounts.jetpack', action.account );
		}

		case TYPES.RECEIVE_ACCOUNTS_GOOGLE: {
			return setIn( state, 'mc.accounts.google', action.account );
		}

		case TYPES.RECEIVE_ACCOUNTS_GOOGLE_ACCESS: {
			return setIn( state, 'mc.accounts.google_access', action.data );
		}

		case TYPES.RECEIVE_ACCOUNTS_GOOGLE_MC: {
			return setIn( state, 'mc.accounts.mc', action.account );
		}

		case TYPES.RECEIVE_ACCOUNTS_GOOGLE_MC_EXISTING: {
			return setIn( state, 'mc.accounts.existing_mc', action.accounts );
		}

		case TYPES.RECEIVE_ACCOUNTS_GOOGLE_ADS: {
			return setIn( state, 'mc.accounts.ads', action.account );
		}

		case TYPES.DISCONNECT_ACCOUNTS_GOOGLE_ADS: {
			return setIn(
				state,
				'mc.accounts.ads',
				DEFAULT_STATE.mc.accounts.ads
			);
		}

		case TYPES.RECEIVE_ACCOUNTS_GOOGLE_ADS_BILLING_STATUS: {
			return setIn(
				state,
				'mc.accounts.ads_billing_status',
				action.billingStatus
			);
		}

		case TYPES.RECEIVE_ACCOUNTS_GOOGLE_ADS_EXISTING: {
			return setIn( state, 'mc.accounts.existing_ads', action.accounts );
		}

		case TYPES.RECEIVE_MC_CONTACT_INFORMATION: {
			return setIn( state, 'mc.contact', action.data );
		}

		case TYPES.RECEIVE_MC_COUNTRIES_AND_CONTINENTS: {
			const { data } = action;
			return chainState( state, 'mc' )
				.setIn( 'countries', data.countries )
				.setIn( 'continents', data.continents )
				.end();
		}

		case TYPES.RECEIVE_TARGET_AUDIENCE:
		case TYPES.SAVE_TARGET_AUDIENCE: {
			return setIn( state, 'mc.target_audience', action.target_audience );
		}

		case TYPES.RECEIVE_ADS_CAMPAIGNS: {
			if ( action.query?.exclude_removed === false ) {
				return setIn( state, 'all_ads_campaigns', action.adsCampaigns );
			}
			return setIn( state, 'ads_campaigns', action.adsCampaigns );
		}

		case TYPES.CREATE_ADS_CAMPAIGN: {
			const adsCampaigns = [
				...( state.ads_campaigns || [] ),
				action.createdCampaign,
			];
			return setIn( state, 'ads_campaigns', adsCampaigns );
		}

		case TYPES.UPDATE_ADS_CAMPAIGN: {
			const { id, data } = action;
			const idx = state.ads_campaigns.findIndex( ( el ) => el.id === id );
			const adsCampaign = state.ads_campaigns[ idx ];

			const updatedCampaign = {
				...adsCampaign,
				...data,
			};

			const newAdsCampaigns = [ ...state.ads_campaigns ];
			newAdsCampaigns[ idx ] = updatedCampaign;

			return setIn( state, 'ads_campaigns', newAdsCampaigns );
		}

		case TYPES.DELETE_ADS_CAMPAIGN: {
			const { id } = action;
			const adsCampaign = state.ads_campaigns.filter(
				( el ) => el.id !== id
			);
			return setIn( state, 'ads_campaigns', adsCampaign );
		}

		case TYPES.RECEIVE_MC_SETUP: {
			return setIn( state, 'mc_setup', action.mcSetup );
		}

		case TYPES.RECEIVE_MC_PRODUCT_STATISTICS: {
			return setIn(
				state,
				'mc_product_statistics',
				action.mcProductStatistics
			);
		}

		case TYPES.RECEIVE_MC_REVIEW_REQUEST: {
			return setIn( state, 'mc_review_request', action.mcReviewRequest );
		}

		case TYPES.RECEIVE_MC_ISSUES: {
			const { query, data } = action;
			const issues =
				state.mc_issues[ query.issue_type ]?.issues.slice() || [];
			issues.splice(
				( query.page - 1 ) * query.per_page,
				query.per_page,
				...data.issues
			);

			return chainState( state, `mc_issues.${ query.issue_type }` )
				.setIn( 'issues', issues )
				.setIn( 'total', data.total )
				.end();
		}

		case TYPES.RECEIVE_MC_PRODUCT_FEED: {
			const { query, data } = action;
			const lastQuery = state.mc_product_feed || {};
			const stateSetter = chainState( state, 'mc_product_feed' );

			if (
				lastQuery.per_page !== query.per_page ||
				lastQuery.order !== query.order ||
				lastQuery.orderby !== query.orderby
			) {
				// discard old stored data when pagination has changed.
				stateSetter.setIn( 'pages', {} );
			}

			return stateSetter
				.setIn( [ 'pages', query.page ], data.products )
				.setIn( 'per_page', query.per_page )
				.setIn( 'order', query.order )
				.setIn( 'orderby', query.orderby )
				.setIn( 'total', data.total )
				.end();
		}

		case TYPES.RECEIVE_REPORT: {
			const { reportKey, data } = action;
			return setIn( state, [ 'report', reportKey ], data );
		}

<<<<<<< HEAD
		case TYPES.RECEIVE_MAPPING_ATTRIBUTES: {
			return setIn( state, 'mc.mapping.attributes', action.attributes );
		}

		case TYPES.RECEIVE_MAPPING_SOURCES: {
			const { attributeKey, sources } = action;

			return setIn(
				state,
				[ 'mc', 'mapping', 'sources', attributeKey ],
				sources
			);
		}

		case TYPES.RECEIVE_MAPPING_RULES: {
			const { rules, pagination } = action;
			const newRulesState = [ ...state.mc.mapping.rules.items ];

			const start = ( pagination.page - 1 ) * pagination.perPage;
			const deleteCount = pagination.perPage;
			newRulesState.splice( start, deleteCount, ...rules );

			return chainState( state, 'mc.mapping.rules' )
				.setIn( 'items', newRulesState )
				.setIn( 'total', pagination.total )
				.setIn( 'pages', pagination.pages )
				.end();
		}

		case TYPES.UPSERT_MAPPING_RULE: {
			const { rule } = action;
			const newRulesState = [ ...state.mc.mapping.rules.items ];

			const ruleIndex = newRulesState.findIndex(
				( el ) => el.id === rule.id
			);

			if ( ruleIndex >= 0 ) {
				newRulesState[ ruleIndex ] = rule;
			} else {
				newRulesState.push( rule );
			}

			return setIn( state, 'mc.mapping.rules.items', newRulesState );
		}

		case TYPES.DELETE_MAPPING_RULE: {
			const rules = state.mc.mapping.rules.items.filter(
				( el ) => el.id !== action.rule.id
			);

			return setIn( state, 'mc.mapping.rules.items', rules );
=======
		case TYPES.POLICY_CHECK: {
			const { data } = action;
			return setIn( state, 'mc.policy_check', data );
>>>>>>> d3d9a3c3
		}

		// Page will be reloaded after all accounts have been disconnected, so no need to mutate state.
		case TYPES.DISCONNECT_ACCOUNTS_ALL:
		default:
			return state;
	}
};

export default reducer;<|MERGE_RESOLUTION|>--- conflicted
+++ resolved
@@ -379,7 +379,11 @@
 			return setIn( state, [ 'report', reportKey ], data );
 		}
 
-<<<<<<< HEAD
+		case TYPES.POLICY_CHECK: {
+			const { data } = action;
+			return setIn( state, 'mc.policy_check', data );
+		}
+
 		case TYPES.RECEIVE_MAPPING_ATTRIBUTES: {
 			return setIn( state, 'mc.mapping.attributes', action.attributes );
 		}
@@ -432,11 +436,6 @@
 			);
 
 			return setIn( state, 'mc.mapping.rules.items', rules );
-=======
-		case TYPES.POLICY_CHECK: {
-			const { data } = action;
-			return setIn( state, 'mc.policy_check', data );
->>>>>>> d3d9a3c3
 		}
 
 		// Page will be reloaded after all accounts have been disconnected, so no need to mutate state.
