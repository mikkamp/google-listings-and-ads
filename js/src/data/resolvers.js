--- conflicted
+++ resolved
@@ -4,15 +4,12 @@
 import {
 	fetchShippingRates,
 	fetchSettings,
-<<<<<<< HEAD
 	fetchJetpackAccount,
 	fetchGoogleAccount,
 	fetchGoogleMCAccount,
 	fetchExistingGoogleMCAccounts,
-=======
 	fetchCountries,
 	fetchTargetAudience,
->>>>>>> 18d1607a
 } from './actions';
 
 export function* getShippingRates() {
@@ -23,7 +20,6 @@
 	yield fetchSettings();
 }
 
-<<<<<<< HEAD
 export function* getJetpackAccount() {
 	yield fetchJetpackAccount();
 }
@@ -38,12 +34,12 @@
 
 export function* getExistingGoogleMCAccounts() {
 	yield fetchExistingGoogleMCAccounts();
-=======
+}
+
 export function* getCountries() {
 	yield fetchCountries();
 }
 
 export function* getTargetAudience() {
 	yield fetchTargetAudience();
->>>>>>> 18d1607a
 }