/**
 * External dependencies
 */
import { apiFetch } from '@wordpress/data-controls';
import { addQueryArgs } from '@wordpress/url';
import { __ } from '@wordpress/i18n';

/**
 * Internal dependencies
 */
import {
	REPORT_SOURCE_PAID,
	REPORT_SOURCE_FREE,
	ISSUE_TYPE_ACCOUNT,
} from '.~/constants';
import TYPES from './action-types';
import { API_NAMESPACE } from './constants';
import { getReportKey } from './utils';

import {
	handleFetchError,
	fetchShippingRates,
	fetchShippingTimes,
	fetchSettings,
	fetchJetpackAccount,
	fetchGoogleAccount,
	fetchGoogleMCAccount,
	fetchExistingGoogleMCAccounts,
	fetchGoogleAdsAccount,
	fetchGoogleAdsAccountBillingStatus,
	fetchExistingGoogleAdsAccounts,
	receiveGoogleMCContactInformation,
	fetchTargetAudience,
	fetchAdsCampaigns,
	fetchMCSetup,
	receiveGoogleAccountAccess,
	receiveReport,
	receiveMCProductStatistics,
	receiveMCIssues,
	receiveMCProductFeed,
	receiveMCReviewRequest,
} from './actions';

export function* getShippingRates() {
	yield fetchShippingRates();
}

export function* getShippingTimes() {
	yield fetchShippingTimes();
}

export function* getSettings() {
	yield fetchSettings();
}

export function* getJetpackAccount() {
	yield fetchJetpackAccount();
}

export function* getGoogleAccount() {
	yield fetchGoogleAccount();
}

getGoogleAccount.shouldInvalidate = ( action ) => {
	return action.type === TYPES.DISCONNECT_ACCOUNTS_GOOGLE;
};

export function* getGoogleAccountAccess() {
	try {
		const data = yield apiFetch( {
			path: `${ API_NAMESPACE }/google/reconnected`,
		} );

		yield receiveGoogleAccountAccess( data );
	} catch ( error ) {
		yield handleFetchError(
			error,
			__(
				'There was an error loading Google account access info.',
				'google-listings-and-ads'
			)
		);
	}
}

getGoogleAccountAccess.shouldInvalidate = ( action ) => {
	return action.type === TYPES.DISCONNECT_ACCOUNTS_GOOGLE;
};

export function* getGoogleMCAccount() {
	yield fetchGoogleMCAccount();
}

export function* getExistingGoogleMCAccounts() {
	yield fetchExistingGoogleMCAccounts();
}

export function* getGoogleAdsAccount() {
	yield fetchGoogleAdsAccount();
}

export function* getGoogleAdsAccountBillingStatus() {
	yield fetchGoogleAdsAccountBillingStatus();
}

export function* getExistingGoogleAdsAccounts() {
	yield fetchExistingGoogleAdsAccounts();
}

export function* getGoogleMCContactInformation() {
	try {
		const data = yield apiFetch( {
			path: `${ API_NAMESPACE }/mc/contact-information`,
		} );
		yield receiveGoogleMCContactInformation( data );
	} catch ( error ) {
		yield handleFetchError(
			error,
			__(
				'There was an error loading Google Merchant Center contact information.',
				'google-listings-and-ads'
			)
		);
	}
}

getGoogleMCContactInformation.shouldInvalidate = ( action ) => {
	return action.type === TYPES.VERIFIED_MC_PHONE_NUMBER;
};

export function* getMCCountriesAndContinents() {
	try {
		const query = { continents: true };
		const path = addQueryArgs( `${ API_NAMESPACE }/mc/countries`, query );
		const data = yield apiFetch( { path } );

		return {
			type: TYPES.RECEIVE_MC_COUNTRIES_AND_CONTINENTS,
			data,
		};
	} catch ( error ) {
		yield handleFetchError(
			error,
			__(
				'There was an error loading supported country details.',
				'google-listings-and-ads'
			)
		);
	}
}

/**
<<<<<<< HEAD
 * Fetch policy info for checking merchant onboarding policy setting.
 */
 export function* getPolicyCheck() {
		try {
			const response = yield apiFetch( {
				path: `${ API_NAMESPACE }/mc/policy_check`,
			} );

			return {
				type: TYPES.POLICY_CHECK,
				data: response,
			};
		} catch ( error ) {
			yield handleFetchError(
				error,
				__(
					'There was an error loading policy check details.',
					'google-listings-and-ads'
				)
			);
		}
 }

=======
 * Fetch the allowed countries for checking geo restrictions.
 */
export function* getAllowedCountries() {
	try {
		const response = yield apiFetch( {
			path: `${ API_NAMESPACE }/mc/policy_check/allowed_countries`,
		} );

		return {
			type: TYPES.RECEIVE_ALLOWED_COUNTRIES,
			allowed_countries: response,
		};
	} catch ( error ) {
		yield handleFetchError(
			error,
			__(
				'There was an error loading allowed countries details.',
				'google-listings-and-ads'
			)
		);
	}
}

/**
 * Fetch the payment gateways for checking payment gateway.
 */
export function* getPaymentGateways() {
	try {
		const response = yield apiFetch( {
			path: `${ API_NAMESPACE }/mc/policy_check/payment_gateways`,
		} );

		return {
			type: TYPES.RECEIVE_PAYMENT_GATEWAYS,
			payment_gateways: response,
		};
	} catch ( error ) {
		yield handleFetchError(
			error,
			__(
				'There was an error loading payment gateways details.',
				'google-listings-and-ads'
			)
		);
	}
}

/**
 * Fetch store ssl info for checking the secure checkout process.
 */
export function* getIsStoreSsl() {
	try {
		const response = yield apiFetch( {
			path: `${ API_NAMESPACE }/mc/policy_check/store_ssl`,
		} );

		return {
			type: TYPES.RECEIVE_IS_STORE_SSL,
			store_ssl: response,
		};
	} catch ( error ) {
		yield handleFetchError(
			error,
			__(
				'There was an error loading store ssl details.',
				'google-listings-and-ads'
			)
		);
	}
}

/**
 * Fetch refund return policy page for checking the refund return policy.
 */
export function* getRefundReturnPolicyPage() {
	try {
		const response = yield apiFetch( {
			path: `${ API_NAMESPACE }/mc/policy_check/refund_return_policy`,
		} );

		return {
			type: TYPES.RECEIVE_REFUND_RETURN_POLICY,
			refund_return_policy: response,
		};
	} catch ( error ) {
		yield handleFetchError(
			error,
			__(
				'There was an error loading refund return policy page details.',
				'google-listings-and-ads'
			)
		);
	}
}
>>>>>>> e1a03f8f

export function* getTargetAudience() {
	yield fetchTargetAudience();
}

export function* getAdsCampaigns() {
	yield fetchAdsCampaigns();
}

export function* getMCSetup() {
	yield fetchMCSetup();
}

export function* getMCProductStatistics() {
	try {
		const response = yield apiFetch( {
			path: `${ API_NAMESPACE }/mc/product-statistics`,
		} );

		yield receiveMCProductStatistics( response );
	} catch ( error ) {
		yield handleFetchError(
			error,
			__(
				'There was an error loading your merchant center product statistics.',
				'google-listings-and-ads'
			)
		);
	}
}

export function* getMCReviewRequest() {
	try {
		const response = yield apiFetch( {
			path: `${ API_NAMESPACE }/mc/review`,
		} );

		yield receiveMCReviewRequest( response );
	} catch ( error ) {
		yield handleFetchError(
			error,
			__(
				'There was an error loading your merchant center product review request status.',
				'google-listings-and-ads'
			)
		);
	}
}

export function* getMCIssues( query ) {
	try {
		const { issue_type: issueType, ...args } = query;

		const response = yield apiFetch( {
			path: addQueryArgs(
				`${ API_NAMESPACE }/mc/issues/${
					issueType || ISSUE_TYPE_ACCOUNT
				}`,
				args
			),
		} );

		yield receiveMCIssues( query, response );
	} catch ( error ) {
		yield handleFetchError(
			error,
			__(
				'There was an error loading issues to resolve.',
				'google-listings-and-ads'
			)
		);
	}
}

getMCIssues.shouldInvalidate = ( action ) => {
	return action.type === TYPES.UPDATE_MC_PRODUCTS_VISIBILITY;
};

export function* getMCProductFeed( query ) {
	try {
		const response = yield apiFetch( {
			path: addQueryArgs( `${ API_NAMESPACE }/mc/product-feed`, query ),
		} );

		yield receiveMCProductFeed( query, response );
	} catch ( error ) {
		yield handleFetchError(
			error,
			__(
				'There was an error loading product feed.',
				'google-listings-and-ads'
			)
		);
	}
}

getMCProductFeed.shouldInvalidate = ( action, query ) => {
	if ( action.type === TYPES.UPDATE_MC_PRODUCTS_VISIBILITY ) {
		return true;
	}

	return (
		action.type === TYPES.RECEIVE_MC_PRODUCT_FEED &&
		( action.query.per_page !== query.per_page ||
			action.query.orderby !== query.orderby ||
			action.query.order !== query.order )
	);
};

const reportTypeMap = new Map( [
	[ REPORT_SOURCE_FREE, 'mc' ],
	[ REPORT_SOURCE_PAID, 'ads' ],
] );

export function* getReportByApiQuery( category, type, reportQuery ) {
	const reportType = reportTypeMap.get( type );
	const url = `${ API_NAMESPACE }/${ reportType }/reports/${ category }`;
	const path = addQueryArgs( url, reportQuery );

	try {
		const data = yield apiFetch( { path } );
		const reportKey = getReportKey( category, type, reportQuery );
		yield receiveReport( reportKey, data );
	} catch ( error ) {
		yield handleFetchError(
			error,
			__(
				'There was an error loading report.',
				'google-listings-and-ads'
			)
		);
	}
}<|MERGE_RESOLUTION|>--- conflicted
+++ resolved
@@ -150,7 +150,6 @@
 }
 
 /**
-<<<<<<< HEAD
  * Fetch policy info for checking merchant onboarding policy setting.
  */
  export function* getPolicyCheck() {
@@ -174,103 +173,6 @@
 		}
  }
 
-=======
- * Fetch the allowed countries for checking geo restrictions.
- */
-export function* getAllowedCountries() {
-	try {
-		const response = yield apiFetch( {
-			path: `${ API_NAMESPACE }/mc/policy_check/allowed_countries`,
-		} );
-
-		return {
-			type: TYPES.RECEIVE_ALLOWED_COUNTRIES,
-			allowed_countries: response,
-		};
-	} catch ( error ) {
-		yield handleFetchError(
-			error,
-			__(
-				'There was an error loading allowed countries details.',
-				'google-listings-and-ads'
-			)
-		);
-	}
-}
-
-/**
- * Fetch the payment gateways for checking payment gateway.
- */
-export function* getPaymentGateways() {
-	try {
-		const response = yield apiFetch( {
-			path: `${ API_NAMESPACE }/mc/policy_check/payment_gateways`,
-		} );
-
-		return {
-			type: TYPES.RECEIVE_PAYMENT_GATEWAYS,
-			payment_gateways: response,
-		};
-	} catch ( error ) {
-		yield handleFetchError(
-			error,
-			__(
-				'There was an error loading payment gateways details.',
-				'google-listings-and-ads'
-			)
-		);
-	}
-}
-
-/**
- * Fetch store ssl info for checking the secure checkout process.
- */
-export function* getIsStoreSsl() {
-	try {
-		const response = yield apiFetch( {
-			path: `${ API_NAMESPACE }/mc/policy_check/store_ssl`,
-		} );
-
-		return {
-			type: TYPES.RECEIVE_IS_STORE_SSL,
-			store_ssl: response,
-		};
-	} catch ( error ) {
-		yield handleFetchError(
-			error,
-			__(
-				'There was an error loading store ssl details.',
-				'google-listings-and-ads'
-			)
-		);
-	}
-}
-
-/**
- * Fetch refund return policy page for checking the refund return policy.
- */
-export function* getRefundReturnPolicyPage() {
-	try {
-		const response = yield apiFetch( {
-			path: `${ API_NAMESPACE }/mc/policy_check/refund_return_policy`,
-		} );
-
-		return {
-			type: TYPES.RECEIVE_REFUND_RETURN_POLICY,
-			refund_return_policy: response,
-		};
-	} catch ( error ) {
-		yield handleFetchError(
-			error,
-			__(
-				'There was an error loading refund return policy page details.',
-				'google-listings-and-ads'
-			)
-		);
-	}
-}
->>>>>>> e1a03f8f
-
 export function* getTargetAudience() {
 	yield fetchTargetAudience();
 }
