--- conflicted
+++ resolved
@@ -6,7 +6,6 @@
 	return state.mc.settings;
 };
 
-<<<<<<< HEAD
 export const getJetpackAccount = ( state ) => {
 	return state.mc.accounts.jetpack;
 };
@@ -21,12 +20,12 @@
 
 export const getExistingGoogleMCAccounts = ( state ) => {
 	return state.mc.accounts.existing_mc;
-=======
+};
+
 export const getCountries = ( state ) => {
 	return state.mc.countries;
 };
 
 export const getTargetAudience = ( state ) => {
 	return state.mc.target_audience;
->>>>>>> 18d1607a
 };