--- conflicted
+++ resolved
@@ -401,58 +401,6 @@
 		} );
 	} );
 
-<<<<<<< HEAD
-	describe( 'Policy Check', () => {
-		it( 'should return with policy check info', () => {
-			const data = {
-				allowed_countries: true,
-				robots_restriction: false,
-				page_not_found_error: false,
-				page_restricts: false,
-				store_ssl: true,
-				payment_gateways: true,
-				refund_returns: true,
-			};
-			const action = {
-				type: TYPES.POLICY_CHECK,
-				data,
-			};
-			const state = reducer( prepareState(), action );
-
-			state.assertConsistentRef();
-			expect( state ).toHaveProperty(
-				'mc.policy_check.refund_returns',
-				data.refund_returns
-			);
-			expect( state ).toHaveProperty(
-				'mc.policy_check.payment_gateways',
-				data.payment_gateways
-			);
-			expect( state ).toHaveProperty(
-				'mc.policy_check.store_ssl',
-				data.store_ssl
-			);
-			expect( state ).toHaveProperty(
-				'mc.policy_check.allowed_countries',
-				data.allowed_countries
-			);
-			expect( state ).toHaveProperty(
-				'mc.policy_check.robots_restriction',
-				data.robots_restriction
-			);
-			expect( state ).toHaveProperty(
-				'mc.policy_check.page_not_found_error',
-				data.page_not_found_error
-			);
-			expect( state ).toHaveProperty(
-				'mc.policy_check.page_restricts',
-				data.page_restricts
-			);
-		} );
-	} );
-
-=======
->>>>>>> 9cbf4da4
 	describe( 'Ads campaigns', () => {
 		const path = 'ads_campaigns';
 		const pathAllAds = 'all_ads_campaigns';
