/**
 * External dependencies
 */
import { get } from 'lodash';

/**
 * Internal dependencies
 */
import reducer from '../reducer';
import TYPES from '../action-types';
import { deepFreeze, prepareImmutableStateWithRefCheck } from './__helpers__';

describe( 'reducer', () => {
	let defaultState;
	let prepareState;

	beforeEach( () => {
		defaultState = deepFreeze( {
			mc: {
				target_audience: null,
				countries: null,
				continents: null,
				policy_check: null,
				shipping: {
					rates: [],
					times: [],
				},
				settings: null,
				accounts: {
					jetpack: null,
					google: null,
					mc: null,
					ads: null,
					existing_mc: null,
					existing_ads: null,
					ads_billing_status: null,
					google_access: null,
				},
				mapping: {
					attributes: [],
					rules: { items: [], pages: null, total: null },
					sources: {}, // Todo: Change to [] after finishing the fix in backend
				},
				contact: null,
			},
			ads_campaigns: null,
			all_ads_campaigns: null,
			mc_setup: null,
			mc_review_request: {
				issues: null,
				cooldown: null,
				status: null,
				reviewEligibleRegions: [],
			},
			mc_product_statistics: null,
			mc_issues: {
				account: null,
				product: null,
			},
			mc_product_feed: null,
			report: {},
			store_categories: [],
		} );

		prepareState = prepareImmutableStateWithRefCheck.bind(
			null,
			defaultState
		);
	} );

	describe( 'General reducer behaviors', () => {
		it( 'should return default state by default', () => {
			const state = reducer( undefined, {} );

			expect( state ).toEqual( defaultState );
		} );

		it( 'when no action is matched, should return the same reference of state as the passed-in `state` parameter', () => {
			const originalState = {};

			expect( reducer( originalState, {} ) ).toBe( originalState );
		} );

		it( 'when action is not required to change state, should return the same reference of state as the passed-in `state` parameter', () => {
			const originalState = {};
			const state = reducer( originalState, {
				type: TYPES.DISCONNECT_ACCOUNTS_ALL,
			} );

			expect( state ).toBe( originalState );
		} );
	} );

	describe( 'Merchant center shipping rate at `mc.shipping.rates`', () => {
		const path = 'mc.shipping.rates';

		it( 'should return with received shipping rates', () => {
			const action = {
				type: TYPES.RECEIVE_SHIPPING_RATES,
				shippingRates: [
					{
						id: '1',
						country: 'US',
						currency: 'USD',
						rate: 4.99,
						options: {},
					},
					{
						id: '2',
						country: 'AU',
						currency: 'USD',
						rate: 25,
						options: {},
					},
				],
			};
			const state = reducer( prepareState(), action );

			state.assertConsistentRef();
			expect( state ).toHaveProperty( path, action.shippingRates );
		} );

		it( 'should return with upserted shipping rates by matching `countryCode`', () => {
			const originalState = prepareState( path, [
				{
					id: '1',
					country: 'US',
					currency: 'USD',
					rate: 4.99,
					options: {},
				},
				{
					id: '2',
					country: 'CA',
					currency: 'USD',
					rate: 25,
					options: {},
				},
			] );
			const action = {
				type: TYPES.UPSERT_SHIPPING_RATES,
				shippingRates: [
					{
						id: '2',
						country: 'CA',
						currency: 'USD',
						rate: 12,
						options: {},
					},
					{
						id: '3',
						country: 'JP',
						currency: 'USD',
						rate: 12,
						options: {},
					},
				],
			};

			const state = reducer( originalState, action );

			state.assertConsistentRef();
			expect( state ).toHaveProperty( path, [
				{
					id: '1',
					country: 'US',
					currency: 'USD',
					rate: 4.99,
					options: {},
				},
				{
					id: '2',
					country: 'CA',
					currency: 'USD',
					rate: 12,
					options: {},
				},
				{
					id: '3',
					country: 'JP',
					currency: 'USD',
					rate: 12,
					options: {},
				},
			] );
		} );

		it( 'should return with remaining shipping rates after deleting specific items by matching `countryCode`', () => {
			const originalState = prepareState( path, [
				{
					id: '1',
					country: 'US',
					currency: 'USD',
					rate: 4.99,
					options: {},
				},
				{
					id: '2',
					country: 'CA',
					currency: 'USD',
					rate: 25,
					options: {},
				},
			] );
			const action = {
				type: TYPES.DELETE_SHIPPING_RATES,
				ids: [ '2' ],
			};

			const state = reducer( originalState, action );

			state.assertConsistentRef();
			expect( state ).toHaveProperty( path, [
				{
					id: '1',
					country: 'US',
					currency: 'USD',
					rate: 4.99,
					options: {},
				},
			] );
		} );
	} );

	describe( 'Merchant center shipping time at `mc.shipping.times`', () => {
		const path = 'mc.shipping.times';

		it( 'should return with received shipping times', () => {
			const action = {
				type: TYPES.RECEIVE_SHIPPING_TIMES,
				shippingTimes: [
					{
						countryCode: 'US',
						time: 7,
					},
					{
						countryCode: 'CA',
						time: 12,
					},
				],
			};
			const state = reducer( prepareState(), action );

			state.assertConsistentRef();
			expect( state ).toHaveProperty( path, action.shippingTimes );
		} );

		it( 'should return with upserted shipping times by matching `countryCode`', () => {
			const originalState = prepareState( path, [
				{
					countryCode: 'US',
					time: 7,
				},
				{
					countryCode: 'CA',
					time: 12,
				},
			] );
			const action = {
				type: TYPES.UPSERT_SHIPPING_TIMES,
				shippingTime: {
					countryCodes: [ 'JP', 'CA' ],
					time: 15,
				},
			};
			const state = reducer( originalState, action );

			state.assertConsistentRef();
			expect( state ).toHaveProperty( path, [
				{
					countryCode: 'US',
					time: 7,
				},
				{
					countryCode: 'CA',
					time: 15,
				},
				{
					countryCode: 'JP',
					time: 15,
				},
			] );
		} );

		it( 'should return with remaining shipping times after deleting specific items by matching `countryCode`', () => {
			const originalState = prepareState( path, [
				{
					countryCode: 'US',
					time: 7,
				},
				{
					countryCode: 'CA',
					time: 12,
				},
				{
					countryCode: 'JP',
					time: 15,
				},
			] );
			const action = {
				type: TYPES.DELETE_SHIPPING_TIMES,
				countryCodes: [ 'US', 'JP' ],
			};
			const state = reducer( originalState, action );

			state.assertConsistentRef();
			expect( state ).toHaveProperty( path, [
				{
					countryCode: 'CA',
					time: 12,
				},
			] );
		} );
	} );

	describe( 'Merchant Center settings', () => {
		const path = 'mc.settings';

		it( 'should return with received Merchant Center settings', () => {
			const action = {
				type: TYPES.SAVE_SETTINGS,
				settings: {
					settingA: 'A',
					SettingB: 'B',
				},
			};
			const state = reducer( prepareState(), action );

			state.assertConsistentRef();
			expect( state ).toHaveProperty( path, action.settings );
		} );

		it( 'should return with partially updated Merchant Center settings', () => {
			const originalState = prepareState(
				path,
				{
					existingSettingA: 'should be kept',
					existingSettingB: 'should be updated from old value',
				},
				true
			);
			const action = {
				type: TYPES.SAVE_SETTINGS,
				settings: {
					existingSettingB: 'should be updated to new value',
					existingSettingC: 'should be added',
				},
			};
			const state = reducer( originalState, action );

			state.assertConsistentRef();
			expect( state ).toHaveProperty( path, {
				existingSettingA: 'should be kept',
				existingSettingB: 'should be updated to new value',
				existingSettingC: 'should be added',
			} );
		} );
	} );

	describe( 'Google Ads account connection', () => {
		const path = 'mc.accounts.ads';

		it( 'should return with received Google Ads account connection', () => {
			const action = {
				type: TYPES.RECEIVE_ACCOUNTS_GOOGLE_ADS,
				account: { id: 123456789 },
			};
			const state = reducer( prepareState(), action );

			state.assertConsistentRef();
			expect( state ).toHaveProperty( path, action.account );
		} );

		it( 'should return with default Google Ads account connection when getting disconnect action', () => {
			const originalState = prepareState( path, { id: 123456789 }, true );
			const action = { type: TYPES.DISCONNECT_ACCOUNTS_GOOGLE_ADS };
			const state = reducer( originalState, action );

			state.assertConsistentRef();
			expect( state ).toHaveProperty( path, get( defaultState, path ) );
		} );
	} );

	describe( 'Countries and continents supported by Merchant Center', () => {
		it( 'should return with received countries and continents', () => {
			const data = {
				countries: {
					CA: { currency: 'CAD', name: 'Canada' },
					US: { currency: 'USD', name: 'United States' },
				},
				continents: {
					NA: {
						name: 'North America',
						countries: [ 'CA', 'US' ],
					},
				},
			};
			const action = {
				type: TYPES.RECEIVE_MC_COUNTRIES_AND_CONTINENTS,
				data,
			};
			const state = reducer( prepareState(), action );

			state.assertConsistentRef();
			expect( state ).toHaveProperty( 'mc.countries', data.countries );
			expect( state ).toHaveProperty( 'mc.continents', data.continents );
		} );
	} );

	describe( 'Ads campaigns', () => {
		const path = 'ads_campaigns';
		const pathAllAds = 'all_ads_campaigns';

		it( 'should return with received ads campaigns', () => {
			const action = {
				type: TYPES.RECEIVE_ADS_CAMPAIGNS,
				adsCampaigns: [ { id: 123 }, { id: 456 } ],
			};
			const state = reducer( prepareState(), action );

			state.assertConsistentRef();
			expect( state ).toHaveProperty( path, action.adsCampaigns );
		} );

		it( 'should push the created ads campaign and return with updated ads campaigns', () => {
			const createdToInitialState = reducer( prepareState(), {
				type: TYPES.CREATE_ADS_CAMPAIGN,
				createdCampaign: { id: 123 },
			} );
			const createdToLoadedState = reducer( createdToInitialState, {
				type: TYPES.CREATE_ADS_CAMPAIGN,
				createdCampaign: { id: 456 },
			} );

			createdToInitialState.assertConsistentRef();
			createdToLoadedState.assertConsistentRef();
			expect( createdToInitialState ).toHaveProperty( path, [
				{ id: 123 },
			] );
			expect( createdToLoadedState ).toHaveProperty( path, [
				{ id: 123 },
				{ id: 456 },
			] );
		} );

		it( 'should patch the given data properties and return with updated ads campaign by matching `id`', () => {
			const originalState = prepareState( path, [
				{
					id: 123,
					status: 'paused',
					name: 'how do you turn this on',
					amount: 50,
				},
				{
					id: 456,
					status: 'enabled',
					name: 'alpaca simulator',
					amount: 999,
				},
			] );
			const action = {
				type: TYPES.UPDATE_ADS_CAMPAIGN,
				id: 123,
				data: { name: 'robin hood', amount: 10000, status: 'enabled' },
			};
			const state = reducer( originalState, action );

			state.assertConsistentRef();
			expect( state ).toHaveProperty( path, [
				{
					id: 123,
					status: 'enabled',
					name: 'robin hood',
					amount: 10000,
				},
				{
					id: 456,
					status: 'enabled',
					name: 'alpaca simulator',
					amount: 999,
				},
			] );
		} );

		it( 'should return with remaining ads campaigns after deleting specific one by matching `id`', () => {
			const originalState = prepareState( path, [
				{ id: 123 },
				{ id: 456 },
				{ id: 789 },
			] );
			const action = { type: TYPES.DELETE_ADS_CAMPAIGN, id: 456 };
			const state = reducer( originalState, action );

			state.assertConsistentRef();
			expect( state ).toHaveProperty( path, [
				{ id: 123 },
				{ id: 789 },
			] );
		} );

		it( 'should return with all ads campaigns if exclude removed is false', () => {
			const action = {
				type: TYPES.RECEIVE_ADS_CAMPAIGNS,
				adsCampaigns: [ { id: 123 }, { id: 456 } ],
				query: { exclude_removed: false },
			};
			const state = reducer( prepareState(), action );

			state.assertConsistentRef();
			expect( state ).toHaveProperty( pathAllAds, action.adsCampaigns );
		} );
	} );

	describe( 'Merchant Center issues', () => {
		const basePath = 'mc_issues';
		const productPath = basePath + '.product';
		const accountPath = basePath + '.account';

		it( 'Issues are split between Account and Product without collision', () => {
			const accountIssuesPage1 = [ '#1-Account', '#2-Account' ];
			const productIssuesPage1 = [ '#1-Product', '#2-Product' ];
			const accountIssuesPage2 = [ '#3-Account', '#4-Account' ];

			const accountIssuesState = reducer( prepareState(), {
				type: TYPES.RECEIVE_MC_ISSUES,
				query: { page: 1, per_page: 2, issue_type: 'account' },
				data: { total: 5, issues: accountIssuesPage1 },
			} );

			const productIssuesState = reducer( accountIssuesState, {
				type: TYPES.RECEIVE_MC_ISSUES,
				query: { page: 1, per_page: 2, issue_type: 'product' },
				data: { total: 3, issues: productIssuesPage1 },
			} );

			const accountIssuesStatePage2 = reducer( productIssuesState, {
				type: TYPES.RECEIVE_MC_ISSUES,
				query: { page: 2, per_page: 2, issue_type: 'account' },
				data: { total: 5, issues: accountIssuesPage2 },
			} );

			accountIssuesState.assertConsistentRef();
			productIssuesState.assertConsistentRef();
			accountIssuesStatePage2.assertConsistentRef();

			expect( accountIssuesState ).toHaveProperty( accountPath, {
				total: 5,
				issues: accountIssuesPage1,
			} );

			expect( accountIssuesState ).toHaveProperty( productPath, null );

			expect( productIssuesState ).toHaveProperty( accountPath, {
				total: 5,
				issues: accountIssuesPage1,
			} );

			expect( productIssuesState ).toHaveProperty( productPath, {
				total: 3,
				issues: productIssuesPage1,
			} );

			expect( accountIssuesStatePage2 ).toHaveProperty( accountPath, {
				total: 5,
				issues: [ ...accountIssuesPage1, ...accountIssuesPage2 ],
			} );

			expect( accountIssuesStatePage2 ).toHaveProperty( productPath, {
				total: 3,
				issues: productIssuesPage1,
			} );
		} );

		it.each( [ 'account', 'product' ] )(
			'Issues of type %s should only allow receiving pagination data sequentially from the first page and return with received issues array and total number of issues',
			( issueType ) => {
				const path = `${ basePath }.${ issueType }`;
				const pageOneState = reducer( prepareState(), {
					type: TYPES.RECEIVE_MC_ISSUES,
					query: { page: 1, per_page: 2, issue_type: issueType },
					data: { total: 5, issues: [ '#1', '#2' ] },
				} );

				const pageTwoState = reducer( pageOneState, {
					type: TYPES.RECEIVE_MC_ISSUES,
					query: { page: 2, per_page: 2, issue_type: issueType },
					data: { total: 5, issues: [ '#3', '#4' ] },
				} );

				const pageThreeState = reducer( pageTwoState, {
					type: TYPES.RECEIVE_MC_ISSUES,
					query: { page: 3, per_page: 2, issue_type: issueType },
					data: { total: 5, issues: [ '#5' ] },
				} );

				pageOneState.assertConsistentRef();
				pageTwoState.assertConsistentRef();
				pageThreeState.assertConsistentRef();

				expect( pageOneState ).toHaveProperty( path, {
					total: 5,
					issues: [ '#1', '#2' ],
				} );
				expect( pageTwoState ).toHaveProperty( path, {
					total: 5,
					issues: [ '#1', '#2', '#3', '#4' ],
				} );
				expect( pageThreeState ).toHaveProperty( path, {
					total: 5,
					issues: [ '#1', '#2', '#3', '#4', '#5' ],
				} );
			}
		);
	} );

	describe( 'Merchant Center product feed', () => {
		const path = 'mc_product_feed';

		it( 'should store paginated data by `query` and return with received product feed, total number of product feed and some query data', () => {
			const pageOneState = reducer( prepareState(), {
				type: TYPES.RECEIVE_MC_PRODUCT_FEED,
				query: {
					order: 'asc',
					orderby: 'title',
					per_page: 2,
					page: 1,
				},
				data: {
					total: 7,
					products: [ '#1', '#2' ],
				},
			} );
			// Support for storing product feed regardless of pagination loading order.
			const pageFourState = reducer( pageOneState, {
				type: TYPES.RECEIVE_MC_PRODUCT_FEED,
				query: {
					order: 'asc',
					orderby: 'title',
					per_page: 2,
					page: 4,
				},
				data: {
					total: 7,
					products: [ '#7' ],
				},
			} );

			pageOneState.assertConsistentRef();
			pageFourState.assertConsistentRef();
			expect( pageOneState ).toHaveProperty( path, {
				order: 'asc',
				orderby: 'title',
				per_page: 2,
				total: 7,
				pages: { 1: [ '#1', '#2' ] },
			} );
			expect( pageFourState ).toHaveProperty( path, {
				order: 'asc',
				orderby: 'title',
				per_page: 2,
				total: 7,
				pages: { 1: [ '#1', '#2' ], 4: [ '#7' ] },
			} );
		} );

		it.each( [
			[ 'order', 'desc' ],
			[ 'orderby', 'visible' ],
			[ 'per_page', 5 ],
		] )(
			'when the `query.%s` is changed, should discard `pages` and return with received product feed',
			( key, value ) => {
				const baseQuery = {
					order: 'asc',
					orderby: 'title',
					per_page: 2,
				};
				const initValue = {
					...baseQuery,
					total: 7,
					pages: { 1: [ '#1', '#2' ], 4: [ '#7' ] },
				};
				const originalState = prepareState( path, initValue, [
					path,
					`${ path }.pages`,
				] );
				const action = {
					type: TYPES.RECEIVE_MC_PRODUCT_FEED,
					query: {
						...baseQuery,
						[ key ]: value,
						page: 2,
					},
					data: {
						total: 7,
						products: [ '#3', '#4' ],
					},
				};
				const state = reducer( originalState, action );

				state.assertConsistentRef();
				expect( state ).toHaveProperty( path, {
					...baseQuery,
					[ key ]: value,
					total: 7,
					pages: { 2: [ '#3', '#4' ] },
				} );
			}
		);
	} );

	describe( 'Reports of programs and products', () => {
		const path = 'report';

		it( 'should store paginated data by the stringified `reportKey`, which contains JSON syntax', () => {
			const reportKey =
				'programs:free:{"after":"2021-01-01","before":"2021-01-07","fields":["sales","conversions","spend","clicks","impressions"],"interval":"day","order":"desc","orderby":"sales"}';
			const state = reducer( prepareState(), {
				type: TYPES.RECEIVE_REPORT,
				reportKey,
				data: '#1',
			} );

			state.assertConsistentRef();
			expect( state ).toHaveProperty( [ path, reportKey ], '#1' );
		} );

		it( 'should store paginated data by `reportKey` and return with received report data', () => {
			const pageOneState = reducer( prepareState(), {
				type: TYPES.RECEIVE_REPORT,
				reportKey: 'key1',
				data: '#1',
			} );
			// Support for storing report data regardless of pagination loading order.
			const pageFourState = reducer( pageOneState, {
				type: TYPES.RECEIVE_REPORT,
				reportKey: 'key4',
				data: '#4',
			} );

			pageOneState.assertConsistentRef();
			pageFourState.assertConsistentRef();
			expect( pageOneState ).toHaveProperty( `${ path }.key1`, '#1' );
			expect( pageFourState ).toHaveProperty( `${ path }.key1`, '#1' );
			expect( pageFourState ).toHaveProperty( `${ path }.key4`, '#4' );
		} );
	} );

	describe( 'Remaining actions simply update the data payload to the specific path of state and return the updated state', () => {
		// The readability is better than applying the formatting here.
		/* eslint-disable prettier/prettier */
		// prettier-ignore
		const argumentsTuples = [
			[ TYPES.RECEIVE_SETTINGS, 'settings', 'mc.settings' ],
			[ TYPES.RECEIVE_ACCOUNTS_JETPACK, 'account', 'mc.accounts.jetpack' ],
			[ TYPES.RECEIVE_ACCOUNTS_GOOGLE, 'account', 'mc.accounts.google' ],
			[ TYPES.RECEIVE_ACCOUNTS_GOOGLE_ACCESS, 'data', 'mc.accounts.google_access' ],
			[ TYPES.RECEIVE_ACCOUNTS_GOOGLE_MC, 'account', 'mc.accounts.mc' ],
			[ TYPES.RECEIVE_ACCOUNTS_GOOGLE_MC_EXISTING, 'accounts', 'mc.accounts.existing_mc' ],
			[ TYPES.RECEIVE_ACCOUNTS_GOOGLE_ADS_BILLING_STATUS, 'billingStatus', 'mc.accounts.ads_billing_status' ],
			[ TYPES.RECEIVE_ACCOUNTS_GOOGLE_ADS_EXISTING, 'accounts', 'mc.accounts.existing_ads' ],
			[ TYPES.RECEIVE_MC_CONTACT_INFORMATION, 'data', 'mc.contact' ],
			[ TYPES.RECEIVE_TARGET_AUDIENCE, 'target_audience', 'mc.target_audience' ],
			[ TYPES.SAVE_TARGET_AUDIENCE, 'target_audience', 'mc.target_audience' ],
			[ TYPES.RECEIVE_MC_SETUP, 'mcSetup', 'mc_setup' ],
			[ TYPES.RECEIVE_MC_PRODUCT_STATISTICS, 'mcProductStatistics', 'mc_product_statistics' ],
<<<<<<< HEAD
			[ TYPES.RECEIVE_STORE_CATEGORIES, 'storeCategories', 'store_categories' ],
=======
			[ TYPES.POLICY_CHECK, 'data', 'mc.policy_check' ],
>>>>>>> d58d9bab
		];
		/* eslint-enable prettier/prettier */

		it.each( argumentsTuples )(
			'for type `%s`, it should return with received %s at `%s`',
			( type, key, path ) => {
				const payload = { hello: 'WordPress' };
				const action = { type, [ key ]: payload };
				const state = reducer( prepareState(), action );

				state.assertConsistentRef();
				expect( state ).toHaveProperty( path, payload );
			}
		);
	} );
} );<|MERGE_RESOLUTION|>--- conflicted
+++ resolved
@@ -764,11 +764,8 @@
 			[ TYPES.SAVE_TARGET_AUDIENCE, 'target_audience', 'mc.target_audience' ],
 			[ TYPES.RECEIVE_MC_SETUP, 'mcSetup', 'mc_setup' ],
 			[ TYPES.RECEIVE_MC_PRODUCT_STATISTICS, 'mcProductStatistics', 'mc_product_statistics' ],
-<<<<<<< HEAD
+			[ TYPES.POLICY_CHECK, 'data', 'mc.policy_check' ],
 			[ TYPES.RECEIVE_STORE_CATEGORIES, 'storeCategories', 'store_categories' ],
-=======
-			[ TYPES.POLICY_CHECK, 'data', 'mc.policy_check' ],
->>>>>>> d58d9bab
 		];
 		/* eslint-enable prettier/prettier */
 
