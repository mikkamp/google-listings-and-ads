--- conflicted
+++ resolved
@@ -182,11 +182,7 @@
 			await Promise.allSettled( [
 				saveTargetAudience( targetAudience ),
 				saveSettings( settings ),
-<<<<<<< HEAD
-				upsertShippingRates( shippingRates ),
-=======
 				saveShippingRates( shippingRates ),
->>>>>>> 198262b0
 				...saveShippingData(
 					upsertShippingTimes,
 					shippingTimes,
