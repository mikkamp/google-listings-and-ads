/**
 * External dependencies
 */
import { useEffect } from '@wordpress/element';

/**
 * Internal dependencies
 */
import useAppSelectDispatch from './useAppSelectDispatch';
import useCountdown from './useCountdown';
<<<<<<< HEAD
import useApiFetchCallback from '.~/hooks/useApiFetchCallback';
=======
import { useAppDispatch } from '.~/data';
>>>>>>> b2d09da9

/**
 * Call `useAppSelectDispatch` with `"getMCProductStatistics"`.
 * If the background process is loading, start a countdown and invalidate  the resolution for getMCProductStatistics and getMCProductFeed.
 *
 * @return {useAppSelectDispatch} Result of useAppSelectDispatch.
 */
const useMCProductStatistics = () => {
	const { second, callCount, startCountdown } = useCountdown();
	const { invalidateResolutionForStoreSelector } = useAppDispatch();
	const { data, hasFinishedResolution, invalidateResolution, ...rest } =
		useAppSelectDispatch( 'getMCProductStatistics' );

	const isLoading = hasFinishedResolution && data?.loading ? true : false;
	const hasStats = hasFinishedResolution && ! data?.loading ? true : false;

	const [ refreshProductStats ] = useApiFetchCallback( {
		path: `/wc/gla/mc/product-statistics/refresh`,
		method: 'GET',
	} );

	const refreshStats = async () => {
		await refreshProductStats();
		invalidateResolution( 'getMCProductStatistics', [] );
	};

	useEffect( () => {
		if ( isLoading && second === 0 ) {
			startCountdown( 30 );
		}

		if ( isLoading && second === 0 && callCount > 0 ) {
			invalidateResolution();
		}
		// Stop the countdown when the data is loaded.
		if ( hasStats && callCount > 0 ) {
			startCountdown( 0 );
			// Refresh the product feed data so product statuses are updated.
			invalidateResolutionForStoreSelector( 'getMCProductFeed' );
		}
	}, [
		second,
		callCount,
		isLoading,
		hasStats,
		invalidateResolution,
		invalidateResolutionForStoreSelector,
		startCountdown,
	] );

	return {
		data,
		invalidateResolution,
		hasFinishedResolution,
		refreshStats,
		...rest,
	};
};

export default useMCProductStatistics;<|MERGE_RESOLUTION|>--- conflicted
+++ resolved
@@ -8,11 +8,8 @@
  */
 import useAppSelectDispatch from './useAppSelectDispatch';
 import useCountdown from './useCountdown';
-<<<<<<< HEAD
 import useApiFetchCallback from '.~/hooks/useApiFetchCallback';
-=======
 import { useAppDispatch } from '.~/data';
->>>>>>> b2d09da9
 
 /**
  * Call `useAppSelectDispatch` with `"getMCProductStatistics"`.
