--- conflicted
+++ resolved
@@ -11,17 +11,6 @@
  *
  * ```json
  * {
-<<<<<<< HEAD
- *	'policy_check' =>	[
- *				'allowed_countries'    	=> true,
- *                              'robots_restriction'    => false,
- *                              'page_not_found_error'  => false,
- *                              'page_restricts'    	=> false,
- *				'store_ssl'         	=> true,
- *				'payment_gateways'  	=> true,
- *				'refund_returns' 	=> true,
- *				]
-=======
  *   "allowed_countries": true,
  *   "robots_restriction": false,
  *   "page_not_found_error": false,
@@ -29,7 +18,6 @@
  *   "store_ssl": true,
  *   "payment_gateways": true,
  *   "refund_returns": true
->>>>>>> 9cbf4da4
  * }
  * ```
  */
