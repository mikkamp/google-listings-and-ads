--- conflicted
+++ resolved
@@ -13,18 +13,13 @@
 import ProductStatistics from './product-statistics';
 import ComingSoonNotice from './coming-soon-notice';
 import './index.scss';
-<<<<<<< HEAD
+import useProductFeedPrefetch from './useProductFeedPrefetch';
+import AppSpinner from '.~/components/app-spinner';
 import isWCNavigationEnabled from '.~/utils/isWCNavigationEnabled';
 
 const ProductFeed = () => {
+	const { hasFinishedResolution, data } = useProductFeedPrefetch();
 	const navigationEnabled = isWCNavigationEnabled();
-=======
-import useProductFeedPrefetch from './useProductFeedPrefetch';
-import AppSpinner from '.~/components/app-spinner';
-
-const ProductFeed = () => {
-	const { hasFinishedResolution, data } = useProductFeedPrefetch();
->>>>>>> e871c3e8
 
 	return (
 		<>
