--- conflicted
+++ resolved
@@ -9,14 +9,12 @@
  * Internal dependencies
  */
 import TabNav from '../../tab-nav';
-<<<<<<< HEAD
-import SubNav from '../sub-nav';
-=======
 import ProductsReportFilters from './products-report-filters';
 import MetricNumber from '../metric-number';
 import CompareProductsTableCard from './compare-products-table-card';
 
 import chartData from './mocked-chart-data';
+import SubNav from '../sub-nav';
 import getMetricsData from './mocked-metrics-data'; // Mocked data
 
 /**
@@ -32,7 +30,6 @@
 	[ 'clicks', __( 'Clicks', 'google-listings-and-ads' ) ],
 	[ 'impressions', __( 'Impressions', 'google-listings-and-ads' ) ],
 ];
->>>>>>> 4819ea4e
 
 /**
  * Renders a report page about products sold with GLA.
@@ -51,10 +48,7 @@
 	return (
 		<>
 			<TabNav initialName="reports" />
-<<<<<<< HEAD
 			<SubNav initialName="products" />
-		</div>
-=======
 			<ProductsReportFilters query={ getQuery() } report={ reportId } />
 			<SummaryList>
 				{ () =>
@@ -76,7 +70,6 @@
 			/>
 			<CompareProductsTableCard trackEventReportId={ reportId } />
 		</>
->>>>>>> 4819ea4e
 	);
 };
 
