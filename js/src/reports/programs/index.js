/**
 * External dependencies
 */
import { __ } from '@wordpress/i18n';
import { getQuery } from '@woocommerce/navigation';

/**
 * Internal dependencies
 */
import isWCNavigationEnabled from '.~/utils/isWCNavigationEnabled';
import useProgramsReport from './useProgramsReport';
import MainTabNav from '../../main-tab-nav';
import SubNav from '../sub-nav';
import ProgramsReportFilters from './programs-report-filters';
import SummarySection from '../summary-section';
import ChartSection from '../chart-section';
import CompareProgramsTableCard from './compare-programs-table-card';
import '../../dashboard/index.scss';
import ReportsTabNav from '../reports-tab-nav';

/**
 * Available metrics and their human-readable labels.
 *
 * @type {Array<import('../index.js').Metric>}
 */
const commonMetrics = [
	{
		key: 'sales',
		label: __( 'Total Sales', 'google-listings-and-ads' ),
		isCurrency: true,
	},
	{
		key: 'conversions',
		label: __( 'Conversions', 'google-listings-and-ads' ),
	},
	{
		key: 'clicks',
		label: __( 'Clicks', 'google-listings-and-ads' ),
	},
	{
		key: 'impressions',
		label: __( 'Impressions', 'google-listings-and-ads' ),
	},
];
const performanceMetrics = [
	...commonMetrics,
	{
		key: 'spend',
		label: __( 'Total Spend', 'google-listings-and-ads' ),
		isCurrency: true,
	},
];
const tableMetrics = [
	...commonMetrics,
	{
		key: 'spend',
		label: __( 'Spend', 'google-listings-and-ads' ),
		isCurrency: true,
	},
];

const ProgramsReport = () => {
<<<<<<< HEAD
	const navigationEnabled = isWCNavigationEnabled();
	const reportId = 'reports-programs';
=======
	const trackEventId = 'reports-programs';
>>>>>>> 01078514

	// Only after calling the API we would know if the default "All listings" includes or not any paid listings.
	const {
		loaded,
		data: { totals, intervals, freeListings, campaigns },
	} = useProgramsReport();

	// Show only available data.
	// Until ~Q4 2021, free listings, may not have all metrics.
	const availableMetrics = performanceMetrics.filter( ( { key } ) =>
		totals.hasOwnProperty( key )
	);

	// Anticipate all to come, show all column headers if the data is still being loaded.
	const expectedTableMetrics = loaded
		? tableMetrics.filter( ( { key } ) => totals.hasOwnProperty( key ) )
		: tableMetrics;

	return (
		<div className="gla-dashboard">
<<<<<<< HEAD
			{ navigationEnabled ? (
				<ReportsTabNav />
			) : (
				<>
					<MainTabNav />
					<SubNav initialName="programs" />
				</>
			) }
			<ProgramsReportFilters query={ getQuery() } report={ reportId } />
=======
			<TabNav initialName="reports" />
			<SubNav initialName="programs" />

			<ProgramsReportFilters
				query={ getQuery() }
				trackEventId={ trackEventId }
			/>
>>>>>>> 01078514
			<div className="gla-reports__performance">
				<SummarySection
					loaded={ loaded }
					metrics={ availableMetrics }
					expectedLength={ performanceMetrics.length }
					totals={ totals }
				/>
				<ChartSection
					metrics={ availableMetrics }
					loaded={ loaded }
					intervals={ intervals }
				/>
			</div>
			<div className="gla-dashboard__programs">
				<CompareProgramsTableCard
					trackEventReportId={ trackEventId }
					isLoading={ ! loaded }
					metrics={ expectedTableMetrics }
					freeListings={ freeListings }
					campaigns={ campaigns }
				/>
			</div>
		</div>
	);
};

export default ProgramsReport;<|MERGE_RESOLUTION|>--- conflicted
+++ resolved
@@ -60,12 +60,8 @@
 ];
 
 const ProgramsReport = () => {
-<<<<<<< HEAD
 	const navigationEnabled = isWCNavigationEnabled();
-	const reportId = 'reports-programs';
-=======
 	const trackEventId = 'reports-programs';
->>>>>>> 01078514
 
 	// Only after calling the API we would know if the default "All listings" includes or not any paid listings.
 	const {
@@ -86,7 +82,6 @@
 
 	return (
 		<div className="gla-dashboard">
-<<<<<<< HEAD
 			{ navigationEnabled ? (
 				<ReportsTabNav />
 			) : (
@@ -95,16 +90,10 @@
 					<SubNav initialName="programs" />
 				</>
 			) }
-			<ProgramsReportFilters query={ getQuery() } report={ reportId } />
-=======
-			<TabNav initialName="reports" />
-			<SubNav initialName="programs" />
-
 			<ProgramsReportFilters
 				query={ getQuery() }
 				trackEventId={ trackEventId }
 			/>
->>>>>>> 01078514
 			<div className="gla-reports__performance">
 				<SummarySection
 					loaded={ loaded }
