--- conflicted
+++ resolved
@@ -1,11 +1,7 @@
 /**
  * Internal dependencies
  */
-<<<<<<< HEAD
-import FullScreen from '../components/full-screen';
-=======
 import FullScreen from '.~/components/full-screen';
->>>>>>> a1d74047
 import SetupAdsTopBar from './top-bar';
 import AdsStepper from './ads-stepper';
 
