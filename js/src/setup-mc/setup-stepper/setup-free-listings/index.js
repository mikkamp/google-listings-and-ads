--- conflicted
+++ resolved
@@ -6,37 +6,6 @@
 /**
  * Internal dependencies
  */
-<<<<<<< HEAD
-import { useAppDispatch } from '../../../data';
-import AppSpinner from '../../../components/app-spinner';
-import DebounceCallback from '../../../components/debounce-callback';
-import { recordPreLaunchChecklistCompleteEvent } from '../../../utils/recordEvent';
-import StepContent from '../components/step-content';
-import StepContentFooter from '../components/step-content-footer';
-import ShippingRate from './shipping-rate';
-import ShippingTime from './shipping-time';
-import TaxRate from './tax-rate';
-import PreLaunchChecklist from './pre-launch-checklist';
-import Hero from './hero';
-import isPreLaunchChecklistComplete from './isPreLaunchChecklistComplete';
-import useSetupFreeListingsSelect from './useSetupFreeListingsSelect';
-
-const SetupFreeListings = () => {
-	const { settings, displayTaxRate } = useSetupFreeListingsSelect();
-	const { saveSettings } = useAppDispatch();
-
-	if ( ! settings ) {
-		return <AppSpinner />;
-	}
-
-	const handleAutosave = ( values ) => {
-		saveSettings( values );
-
-		if ( isPreLaunchChecklistComplete( values ) ) {
-			recordPreLaunchChecklistCompleteEvent();
-		}
-	};
-=======
 import AppSpinner from '../../../components/app-spinner';
 import Hero from './hero';
 import useSettings from './useSettings';
@@ -48,7 +17,6 @@
 	if ( ! settings ) {
 		return <AppSpinner />;
 	}
->>>>>>> 9f033bc6
 
 	const handleValidate = () => {
 		const errors = {};
@@ -84,43 +52,7 @@
 				onSubmitCallback={ handleSubmitCallback }
 			>
 				{ ( formProps ) => {
-<<<<<<< HEAD
-					const { values, errors, handleSubmit } = formProps;
-
-					const isCompleteSetupDisabled =
-						Object.keys( errors ).length >= 1 ||
-						! isPreLaunchChecklistComplete( values );
-
-					return (
-						<StepContent>
-							<ShippingRate formProps={ formProps } />
-							<ShippingTime formProps={ formProps } />
-							{ displayTaxRate && (
-								<TaxRate formProps={ formProps } />
-							) }
-							<PreLaunchChecklist formProps={ formProps } />
-							<StepContentFooter>
-								<Button
-									isPrimary
-									disabled={ isCompleteSetupDisabled }
-									onClick={ handleSubmit }
-								>
-									{ __(
-										'Complete setup',
-										'google-listings-and-ads'
-									) }
-								</Button>
-							</StepContentFooter>
-							<DebounceCallback
-								value={ values }
-								delay={ 500 }
-								onCallback={ handleAutosave }
-							/>
-						</StepContent>
-					);
-=======
 					return <FormContent formProps={ formProps } />;
->>>>>>> 9f033bc6
 				} }
 			</Form>
 		</div>
