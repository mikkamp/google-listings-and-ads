--- conflicted
+++ resolved
@@ -16,30 +16,17 @@
 import CountriesPriceInputForm from './countries-price-input-form';
 import useStoreCurrency from '../../../../../hooks/useStoreCurrency';
 import getCountriesPriceArray from './getCountriesPriceArray';
-<<<<<<< HEAD
-=======
 import useAudienceSelectedCountryCodes from '../../../../../hooks/useAudienceSelectedCountryCodes';
->>>>>>> 9f033bc6
 
 const ShippingRateSetup = ( props ) => {
 	const {
 		formProps: { getInputProps, values },
 	} = props;
-<<<<<<< HEAD
-	const selectedCountryCodes = useSelect( ( select ) =>
-		select( STORE_KEY ).getAudienceSelectedCountryCodes()
-	);
-	const shippingRates = useSelect( ( select ) =>
-		select( STORE_KEY ).getShippingRates()
-	);
-	const { code } = useStoreCurrency();
-=======
 	const [ selectedCountryCodes ] = useAudienceSelectedCountryCodes();
 	const shippingRates = useSelect( ( select ) =>
 		select( STORE_KEY ).getShippingRates()
 	);
 	const { code: currencyCode } = useStoreCurrency();
->>>>>>> 9f033bc6
 
 	const expectedCountryCount = selectedCountryCodes.length;
 	const actualCountryCount = shippingRates.length;
@@ -58,11 +45,7 @@
 									initialValue={ {
 										countries: selectedCountryCodes,
 										price: '',
-<<<<<<< HEAD
-										currency: code,
-=======
 										currency: currencyCode,
->>>>>>> 9f033bc6
 									} }
 								/>
 							</div>
@@ -102,11 +85,7 @@
 								'I offer free shipping for products priced over',
 								'google-listings-and-ads'
 							) }
-<<<<<<< HEAD
-							suffix={ code }
-=======
 							suffix={ currencyCode }
->>>>>>> 9f033bc6
 							{ ...getInputProps( 'free_shipping_threshold' ) }
 						/>
 					</div>
