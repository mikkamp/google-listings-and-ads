--- conflicted
+++ resolved
@@ -3,15 +3,11 @@
 	flex-direction: column;
 	margin-bottom: var(--large-gap);
 
-<<<<<<< HEAD
-	@include break-small {
-=======
 	&--is-disabled {
 		opacity: 0.5;
 	}
 
-	@include break-small() {
->>>>>>> b485f532
+	@include break-small {
 		flex-direction: row;
 		gap: var(--main-gap);
 	}
