{
	"name": "google-listings-and-ads",
	"title": "Google Listings and Ads",
	"license": "GPL-3.0-or-later",
	"version": "0.1.0",
	"description": "google-listings-and-ads",
	"repository": {
		"type": "git",
		"url": "git@github.com:woocommerce/google-listings-and-ads.git"
	},
	"scripts": {
		"build": "NODE_ENV=production wp-scripts build",
		"dev": "NODE_ENV=development wp-scripts build",
		"check-engines": "wp-scripts check-engines",
		"check-licenses": "wp-scripts check-licenses",
		"format:js": "wp-scripts format-js",
		"lint:css": "wp-scripts lint-style",
		"lint:js": "wp-scripts lint-js",
		"lint:md:docs": "wp-scripts lint-md-docs",
		"lint:md:js": "wp-scripts lint-md-js",
		"lint:pkg-json": "wp-scripts lint-pkg-json",
		"packages-update": "wp-scripts packages-update",
		"start": "wp-scripts start",
		"test-e2e": "wp-scripts test-e2e",
		"test-e2e:watch": "npm run test-e2e -- --watch",
		"test-e2e:initialize": ". ./tests/e2e/initialize.sh",
		"test-unit": "wp-scripts test-unit-js",
		"test-unit:watch": "npm run test-unit -- --watch",
		"wp-env": "wp-env"
	},
	"devDependencies": {
		"@testing-library/react": "^11.1.0",
		"@woocommerce/eslint-plugin": "^1.0.0-beta.0",
		"@wordpress/dependency-extraction-webpack-plugin": "^2.7.0",
		"@wordpress/e2e-test-utils": "^4.15.0",
		"@wordpress/env": "^2.1.0",
		"@wordpress/scripts": "^12.5.0",
		"prettier": "npm:wp-prettier@^2.0.5",
		"stylelint-config-wordpress": "^17.0.0"
	},
	"dependencies": {
<<<<<<< HEAD
		"@woocommerce/components": "^5.1.2",
		"@woocommerce/tracks": "^1.0.0",
		"@wordpress/components": "^11.1.1",
		"@wordpress/element": "^2.18.0"
=======
		"@woocommerce/tracks": "^1.0.0",
		"@wordpress/components": "^11.1.1",
		"@wordpress/icons": "^2.8.0"
>>>>>>> 26681dcf
	}
}<|MERGE_RESOLUTION|>--- conflicted
+++ resolved
@@ -39,15 +39,10 @@
 		"stylelint-config-wordpress": "^17.0.0"
 	},
 	"dependencies": {
-<<<<<<< HEAD
 		"@woocommerce/components": "^5.1.2",
 		"@woocommerce/tracks": "^1.0.0",
 		"@wordpress/components": "^11.1.1",
-		"@wordpress/element": "^2.18.0"
-=======
-		"@woocommerce/tracks": "^1.0.0",
-		"@wordpress/components": "^11.1.1",
+		"@wordpress/element": "^2.18.0",
 		"@wordpress/icons": "^2.8.0"
->>>>>>> 26681dcf
 	}
 }