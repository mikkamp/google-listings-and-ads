{
	"name": "google-listings-and-ads",
	"title": "Google Listings and Ads",
	"license": "GPL-3.0-or-later",
	"version": "1.8.0",
	"description": "google-listings-and-ads",
	"repository": {
		"type": "git",
		"url": "git@github.com:woocommerce/google-listings-and-ads.git"
	},
	"scripts": {
		"prearchive": "rm -rf vendor && composer install --no-dev && composer dump-autoload -o",
		"archive": "composer archive --file=$npm_package_name --format=zip",
		"postarchive": "rm -rf $npm_package_name && unzip $npm_package_name.zip -d $npm_package_name && rm $npm_package_name.zip && zip -r $npm_package_name.zip $npm_package_name && rm -rf $npm_package_name",
		"prebuild": "composer install",
		"build": "NODE_ENV=production wp-scripts build && npm run i18n",
		"postbuild": "npm run archive",
		"check-engines": "wp-scripts check-engines",
		"check-licenses": "wp-scripts check-licenses",
		"dev": "NODE_ENV=development wp-scripts build",
		"docker:up": "npx wc-e2e docker:up",
		"docker:down": "npx wc-e2e docker:down",
		"format:js": "wp-scripts format-js",
		"i18n": "php -d memory_limit=2048M ./vendor/bin/wp i18n make-pot ./ languages/$npm_package_name.pot --slug=$npm_package_name --domain=$npm_package_name --exclude=bin,data,js/src,node_modules,tests,vendor",
		"lint": "npm run lint:php && npm run lint:js && npm run lint:css",
		"lint:css": "wp-scripts lint-style",
		"lint:js": "wp-scripts lint-js",
		"lint:md:docs": "wp-scripts lint-md-docs",
		"lint:md:js": "wp-scripts lint-md-js",
		"lint:php": "vendor/bin/phpcs",
		"lint:pkg-json": "wp-scripts lint-pkg-json",
		"packages-update": "wp-scripts packages-update",
		"start": "wp-scripts start",
		"test:e2e": "npx wc-e2e test:e2e",
		"test:e2e-dev": "npx wc-e2e test:e2e-dev",
<<<<<<< HEAD
		"test-unit": "wp-scripts test-unit-js --coverage",
		"test-unit:watch": "npm run test-unit -- --watch",
		"test-proxy": "node ./tests/proxy",
		"outdated:dewp": "npm outdated `cat .externalized.json | sed 's/[][\",]/ /g'` || true",
		"outdated:nondewp": "npm outdated --color=always | grep --color=never --invert -E \"^(.\\[31m|.\\[33m)?(`cat .externalized.json | sed 's/[][\"]//g'| sed 's/,/|/g'`)\""
=======
		"test:js": "wp-scripts test-unit-js --coverage",
		"test:js:watch": "npm run test:js -- --watch",
		"test-proxy": "node ./tests/proxy"
>>>>>>> e36d3587
	},
	"devDependencies": {
		"@hapi/hapi": "^20.1.3",
		"@testing-library/jest-dom": "^5.15.0",
		"@testing-library/react": "^11.1.0",
		"@testing-library/react-hooks": "^5.1.1",
		"@testing-library/user-event": "^13.5.0",
		"@types/jest": "^26.0.23",
		"@types/puppeteer": "^5.4.4",
		"@woocommerce/api": "^0.2.0",
		"@woocommerce/e2e-environment": "^0.2.3",
		"@woocommerce/e2e-utils": "^0.1.6",
		"@woocommerce/eslint-plugin": "^1.2.0",
		"@wordpress/dependency-extraction-webpack-plugin": "https://gitpkg.now.sh/WordPress/gutenberg/packages/dependency-extraction-webpack-plugin?6d87c733c77c33f821fde94e5a8203212aec422b",
		"@wordpress/prettier-config": "^1.0.5",
		"@wordpress/scripts": "^12.5.0",
		"@wordpress/stylelint-config": "^19.0.5",
		"bundlewatch": "^0.3.2",
		"eslint-import-resolver-webpack": "^0.13.1",
		"eslint-plugin-import": "^2.23.4",
		"file-loader": "^6.2.0",
		"h2o2": "^8.2.0",
		"prettier": "npm:wp-prettier@^2.0.5"
	},
	"dependencies": {
		"@woocommerce/components": "^5.1.2",
		"@woocommerce/currency": "^3.1.0",
		"@woocommerce/data": ">=1.1.1 <1.2.0",
		"@woocommerce/date": "^2.1.0",
		"@woocommerce/navigation": "^5.2.0",
		"@woocommerce/number": "^2.1.0",
		"@woocommerce/tracks": "^1.0.0",
		"@wordpress/api-fetch": "^5.1.1",
		"@wordpress/base-styles": "^3.2.0",
		"@wordpress/components": "^12.0.8",
		"@wordpress/core-data": "^3.1.2",
		"@wordpress/data": "^4.26.1",
		"@wordpress/data-controls": "^1.20.1",
		"@wordpress/date": "^3.9.0",
		"@wordpress/dom": "^3.1.1",
		"@wordpress/element": "^2.18.0",
		"@wordpress/hooks": "^3.1.1",
		"@wordpress/html-entities": "^3.2.1",
		"@wordpress/i18n": "^4.1.1",
		"@wordpress/icons": ">=2.9.1 <3.0.0",
		"@wordpress/primitives": ">=1.12.3 <2.0.0",
		"@wordpress/url": "^2.22.2",
		"classnames": "^2.3.1",
		"gridicons": "^3.3.1",
		"libphonenumber-js": "^1.9.22",
		"lodash": "^4.17.20",
		"md5": "^2.3.0",
		"prop-types": "^15.7.2",
		"rememo": "^3.0.0",
		"use-debounce": "^5.2.0"
	},
	"config": {
		"wp_org_slug": "google-listings-and-ads",
		"version_replace_paths": [
			"src",
			"views",
			"bin",
			"uninstall.php",
			"google-listings-and-ads.php"
		]
	},
	"bundlewatch": {
		"files": [
			{
				"path": "./js/build/*.js",
				"maxSize": "1.74 kB"
			},
			{
				"path": "./js/build/index.js",
				"maxSize": "248 kB"
			},
			{
				"path": "./js/build/*.css",
				"maxSize": "364 B"
			},
			{
				"path": "./js/build/index.css",
				"maxSize": "8 kB"
			},
			{
				"path": "./google-listings-and-ads.zip",
				"maxSize": "11.8 mB",
				"compression": "none"
			}
		],
		"ci": {
			"trackBranches": [
				"trunk",
				"develop"
			]
		}
	}
}<|MERGE_RESOLUTION|>--- conflicted
+++ resolved
@@ -29,21 +29,15 @@
 		"lint:md:js": "wp-scripts lint-md-js",
 		"lint:php": "vendor/bin/phpcs",
 		"lint:pkg-json": "wp-scripts lint-pkg-json",
+		"outdated:dewp": "npm outdated `cat .externalized.json | sed 's/[][\",]/ /g'` || true",
+		"outdated:nondewp": "npm outdated --color=always | grep --color=never --invert -E \"^(.\\[31m|.\\[33m)?(`cat .externalized.json | sed 's/[][\"]//g'| sed 's/,/|/g'`)\"",
 		"packages-update": "wp-scripts packages-update",
 		"start": "wp-scripts start",
 		"test:e2e": "npx wc-e2e test:e2e",
 		"test:e2e-dev": "npx wc-e2e test:e2e-dev",
-<<<<<<< HEAD
-		"test-unit": "wp-scripts test-unit-js --coverage",
-		"test-unit:watch": "npm run test-unit -- --watch",
-		"test-proxy": "node ./tests/proxy",
-		"outdated:dewp": "npm outdated `cat .externalized.json | sed 's/[][\",]/ /g'` || true",
-		"outdated:nondewp": "npm outdated --color=always | grep --color=never --invert -E \"^(.\\[31m|.\\[33m)?(`cat .externalized.json | sed 's/[][\"]//g'| sed 's/,/|/g'`)\""
-=======
 		"test:js": "wp-scripts test-unit-js --coverage",
 		"test:js:watch": "npm run test:js -- --watch",
 		"test-proxy": "node ./tests/proxy"
->>>>>>> e36d3587
 	},
 	"devDependencies": {
 		"@hapi/hapi": "^20.1.3",
