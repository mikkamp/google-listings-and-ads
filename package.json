{
	"name": "google-listings-and-ads",
	"title": "Google Listings and Ads",
	"license": "GPL-3.0-or-later",
	"version": "1.12.5",
	"description": "google-listings-and-ads",
	"repository": {
		"type": "git",
		"url": "git@github.com:woocommerce/google-listings-and-ads.git"
	},
	"scripts": {
		"prearchive": "rm -rf vendor && composer install --no-dev && composer dump-autoload -o",
		"archive": "composer archive --file=$npm_package_name --format=zip",
		"postarchive": "rm -rf $npm_package_name && unzip $npm_package_name.zip -d $npm_package_name && rm $npm_package_name.zip && zip -r $npm_package_name.zip $npm_package_name && rm -rf $npm_package_name",
		"prebuild": "composer install",
		"build": "NODE_ENV=production wp-scripts build && npm run i18n",
		"postbuild": "npm run archive",
		"check-engines": "wp-scripts check-engines",
		"check-licenses": "wp-scripts check-licenses",
		"dev": "NODE_ENV=development wp-scripts build",
		"doc:tracking": "jsdoc ./js/src -c .jsdocrc.json -t ./woo-tracking-jsdoc",
		"docker:up": "npx wc-e2e docker:up",
		"docker:down": "npx wc-e2e docker:down",
		"format:js": "wp-scripts format",
		"i18n": "WP_CLI_PHP_ARGS='-d memory_limit=2048M' ./vendor/bin/wp i18n make-pot ./ languages/$npm_package_name.pot --slug=$npm_package_name --domain=$npm_package_name --exclude=bin,data,js/src,node_modules,tests,vendor",
		"lint": "npm run lint:php && npm run lint:js && npm run lint:css",
		"lint:css": "wp-scripts lint-style",
		"lint:js": "wp-scripts lint-js",
		"lint:md:docs": "wp-scripts lint-md-docs",
		"lint:md:js": "wp-scripts lint-md-js",
		"lint:php": "vendor/bin/phpcs",
		"lint:pkg-json": "wp-scripts lint-pkg-json",
		"outdated:dewp": "npm outdated `cat .externalized.json | sed 's/[][\",]/ /g'` || true",
		"outdated:nondewp": "npm outdated --color=always | grep --color=never --invert -E \"^(.\\[31m|.\\[33m)?(`cat .externalized.json | sed 's/[][\"]//g'| sed 's/,/|/g'`)\"",
		"packages-update": "wp-scripts packages-update",
		"start": "wp-scripts start",
<<<<<<< HEAD
		"start:hot": "npm run dev -- --config ./webpack-development.config.js && npm start -- --hot --allowed-hosts all",
=======
		"storybook": "start-storybook  -c ./storybook -p 6006 --ci",
		"storybook:build": "BABEL_ENV=development build-storybook  -c ./storybook -o ./storybook/dist",
		"storybook:deploy": "npm run storybook:build && gh-pages -d ./storybook/dist",
>>>>>>> a8c6c132
		"test:e2e": "npx wc-e2e test:e2e",
		"test:e2e-dev": "npx wc-e2e test:e2e-dev",
		"test:js": "wp-scripts test-unit-js --coverage",
		"test:js:watch": "npm run test:js -- --watch",
		"test-proxy": "node ./tests/proxy"
	},
	"devDependencies": {
		"@hapi/hapi": "^20.1.3",
		"@babel/core": "^7.17.8",
		"@storybook/addon-actions": "^6.4.19",
		"@storybook/addon-docs": "^6.5.0-alpha.51",
		"@storybook/addon-essentials": "^6.4.19",
		"@storybook/addon-interactions": "^6.4.19",
		"@storybook/addon-links": "^6.4.19",
		"@storybook/react": "^6.4.19",
		"@storybook/testing-library": "0.0.9",
		"@testing-library/jest-dom": "^5.16.1",
		"@testing-library/react": "^12.1.3",
		"@testing-library/react-hooks": "^5.1.1",
		"@testing-library/user-event": "^13.5.0",
		"@types/jest": "^27.4.0",
		"@types/puppeteer": "^5.4.4",
		"@woocommerce/e2e-environment": "^0.2.3",
		"@woocommerce/e2e-utils": "^0.1.6",
		"@woocommerce/eslint-plugin": "^1.2.0",
<<<<<<< HEAD
		"@wordpress/dependency-extraction-webpack-plugin": "^3.3.2",
		"@wordpress/prettier-config": "^1.1.2",
		"@wordpress/scripts": "~22.1.0",
		"@wordpress/stylelint-config": "^20.0.1",
=======
		"@wordpress/dependency-extraction-webpack-plugin": "^3.2.3-next.33ec3857e2.0",
		"@wordpress/prettier-config": "^1.0.5",
		"@wordpress/scripts": "^17.1.0",
		"@wordpress/stylelint-config": "^19.0.5",
		"babel-loader": "^8.2.4",
>>>>>>> a8c6c132
		"bundlewatch": "^0.3.2",
		"eslint": "^7.17.0",
		"eslint-import-resolver-webpack": "^0.13.1",
		"eslint-plugin-import": "^2.25.4",
		"file-loader": "^6.2.0",
		"gh-pages": "^3.2.3",
		"h2o2": "^8.2.0",
<<<<<<< HEAD
		"jest-environment-jsdom": "^27.5.1",
		"path-browserify": "^1.0.1",
		"postcss": "^8.4.5",
		"prettier": "npm:wp-prettier@2.2.1-beta-1",
		"stylelint": "^14.2.0",
		"stylelint-config-standard-scss": "^3.0.0"
=======
		"jsdoc": "^3.6.10",
		"jsdoc-advanced-types-plugin": "github:tomalec/jsdoc-advanced-types-plugin#add/return-support",
		"jsdoc-plugin-intersection": "^1.0.4",
		"jsdoc-plugin-typescript": "^2.0.6",
		"postcss": "^8.4.4",
		"prettier": "npm:wp-prettier@^2.0.5",
		"stylelint": "^13.8.0"
>>>>>>> a8c6c132
	},
	"dependencies": {
		"@woocommerce/components": "8.1.0",
		"@woocommerce/currency": "^3.2.1",
		"@woocommerce/customer-effort-score": "^1.1.0",
		"@woocommerce/data": "1.4.0",
		"@woocommerce/date": "^3.1.0",
		"@woocommerce/navigation": "6.1.0",
		"@woocommerce/number": "^2.1.0",
		"@woocommerce/tracks": "^1.0.0",
		"@wordpress/api-fetch": "^5.1.1",
		"@wordpress/base-styles": "^3.2.0",
		"@wordpress/components": "^12.0.8",
		"@wordpress/compose": "^3.25.3",
		"@wordpress/core-data": "^3.1.2",
		"@wordpress/data": "^4.26.1",
		"@wordpress/data-controls": "^1.20.1",
		"@wordpress/date": "^3.9.0",
		"@wordpress/dom": "^3.1.1",
		"@wordpress/element": "^2.18.0",
		"@wordpress/hooks": "^3.1.1",
		"@wordpress/html-entities": "^3.2.1",
		"@wordpress/i18n": "^4.1.1",
		"@wordpress/icons": ">=2.9.1 <3.0.0",
		"@wordpress/primitives": ">=1.12.3 <2.0.0",
		"@wordpress/url": "^2.22.2",
		"classnames": "^2.3.1",
		"gridicons": "^3.3.1",
		"libphonenumber-js": "^1.9.22",
		"lodash": "^4.17.20",
		"md5": "^2.3.0",
		"prop-types": "^15.7.2",
		"rememo": "^3.0.0",
		"use-debounce": "^5.2.0"
	},
	"config": {
		"wp_org_slug": "google-listings-and-ads",
		"version_replace_paths": [
			"src",
			"views",
			"bin",
			"uninstall.php",
			"google-listings-and-ads.php"
		]
	},
	"browserslist": [
		"extends @wordpress/browserslist-config"
	],
	"bundlewatch": {
		"files": [
			{
				"path": "./js/build/*.js",
				"maxSize": "1.74 kB"
			},
			{
				"path": "./js/build/index.js",
				"maxSize": "248 kB"
			},
			{
				"path": "./js/build/*.css",
				"maxSize": "364 B"
			},
			{
				"path": "./js/build/index.css",
				"maxSize": "10 kB"
			},
			{
				"path": "./google-listings-and-ads.zip",
				"maxSize": "11.8 mB",
				"compression": "none"
			}
		],
		"ci": {
			"trackBranches": [
				"tweak/1333-wp-scripts-webpack",
				"trunk",
				"develop"
			]
		}
	}
}<|MERGE_RESOLUTION|>--- conflicted
+++ resolved
@@ -34,13 +34,10 @@
 		"outdated:nondewp": "npm outdated --color=always | grep --color=never --invert -E \"^(.\\[31m|.\\[33m)?(`cat .externalized.json | sed 's/[][\"]//g'| sed 's/,/|/g'`)\"",
 		"packages-update": "wp-scripts packages-update",
 		"start": "wp-scripts start",
-<<<<<<< HEAD
 		"start:hot": "npm run dev -- --config ./webpack-development.config.js && npm start -- --hot --allowed-hosts all",
-=======
 		"storybook": "start-storybook  -c ./storybook -p 6006 --ci",
 		"storybook:build": "BABEL_ENV=development build-storybook  -c ./storybook -o ./storybook/dist",
 		"storybook:deploy": "npm run storybook:build && gh-pages -d ./storybook/dist",
->>>>>>> a8c6c132
 		"test:e2e": "npx wc-e2e test:e2e",
 		"test:e2e-dev": "npx wc-e2e test:e2e-dev",
 		"test:js": "wp-scripts test-unit-js --coverage",
@@ -48,13 +45,15 @@
 		"test-proxy": "node ./tests/proxy"
 	},
 	"devDependencies": {
+		"@babel/core": "^7.17.8",
 		"@hapi/hapi": "^20.1.3",
-		"@babel/core": "^7.17.8",
 		"@storybook/addon-actions": "^6.4.19",
 		"@storybook/addon-docs": "^6.5.0-alpha.51",
 		"@storybook/addon-essentials": "^6.4.19",
 		"@storybook/addon-interactions": "^6.4.19",
 		"@storybook/addon-links": "^6.4.19",
+		"@storybook/builder-webpack5": "^6.4.22",
+		"@storybook/manager-webpack5": "^6.4.22",
 		"@storybook/react": "^6.4.19",
 		"@storybook/testing-library": "0.0.9",
 		"@testing-library/jest-dom": "^5.16.1",
@@ -66,18 +65,11 @@
 		"@woocommerce/e2e-environment": "^0.2.3",
 		"@woocommerce/e2e-utils": "^0.1.6",
 		"@woocommerce/eslint-plugin": "^1.2.0",
-<<<<<<< HEAD
 		"@wordpress/dependency-extraction-webpack-plugin": "^3.3.2",
 		"@wordpress/prettier-config": "^1.1.2",
 		"@wordpress/scripts": "~22.1.0",
 		"@wordpress/stylelint-config": "^20.0.1",
-=======
-		"@wordpress/dependency-extraction-webpack-plugin": "^3.2.3-next.33ec3857e2.0",
-		"@wordpress/prettier-config": "^1.0.5",
-		"@wordpress/scripts": "^17.1.0",
-		"@wordpress/stylelint-config": "^19.0.5",
 		"babel-loader": "^8.2.4",
->>>>>>> a8c6c132
 		"bundlewatch": "^0.3.2",
 		"eslint": "^7.17.0",
 		"eslint-import-resolver-webpack": "^0.13.1",
@@ -85,22 +77,16 @@
 		"file-loader": "^6.2.0",
 		"gh-pages": "^3.2.3",
 		"h2o2": "^8.2.0",
-<<<<<<< HEAD
 		"jest-environment-jsdom": "^27.5.1",
+		"jsdoc": "^3.6.10",
+		"jsdoc-advanced-types-plugin": "github:tomalec/jsdoc-advanced-types-plugin#add/return-support",
+		"jsdoc-plugin-intersection": "^1.0.4",
+		"jsdoc-plugin-typescript": "^2.0.6",
 		"path-browserify": "^1.0.1",
 		"postcss": "^8.4.5",
 		"prettier": "npm:wp-prettier@2.2.1-beta-1",
 		"stylelint": "^14.2.0",
 		"stylelint-config-standard-scss": "^3.0.0"
-=======
-		"jsdoc": "^3.6.10",
-		"jsdoc-advanced-types-plugin": "github:tomalec/jsdoc-advanced-types-plugin#add/return-support",
-		"jsdoc-plugin-intersection": "^1.0.4",
-		"jsdoc-plugin-typescript": "^2.0.6",
-		"postcss": "^8.4.4",
-		"prettier": "npm:wp-prettier@^2.0.5",
-		"stylelint": "^13.8.0"
->>>>>>> a8c6c132
 	},
 	"dependencies": {
 		"@woocommerce/components": "8.1.0",
