<?php
declare( strict_types=1 );

namespace Automattic\WooCommerce\GoogleListingsAndAds\API\Google;

use Automattic\WooCommerce\GoogleListingsAndAds\API\Google\Query\AdsAccountAccessQuery;
use Automattic\WooCommerce\GoogleListingsAndAds\API\Google\Query\AdsAccountQuery;
use Automattic\WooCommerce\GoogleListingsAndAds\API\Google\Query\AdsBillingStatusQuery;
use Automattic\WooCommerce\GoogleListingsAndAds\Exception\ExceptionWithResponseData;
use Automattic\WooCommerce\GoogleListingsAndAds\Google\Ads\GoogleAdsClient;
use Automattic\WooCommerce\GoogleListingsAndAds\Options\OptionsAwareInterface;
use Automattic\WooCommerce\GoogleListingsAndAds\Options\OptionsAwareTrait;
use Automattic\WooCommerce\GoogleListingsAndAds\Options\OptionsInterface;
use Exception;
use Google\Ads\GoogleAds\Util\FieldMasks;
use Google\Ads\GoogleAds\Util\V14\ResourceNames;
use Google\Ads\GoogleAds\V14\Enums\AccessRoleEnum\AccessRole;
use Google\Ads\GoogleAds\V14\Enums\MerchantCenterLinkStatusEnum\MerchantCenterLinkStatus;
use Google\Ads\GoogleAds\V14\Resources\MerchantCenterLink;
use Google\Ads\GoogleAds\V14\Services\MerchantCenterLinkOperation;
use Google\Ads\GoogleAds\V14\Resources\ConversionTrackingSetting;
use Google\ApiCore\ApiException;
use Google\ApiCore\ValidationException;

defined( 'ABSPATH' ) || exit;

/**
 * Class Ads
 *
 * @package Automattic\WooCommerce\GoogleListingsAndAds\API\Google
 */
class Ads implements OptionsAwareInterface {

	use ExceptionTrait;
	use OptionsAwareTrait;

	/**
	 * The Google Ads Client.
	 *
	 * @var GoogleAdsClient
	 */
	protected $client;

	/**
	 * Ads constructor.
	 *
	 * @param GoogleAdsClient $client
	 */
	public function __construct( GoogleAdsClient $client ) {
		$this->client = $client;
	}

	/**
	 * Get Ads accounts associated with the connected Google account.
	 *
	 * @return array
	 * @throws ExceptionWithResponseData When an ApiException is caught.
	 */
	public function get_ads_accounts(): array {
		try {
			$customers = $this->client->getCustomerServiceClient()->listAccessibleCustomers();
			$accounts  = [];

			foreach ( $customers->getResourceNames() as $name ) {
				$account = $this->get_account_details( $name );

				if ( $account ) {
					$accounts[] = $account;
				}
			}

			return $accounts;
		} catch ( ApiException $e ) {
			do_action( 'woocommerce_gla_ads_client_exception', $e, __METHOD__ );

			$errors = $this->get_exception_errors( $e );

			// Return an empty list if the user has not signed up to ads yet.
			if ( isset( $errors['NOT_ADS_USER'] ) ) {
				return [];
			}

			throw new ExceptionWithResponseData(
				/* translators: %s Error message */
				sprintf( __( 'Error retrieving accounts: %s', 'google-listings-and-ads' ), reset( $errors ) ),
				$this->map_grpc_code_to_http_status_code( $e ),
				null,
				[ 'errors' => $errors ]
			);
		}
	}

	/**
	 * Get billing status.
	 *
	 * @return string
	 */
	public function get_billing_status(): string {
		$ads_id = $this->options->get_ads_id();

		if ( ! $ads_id ) {
			return BillingSetupStatus::UNKNOWN;
		}

		try {
			$results = ( new AdsBillingStatusQuery() )
				->set_client( $this->client, $this->options->get_ads_id() )
				->get_results();

			foreach ( $results->iterateAllElements() as $row ) {
				$billing_setup = $row->getBillingSetup();
				$status        = BillingSetupStatus::label( $billing_setup->getStatus() );
				return apply_filters( 'woocommerce_gla_ads_billing_setup_status', $status, $ads_id );
			}
		} catch ( ApiException | ValidationException $e ) {
			// Do not act upon error as we might not have permission to access this account yet.
			if ( 'PERMISSION_DENIED' !== $e->getStatus() ) {
				do_action( 'woocommerce_gla_ads_client_exception', $e, __METHOD__ );
			}
		}

		return apply_filters( 'woocommerce_gla_ads_billing_setup_status', BillingSetupStatus::UNKNOWN, $ads_id );
	}

	/**
	 * Accept a link from a merchant account.
	 *
	 * @param int $merchant_id Merchant Center account id.
	 * @throws Exception When a link is unavailable.
	 */
	public function accept_merchant_link( int $merchant_id ) {
		$link = $this->get_merchant_link( $merchant_id );

		if ( $link->getStatus() === MerchantCenterLinkStatus::ENABLED ) {
			return;
		}

		$link->setStatus( MerchantCenterLinkStatus::ENABLED );

		$operation = new MerchantCenterLinkOperation();
		$operation->setUpdate( $link );
		$operation->setUpdateMask( FieldMasks::allSetFieldsOf( $link ) );

		$this->client->getMerchantCenterLinkServiceClient()->mutateMerchantCenterLink(
			$this->options->get_ads_id(),
			$operation
		);
	}

	/**
	 * Check if we have access to the ads account.
	 *
	 * @param string $email Email address of the connected account.
	 *
	 * @return bool
	 */
	public function has_access( string $email ): bool {
		$ads_id = $this->options->get_ads_id();

		try {
			$results = ( new AdsAccountAccessQuery() )
				->set_client( $this->client, $ads_id )
				->where( 'customer_user_access.email_address', $email )
				->get_results();

			foreach ( $results->iterateAllElements() as $row ) {
				$access = $row->getCustomerUserAccess();
				if ( AccessRole::ADMIN === $access->getAccessRole() ) {
					return true;
				}
			}
		} catch ( ApiException $e ) {
			do_action( 'woocommerce_gla_ads_client_exception', $e, __METHOD__ );
		}

		return false;
	}

	/**
	 * Get the ads account currency.
	 *
	 * @since 1.4.1
	 *
	 * @return string
	 */
	public function get_ads_currency(): string {
		// Retrieve account currency from the API if we haven't done so previously.
		if ( $this->options->get_ads_id() && ! $this->options->get( OptionsInterface::ADS_ACCOUNT_CURRENCY ) ) {
			$this->request_ads_currency();
		}

		return strtoupper( $this->options->get( OptionsInterface::ADS_ACCOUNT_CURRENCY ) ?? get_woocommerce_currency() );
	}

	/**
	 * Request the Ads Account currency, and cache it as an option.
	 *
	 * @since 1.1.0
	 *
	 * @return boolean
	 */
	public function request_ads_currency(): bool {
		try {
			$ads_id   = $this->options->get_ads_id();
			$account  = ResourceNames::forCustomer( $ads_id );
			$customer = ( new AdsAccountQuery() )
				->set_client( $this->client, $ads_id )
				->columns( [ 'customer.currency_code' ] )
				->where( 'customer.resource_name', $account, '=' )
				->get_result()
				->getCustomer();

			$currency = $customer->getCurrencyCode();
		} catch ( ApiException $e ) {
			do_action( 'woocommerce_gla_ads_client_exception', $e, __METHOD__ );
			$currency = null;
		}

		return $this->options->update( OptionsInterface::ADS_ACCOUNT_CURRENCY, $currency );
	}

	/**
	 * Save the Ads account currency to the same value as the Store currency.
	 *
	 * @since 1.1.0
	 *
	 * @return boolean
	 */
	public function use_store_currency(): bool {
		return $this->options->update( OptionsInterface::ADS_ACCOUNT_CURRENCY, get_woocommerce_currency() );
	}

	/**
	 * Convert ads ID from a resource name to an int.
	 *
	 * @param string $name Resource name containing ID number.
	 *
	 * @return int
	 */
	public function parse_ads_id( string $name ): int {
		return absint( str_replace( 'customers/', '', $name ) );
	}

	/**
	 * Update the Ads ID to use for requests.
	 *
	 * @param int $id Ads ID number.
	 *
	 * @return bool
	 */
	public function update_ads_id( int $id ): bool {
		return $this->options->update( OptionsInterface::ADS_ID, $id );
	}

	/**
	 * Returns true if the Ads id exists in the options.
	 *
	 * @return bool
	 */
	public function ads_id_exists(): bool {
		return ! empty( $this->options->get( OptionsInterface::ADS_ID ) );
	}

	/**
	 * Update the billing flow URL so we can retrieve it again later.
	 *
	 * @param string $url Billing flow URL.
	 *
	 * @return bool
	 */
	public function update_billing_url( string $url ): bool {
		return $this->options->update( OptionsInterface::ADS_BILLING_URL, $url );
	}

	/**
	 * Fetch the account details.
	 * Returns null for any account that fails or is not the right type.
	 *
	 * @param string $account Customer resource name.
	 * @return null|array
	 */
	private function get_account_details( string $account ): ?array {
		try {
			$customer = ( new AdsAccountQuery() )
				->set_client( $this->client, $this->parse_ads_id( $account ) )
				->where( 'customer.resource_name', $account, '=' )
				->get_result()
				->getCustomer();

			if ( ! $customer || $customer->getManager() || $customer->getTestAccount() ) {
				return null;
			}

			return [
				'id'   => $customer->getId(),
				'name' => $customer->getDescriptiveName(),
			];
		} catch ( ApiException $e ) {
			do_action( 'woocommerce_gla_ads_client_exception', $e, __METHOD__ );
		}

		return null;
	}

	/**
	 * Get the link from a merchant account.
	 *
	 * @param int $merchant_id Merchant Center account id.
	 *
	 * @return MerchantCenterLink
	 * @throws Exception When the merchant link hasn't been created.
	 */
	private function get_merchant_link( int $merchant_id ): MerchantCenterLink {
		$response = $this->client->getMerchantCenterLinkServiceClient()->listMerchantCenterLinks(
			$this->options->get_ads_id()
		);

		foreach ( $response->getMerchantCenterLinks() as $link ) {
			/** @var MerchantCenterLink $link */
			if ( $merchant_id === absint( $link->getId() ) ) {
				return $link;
			}
		}

		throw new Exception( __( 'Merchant link is not available to accept', 'google-listings-and-ads' ) );
	}

	/**
	 * Check if the user has accepted the customer data terms for enhanced conversion tracking.
	 * Returns false for any account that fails.
	 *
	 * @return boolean
	 */
	public function get_accepted_customer_data_terms(): ?bool {
		$ads_id = $this->options->get_ads_id();

		try {
			$customer = ( new AdsAccountQuery() )
				->set_client( $this->client, $ads_id )
				->columns( [ 'customer.conversion_tracking_setting.accepted_customer_data_terms' ] )
				->get_result()
				->getCustomer();

			if ( ! $customer ) {
				return false;
			}

			$conversion_tracking_setting = $customer->getConversionTrackingSetting();

			return $conversion_tracking_setting->getAcceptedCustomerDataTerms();
		} catch ( ApiException $e ) {
			do_action( 'woocommerce_gla_ads_client_exception', $e, __METHOD__ );
		}

		return null;
	}

	/**
	 * @TODO: wire properly
	 * Updates the enhanced ads conversion status.
	 * Returns false for any failures.
	 *
	 * @param string $status The status value
	 *
	 * @return string
	 * @throws Exception When the status is invalid.
	 */
	public function update_enhanced_conversion_status( string $status ): string {
		$status = strtolower( $status );
		// Ensure that the option belongs to one of the predefined values.
		if ( ! in_array( $status, [ 'enabled', 'disabled', 'pending' ], true ) ) {
			throw new Exception( __( 'Invalid state for enhanced conversion', 'google-listings-and-ads' ), 400 );
		}

		$result = $this->options->update( OptionsInterface::ENHANCE_CONVERSION_STATUS, $status );

		// Return the status when operation successful.
		if ( $result ) {
			return $status;
		}

		throw new Exception( __( 'Request could not be completed', 'google-listings-and-ads' ), 500 );
	}

	/**
<<<<<<< HEAD
	 * Retrieve the enhanced ads conversion status.
=======
	 * @TODO: wire properly
	 * Updates the enhanced ads conversion status. Possible values are: enabled, disabled and pending
	 * Returns false for any failures.
>>>>>>> bb6e2890
	 *
	 * @return string|null
	 */
<<<<<<< HEAD
	public function get_enhanced_conversion_status(): ?string {
		$result = $this->options->get( OptionsInterface::ENHANCE_CONVERSION_STATUS, null );

		return $result;
=======
	public function get_enhanced_conversion_status(): string {
		// @TODO: Wire properly
		return 'enabled';
>>>>>>> bb6e2890
	}
}<|MERGE_RESOLUTION|>--- conflicted
+++ resolved
@@ -383,25 +383,13 @@
 	}
 
 	/**
-<<<<<<< HEAD
-	 * Retrieve the enhanced ads conversion status.
-=======
-	 * @TODO: wire properly
-	 * Updates the enhanced ads conversion status. Possible values are: enabled, disabled and pending
-	 * Returns false for any failures.
->>>>>>> bb6e2890
+	 * Retrieve the enhanced ads conversion status. Possible values are: enabled, disabled and pending
 	 *
 	 * @return string|null
 	 */
-<<<<<<< HEAD
 	public function get_enhanced_conversion_status(): ?string {
 		$result = $this->options->get( OptionsInterface::ENHANCE_CONVERSION_STATUS, null );
 
 		return $result;
-=======
-	public function get_enhanced_conversion_status(): string {
-		// @TODO: Wire properly
-		return 'enabled';
->>>>>>> bb6e2890
 	}
 }