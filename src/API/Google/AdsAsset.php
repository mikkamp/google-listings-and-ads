<?php
declare( strict_types=1 );

namespace Automattic\WooCommerce\GoogleListingsAndAds\API\Google;

use Automattic\WooCommerce\GoogleListingsAndAds\Options\OptionsAwareTrait;
use Automattic\WooCommerce\GoogleListingsAndAds\Options\OptionsAwareInterface;
use Google\Ads\GoogleAds\V11\Services\GoogleAdsRow;
use Google\Ads\GoogleAds\V11\Enums\AssetTypeEnum\AssetType;
use Google\Ads\GoogleAds\V11\Resources\Asset;
use Google\Ads\GoogleAds\V11\Services\AssetOperation;
use Google\Ads\GoogleAds\V11\Services\MutateOperation;
use Google\Ads\GoogleAds\Util\V11\ResourceNames;
use Google\Ads\GoogleAds\V11\Common\TextAsset;
use Google\Ads\GoogleAds\V11\Common\ImageAsset;
use Google\Ads\GoogleAds\V11\Common\CallToActionAsset;
use Exception;

/**
 * Class AdsAsset
 *
 * Used for the Performance Max Campaigns
 * https://developers.google.com/google-ads/api/docs/performance-max/assets
 *
 * @since x.x.x
 *
 * @package Automattic\WooCommerce\GoogleListingsAndAds\API\Google
 */
class AdsAsset implements OptionsAwareInterface {

	use OptionsAwareTrait;

	/**
	 * Temporary ID to use within a batch job.
	 * A negative number which is unique for all the created resources.
	 *
	 * @var int
	 */
	protected const TEMPORARY_ID = -5;

	/**
	 * Return a temporary resource name for the asset.
	 *
	 * @param int $temporary_id The temporary ID to use for the asset.
	 *
	 * @return string The Asset resource name.
	 */
	protected function temporary_resource_name( $temporary_id = self::TEMPORARY_ID ): string {
		return ResourceNames::forAsset( $this->options->get_ads_id(), $temporary_id );
	}

	/**
	 * Returns the asset type for the given field type.
	 *
	 * @param string $field_type The field type.
	 *
	 * @return int The asset type.
	 * @throws Exception If the field type is not supported.
	 */
	protected function get_asset_type_by_field_type( string $field_type ): int {
		switch ( $field_type ) {
			case AssetFieldType::LOGO:
			case AssetFieldType::MARKETING_IMAGE:
			case AssetFieldType::SQUARE_MARKETING_IMAGE:
				return AssetType::IMAGE;
			case AssetFieldType::CALL_TO_ACTION_SELECTION:
				return AssetType::CALL_TO_ACTION;
			case AssetFieldType::HEADLINE:
			case AssetFieldType::LONG_HEADLINE:
			case AssetFieldType::DESCRIPTION:
			case AssetFieldType::BUSINESS_NAME:
				return AssetType::TEXT;
			default:
				throw new Exception( 'Asset Field type not supported' );
		}

	}

	/**
	 * Returns an operation to create a text asset.
	 *
	 * @param array $data The asset data.
	 * @param int   $temporary_id The temporary ID to use for the asset.
	 *
	 * @return MutateOperation The create asset operation.
	 * @throws Exception If the asset type is not supported or if the image url is not a valid url.
	 */
	public function create_operation( array $data, int $temporary_id = self::TEMPORARY_ID ): MutateOperation {
		$asset = new Asset(
			[
				'resource_name' => $this->temporary_resource_name( $temporary_id ),
			]
		);

		switch ( $this->get_asset_type_by_field_type( $data['field_type'] ) ) {
			case AssetType::CALL_TO_ACTION:
				$asset->setCallToActionAsset( new CallToActionAsset( [ 'call_to_action' => CallToActionType::number( $data['content'] ) ] ) );
				break;
			case AssetType::IMAGE:
				$image_data = wp_remote_get( $data['content'] );

				if ( is_wp_error( $image_data ) || empty( $image_data['body'] ) ) {
					throw new Exception( 'Incorrect image asset url.' );
				}

				$asset->setImageAsset( new ImageAsset( [ 'data' => $image_data['body'] ] ) );
				$asset->setName( basename( $data['content'] ) );
				break;
			case AssetType::TEXT:
				$asset->setTextAsset( new TextAsset( [ 'text' => $data['content'] ] ) );
				break;
			default:
				throw new Exception( 'Asset type not supported' );
		}

		$operation = ( new AssetOperation() )->setCreate( $asset );
		return ( new MutateOperation() )->setAssetOperation( $operation );

	}

	/**
	 * Returns the asset content for the given row.
	 *
	 * @param GoogleAdsRow $row Data row returned from a query request.
	 *
	 * @return string The asset content.
	 */
	protected function get_asset_content( GoogleAdsRow $row ): string {
		/** @var Asset $asset */
		$asset = $row->getAsset();

		switch ( $asset->getType() ) {
			case AssetType::IMAGE:
				return $asset->getImageAsset()->getFullSize()->getUrl();
			case AssetType::TEXT:
				return $asset->getTextAsset()->getText();
			case AssetType::CALL_TO_ACTION:
<<<<<<< HEAD
				return CallToActionType::label( $asset->getCallToActionAsset()->getCallToAction() );
=======
				// When CallToActionType::UNSPECIFIED is returned, does not have a CallToActionAsset.
				if ( ! $asset->getCallToActionAsset() ) {
					$data = CallToActionType::UNSPECIFIED;
					break;
				}
				$data = CallToActionType::label( $asset->getCallToActionAsset()->getCallToAction() );
				break;
>>>>>>> 374fdf88
			default:
				return '';
		}
	}

	/**
	 * Convert Asset data to an array.
	 *
	 * @param GoogleAdsRow $row Data row returned from a query request.
	 *
	 * @return array The asset data converted.
	 */
	public function convert_asset( GoogleAdsRow $row ): array {
		return [
			'id'      => $row->getAsset()->getId(),
			'content' => $this->get_asset_content( $row ),
		];
	}
}<|MERGE_RESOLUTION|>--- conflicted
+++ resolved
@@ -135,17 +135,11 @@
 			case AssetType::TEXT:
 				return $asset->getTextAsset()->getText();
 			case AssetType::CALL_TO_ACTION:
-<<<<<<< HEAD
-				return CallToActionType::label( $asset->getCallToActionAsset()->getCallToAction() );
-=======
 				// When CallToActionType::UNSPECIFIED is returned, does not have a CallToActionAsset.
 				if ( ! $asset->getCallToActionAsset() ) {
-					$data = CallToActionType::UNSPECIFIED;
-					break;
+					return CallToActionType::UNSPECIFIED;
 				}
-				$data = CallToActionType::label( $asset->getCallToActionAsset()->getCallToAction() );
-				break;
->>>>>>> 374fdf88
+				return CallToActionType::label( $asset->getCallToActionAsset()->getCallToAction() );
 			default:
 				return '';
 		}
