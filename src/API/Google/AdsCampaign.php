<?php
declare( strict_types=1 );

namespace Automattic\WooCommerce\GoogleListingsAndAds\API\Google;

use Automattic\WooCommerce\GoogleListingsAndAds\API\Google\Query\AdsCampaignQuery;
use Automattic\WooCommerce\GoogleListingsAndAds\API\MicroTrait;
<<<<<<< HEAD
=======
use Automattic\WooCommerce\GoogleListingsAndAds\Exception\ExceptionWithResponseData;
>>>>>>> fe647a80
use Automattic\WooCommerce\GoogleListingsAndAds\Internal\ContainerAwareTrait;
use Automattic\WooCommerce\GoogleListingsAndAds\Internal\Interfaces\ContainerAwareInterface;
use Automattic\WooCommerce\GoogleListingsAndAds\Google\Ads\GoogleAdsClient;
use Automattic\WooCommerce\GoogleListingsAndAds\Options\OptionsAwareInterface;
use Automattic\WooCommerce\GoogleListingsAndAds\Options\OptionsAwareTrait;
use Google\Ads\GoogleAds\Util\FieldMasks;
use Google\Ads\GoogleAds\Util\V9\ResourceNames;
use Google\Ads\GoogleAds\V9\Common\MaximizeConversionValue;
use Google\Ads\GoogleAds\V9\Enums\AdvertisingChannelTypeEnum\AdvertisingChannelType;
use Google\Ads\GoogleAds\V9\Resources\Campaign;
use Google\Ads\GoogleAds\V9\Resources\Campaign\ShoppingSetting;
use Google\Ads\GoogleAds\V9\Services\CampaignServiceClient;
use Google\Ads\GoogleAds\V9\Services\CampaignOperation;
use Google\Ads\GoogleAds\V9\Services\GoogleAdsRow;
use Google\Ads\GoogleAds\V9\Services\MutateOperation;
use Google\ApiCore\ApiException;
use Google\ApiCore\ValidationException;
use Exception;

/**
<<<<<<< HEAD
 * Class AdsCampaign (Performance Max Campaign)
 * https://developers.google.com/google-ads/api/docs/performance-max/overview
 *
 * ContainerAware used for:
 * - AdsAssetGroup
 * - AdsGroup
 *
 * @since x.x.x Refactored to support PMax and (legacy) SSC.
=======
 * Class AdsCampaign (Smart Shopping Campaign)
 * https://developers.google.com/google-ads/api/docs/smart-campaigns/overview
 *
 * ContainerAware used for:
 * - AdsGroup
 *
 * @since x.x.x Refactored to use batch requests when operating on campaigns.
>>>>>>> fe647a80
 *
 * @package Automattic\WooCommerce\GoogleListingsAndAds\API\Google
 */
class AdsCampaign implements ContainerAwareInterface, OptionsAwareInterface {

	use ApiExceptionTrait;
	use ContainerAwareTrait;
	use OptionsAwareTrait;
	use MicroTrait;

	/**
	 * Temporary ID to use within a batch job.
	 * A negative number which is unique for all the created resources.
	 *
	 * @var int
	 */
	protected const TEMPORARY_ID = -1;

	/**
	 * The Google Ads Client.
	 *
	 * @var GoogleAdsClient
	 */
	protected $client;

	/**
	 * @var AdsCampaignBudget $budget
	 */
	protected $budget;

	/**
	 * AdsCampaign constructor.
	 *
	 * @param GoogleAdsClient   $client
	 * @param AdsCampaignBudget $budget
	 */
	public function __construct( GoogleAdsClient $client, AdsCampaignBudget $budget ) {
		$this->client = $client;
		$this->budget = $budget;
	}

	/**
	 * Returns a list of campaigns
	 *
	 * @return array
	 * @throws ExceptionWithResponseData When an ApiException is caught.
	 */
	public function get_campaigns(): array {
		try {
			$return  = [];
			$results = ( new AdsCampaignQuery() )
				->set_client( $this->client, $this->options->get_ads_id() )
				->where( 'campaign.status', 'REMOVED', '!=' )
				->get_results();

			foreach ( $results->iterateAllElements() as $row ) {
				$return[] = $this->convert_campaign( $row );
			}

			return $return;
		} catch ( ApiException $e ) {
			do_action( 'woocommerce_gla_ads_client_exception', $e, __METHOD__ );

			$errors = $this->get_api_exception_errors( $e );
			throw new ExceptionWithResponseData(
				/* translators: %s Error message */
				sprintf( __( 'Error retrieving campaigns: %s', 'google-listings-and-ads' ), reset( $errors ) ),
				$this->map_grpc_code_to_http_status_code( $e ),
				null,
				[ 'errors' => $errors ]
			);
		}
	}

	/**
	 * Retrieve a single campaign.
	 *
	 * @param int $id Campaign ID.
	 *
	 * @return array
<<<<<<< HEAD
	 * @throws Exception When an ApiException is caught.
=======
	 * @throws ExceptionWithResponseData When an ApiException is caught.
>>>>>>> fe647a80
	 */
	public function get_campaign( int $id ): array {
		try {
			$results = ( new AdsCampaignQuery() )
				->set_client( $this->client, $this->options->get_ads_id() )
				->where( 'campaign.id', $id )
				->get_results();

			foreach ( $results->iterateAllElements() as $row ) {
				return $this->convert_campaign( $row );
			}

			return [];
		} catch ( ApiException $e ) {
			do_action( 'woocommerce_gla_ads_client_exception', $e, __METHOD__ );

<<<<<<< HEAD
			throw new Exception(
				/* translators: %s Error message */
				sprintf( __( 'Error retrieving campaign: %s', 'google-listings-and-ads' ), $e->getBasicMessage() ),
				$this->map_grpc_code_to_http_status_code( $e )
=======
			$errors = $this->get_api_exception_errors( $e );
			throw new ExceptionWithResponseData(
				/* translators: %s Error message */
				sprintf( __( 'Error retrieving campaign: %s', 'google-listings-and-ads' ), reset( $errors ) ),
				$this->map_grpc_code_to_http_status_code( $e ),
				null,
				[
					'errors' => $errors,
					'id'     => $id,
				]
>>>>>>> fe647a80
			);
		}
	}

	/**
	 * Create a new campaign.
	 *
	 * @param array $params Request parameters.
	 *
	 * @return array
	 * @throws ExceptionWithResponseData When an ApiException is caught.
	 */
	public function create_campaign( array $params ): array {
		try {
			// Operations must be in a specific order to match the temporary ID's.
			$operations = array_merge(
				[ $this->budget->create_operation( $params['name'], $params['amount'] ) ],
				[ $this->create_operation( $params['name'], $params['country'] ) ],
<<<<<<< HEAD
				$this->container->get( AdsAssetGroup::class )->create_operations(
=======
				$this->container->get( AdsGroup::class )->create_operations(
>>>>>>> fe647a80
					$this->temporary_resource_name(),
					$params['name']
				)
			);

			$campaign_id = $this->mutate( $operations );

			return [
				'id'     => $campaign_id,
				'status' => CampaignStatus::ENABLED,
<<<<<<< HEAD
				'type'   => CampaignType::PERFORMANCE_MAX,
=======
>>>>>>> fe647a80
			] + $params;
		} catch ( ApiException $e ) {
			do_action( 'woocommerce_gla_ads_client_exception', $e, __METHOD__ );

<<<<<<< HEAD
			if ( $this->has_api_exception_error( $e, 'DUPLICATE_CAMPAIGN_NAME' ) ) {
				throw new Exception(
					__( 'A campaign with this name already exists', 'google-listings-and-ads' ),
					$this->map_grpc_code_to_http_status_code( $e )
				);
			}

			throw new Exception(
				/* translators: %s Error message */
				sprintf( __( 'Error creating campaign: %s', 'google-listings-and-ads' ), $e->getBasicMessage() ),
				$this->map_grpc_code_to_http_status_code( $e )
=======
			$errors = $this->get_api_exception_errors( $e );
			/* translators: %s Error message */
			$message = sprintf( __( 'Error creating campaign: %s', 'google-listings-and-ads' ), reset( $errors ) );

			if ( isset( $errors['DUPLICATE_CAMPAIGN_NAME'] ) ) {
				$message = __( 'A campaign with this name already exists', 'google-listings-and-ads' );
			}

			throw new ExceptionWithResponseData(
				$message,
				$this->map_grpc_code_to_http_status_code( $e ),
				null,
				[ 'errors' => $errors ]
>>>>>>> fe647a80
			);
		}
	}

	/**
	 * Edit a campaign.
	 *
	 * @param int   $campaign_id Campaign ID.
	 * @param array $params      Request parameters.
	 *
	 * @return int
	 * @throws ExceptionWithResponseData When an ApiException is caught.
	 */
	public function edit_campaign( int $campaign_id, array $params ): int {
		try {
			$operations      = [];
			$campaign_fields = [];

			if ( ! empty( $params['name'] ) ) {
				$campaign_fields['name'] = $params['name'];
			}

			if ( ! empty( $params['status'] ) ) {
				$campaign_fields['status'] = CampaignStatus::number( $params['status'] );
			}

			if ( ! empty( $params['amount'] ) ) {
				$operations[] = $this->budget->edit_operation( $campaign_id, $params['amount'] );
<<<<<<< HEAD
			}

			if ( ! empty( $campaign_fields ) ) {
				$operations[] = $this->edit_operation( $campaign_id, $campaign_fields );
			}

=======
			}

			if ( ! empty( $campaign_fields ) ) {
				$operations[] = $this->edit_operation( $campaign_id, $campaign_fields );
			}

>>>>>>> fe647a80
			if ( ! empty( $operations ) ) {
				return $this->mutate( $operations ) ?: $campaign_id;
			}

			return $campaign_id;
		} catch ( ApiException $e ) {
			do_action( 'woocommerce_gla_ads_client_exception', $e, __METHOD__ );

			$errors = $this->get_api_exception_errors( $e );
			throw new ExceptionWithResponseData(
				/* translators: %s Error message */
				sprintf( __( 'Error editing campaign: %s', 'google-listings-and-ads' ), reset( $errors ) ),
				$this->map_grpc_code_to_http_status_code( $e ),
				null,
				[
					'errors' => $errors,
					'id'     => $campaign_id,
				]
			);
		}
	}

	/**
	 * Delete a campaign.
	 *
	 * @param int $campaign_id Campaign ID.
	 *
	 * @return int
	 * @throws ExceptionWithResponseData When an ApiException is caught.
	 */
	public function delete_campaign( int $campaign_id ): int {
		try {
			$campaign_resource_name = ResourceNames::forCampaign( $this->options->get_ads_id(), $campaign_id );

<<<<<<< HEAD
			$asset_group_operations = $this->container->get( AdsAssetGroup::class )->delete_operations( $campaign_resource_name );

			// Retrieve legacy SSC ad group if we haven't gotten any asset group.
			$ad_group_operations = empty( $asset_group_operations ) ?
				$this->container->get( AdsGroup::class )->delete_operations( $campaign_resource_name ) :
				[];

			// Include operations for AdsGroup (legacy SSC)
			$operations = array_merge(
				$asset_group_operations,
				$ad_group_operations,
=======
			// Budget must be removed after the campaign.
			$operations = array_merge(
				$this->container->get( AdsGroup::class )->delete_operations( $campaign_resource_name ),
>>>>>>> fe647a80
				[ $this->delete_operation( $campaign_resource_name ) ],
				[ $this->budget->delete_operation( $campaign_id ) ]
			);

			return $this->mutate( $operations );
		} catch ( ApiException $e ) {
			do_action( 'woocommerce_gla_ads_client_exception', $e, __METHOD__ );

			$errors = $this->get_api_exception_errors( $e );
			/* translators: %s Error message */
			$message = sprintf( __( 'Error deleting campaign: %s', 'google-listings-and-ads' ), reset( $errors ) );

			if ( isset( $errors['OPERATION_NOT_PERMITTED_FOR_REMOVED_RESOURCE'] ) ) {
				$message = __( 'This campaign has already been deleted', 'google-listings-and-ads' );
			}

			throw new ExceptionWithResponseData(
				$message,
				$this->map_grpc_code_to_http_status_code( $e ),
				null,
				[
					'errors' => $errors,
					'id'     => $campaign_id,
				]
			);
		}
	}

	/**
	 * Return a temporary resource name for the campaign.
	 *
	 * @return string
	 */
	protected function temporary_resource_name() {
		return ResourceNames::forCampaign( $this->options->get_ads_id(), self::TEMPORARY_ID );
	}

	/**
	 * Returns a campaign create operation.
	 *
	 * @param string $campaign_name
	 * @param string $country
	 *
	 * @return MutateOperation
	 */
	protected function create_operation( string $campaign_name, string $country ): MutateOperation {
		$campaign = new Campaign(
			[
<<<<<<< HEAD
				'resource_name'             => $this->temporary_resource_name(),
				'name'                      => $campaign_name,
				'advertising_channel_type'  => AdvertisingChannelType::PERFORMANCE_MAX,
				'status'                    => CampaignStatus::number( 'enabled' ),
				'campaign_budget'           => $this->budget->temporary_resource_name(),
				'maximize_conversion_value' => new MaximizeConversionValue(),
				'url_expansion_opt_out'     => true,
				'shopping_setting'          => new ShoppingSetting(
=======
				'resource_name'                => $this->temporary_resource_name(),
				'name'                         => $campaign_name,
				'advertising_channel_type'     => AdvertisingChannelType::SHOPPING,
				'advertising_channel_sub_type' => AdvertisingChannelSubType::SHOPPING_SMART_ADS,
				'status'                       => CampaignStatus::number( 'enabled' ),
				'campaign_budget'              => $this->budget->temporary_resource_name(),
				'maximize_conversion_value'    => new MaximizeConversionValue(),
				'shopping_setting'             => new ShoppingSetting(
>>>>>>> fe647a80
					[
						'merchant_id'   => $this->options->get_merchant_id(),
						'sales_country' => $country,
					]
				),
			]
		);

		$operation = ( new CampaignOperation() )->setCreate( $campaign );
		return ( new MutateOperation() )->setCampaignOperation( $operation );
	}

	/**
	 * Returns a campaign edit operation.
	 *
	 * @param integer $campaign_id
	 * @param array   $fields
	 *
	 * @return MutateOperation
	 */
	protected function edit_operation( int $campaign_id, array $fields ): MutateOperation {
		$fields['resource_name'] = ResourceNames::forCampaign( $this->options->get_ads_id(), $campaign_id );

		$campaign  = new Campaign( $fields );
		$operation = new CampaignOperation();
		$operation->setUpdate( $campaign );
		$operation->setUpdateMask( FieldMasks::allSetFieldsOf( $campaign ) );
		return ( new MutateOperation() )->setCampaignOperation( $operation );
	}

	/**
	 * Returns a campaign delete operation.
	 *
	 * @param string $campaign_resource_name
	 *
	 * @return MutateOperation
	 */
	protected function delete_operation( string $campaign_resource_name ): MutateOperation {
		$operation = ( new CampaignOperation() )->setRemove( $campaign_resource_name );
		return ( new MutateOperation() )->setCampaignOperation( $operation );
	}

	/**
	 * Convert campaign data to an array.
	 *
	 * @param GoogleAdsRow $row Data row returned from a query request.
	 *
	 * @return array
	 */
	protected function convert_campaign( GoogleAdsRow $row ): array {
		$campaign = $row->getCampaign();
		$data     = [
			'id'     => $campaign->getId(),
			'name'   => $campaign->getName(),
			'status' => CampaignStatus::label( $campaign->getStatus() ),
			'type'   => CampaignType::label( $campaign->getAdvertisingChannelType() ),
		];

		$budget = $row->getCampaignBudget();
		if ( $budget ) {
			$data += [
				'amount' => $this->from_micro( $budget->getAmountMicros() ),
			];
		}

		$shopping = $campaign->getShoppingSetting();
		if ( $shopping ) {
			$data += [
				'country' => $shopping->getSalesCountry(),
			];
		}

		return $data;
	}

	/**
	 * Send a batch of operations to mutate a campaign.
	 *
	 * @param MutateOperation[] $operations
	 *
	 * @return int Campaign ID from the MutateOperationResponse.
	 * @throws ApiException If any of the operations fail.
	 */
	protected function mutate( array $operations ): int {
		$responses = $this->client->getGoogleAdsServiceClient()->mutate(
			$this->options->get_ads_id(),
			$operations
		);

		foreach ( $responses->getMutateOperationResponses() as $response ) {
			if ( 'campaign_result' === $response->getResponse() ) {
				$campaign_result = $response->getCampaignResult();
				return $this->parse_campaign_id( $campaign_result->getResourceName() );
			}
		}

		// When editing only the budget there is no campaign mutate result.
		return 0;
	}

	/**
	 * Convert ID from a resource name to an int.
	 *
	 * @param string $name Resource name containing ID number.
	 *
	 * @return int
	 * @throws Exception When unable to parse resource ID.
	 */
	protected function parse_campaign_id( string $name ): int {
		try {
			$parts = CampaignServiceClient::parseName( $name );
			return absint( $parts['campaign_id'] );
		} catch ( ValidationException $e ) {
			throw new Exception( __( 'Invalid campaign ID', 'google-listings-and-ads' ) );
		}
	}
}<|MERGE_RESOLUTION|>--- conflicted
+++ resolved
@@ -5,10 +5,7 @@
 
 use Automattic\WooCommerce\GoogleListingsAndAds\API\Google\Query\AdsCampaignQuery;
 use Automattic\WooCommerce\GoogleListingsAndAds\API\MicroTrait;
-<<<<<<< HEAD
-=======
 use Automattic\WooCommerce\GoogleListingsAndAds\Exception\ExceptionWithResponseData;
->>>>>>> fe647a80
 use Automattic\WooCommerce\GoogleListingsAndAds\Internal\ContainerAwareTrait;
 use Automattic\WooCommerce\GoogleListingsAndAds\Internal\Interfaces\ContainerAwareInterface;
 use Automattic\WooCommerce\GoogleListingsAndAds\Google\Ads\GoogleAdsClient;
@@ -29,7 +26,6 @@
 use Exception;
 
 /**
-<<<<<<< HEAD
  * Class AdsCampaign (Performance Max Campaign)
  * https://developers.google.com/google-ads/api/docs/performance-max/overview
  *
@@ -38,15 +34,6 @@
  * - AdsGroup
  *
  * @since x.x.x Refactored to support PMax and (legacy) SSC.
-=======
- * Class AdsCampaign (Smart Shopping Campaign)
- * https://developers.google.com/google-ads/api/docs/smart-campaigns/overview
- *
- * ContainerAware used for:
- * - AdsGroup
- *
- * @since x.x.x Refactored to use batch requests when operating on campaigns.
->>>>>>> fe647a80
  *
  * @package Automattic\WooCommerce\GoogleListingsAndAds\API\Google
  */
@@ -127,11 +114,7 @@
 	 * @param int $id Campaign ID.
 	 *
 	 * @return array
-<<<<<<< HEAD
-	 * @throws Exception When an ApiException is caught.
-=======
 	 * @throws ExceptionWithResponseData When an ApiException is caught.
->>>>>>> fe647a80
 	 */
 	public function get_campaign( int $id ): array {
 		try {
@@ -148,12 +131,6 @@
 		} catch ( ApiException $e ) {
 			do_action( 'woocommerce_gla_ads_client_exception', $e, __METHOD__ );
 
-<<<<<<< HEAD
-			throw new Exception(
-				/* translators: %s Error message */
-				sprintf( __( 'Error retrieving campaign: %s', 'google-listings-and-ads' ), $e->getBasicMessage() ),
-				$this->map_grpc_code_to_http_status_code( $e )
-=======
 			$errors = $this->get_api_exception_errors( $e );
 			throw new ExceptionWithResponseData(
 				/* translators: %s Error message */
@@ -164,7 +141,6 @@
 					'errors' => $errors,
 					'id'     => $id,
 				]
->>>>>>> fe647a80
 			);
 		}
 	}
@@ -183,11 +159,7 @@
 			$operations = array_merge(
 				[ $this->budget->create_operation( $params['name'], $params['amount'] ) ],
 				[ $this->create_operation( $params['name'], $params['country'] ) ],
-<<<<<<< HEAD
 				$this->container->get( AdsAssetGroup::class )->create_operations(
-=======
-				$this->container->get( AdsGroup::class )->create_operations(
->>>>>>> fe647a80
 					$this->temporary_resource_name(),
 					$params['name']
 				)
@@ -198,27 +170,11 @@
 			return [
 				'id'     => $campaign_id,
 				'status' => CampaignStatus::ENABLED,
-<<<<<<< HEAD
 				'type'   => CampaignType::PERFORMANCE_MAX,
-=======
->>>>>>> fe647a80
 			] + $params;
 		} catch ( ApiException $e ) {
 			do_action( 'woocommerce_gla_ads_client_exception', $e, __METHOD__ );
 
-<<<<<<< HEAD
-			if ( $this->has_api_exception_error( $e, 'DUPLICATE_CAMPAIGN_NAME' ) ) {
-				throw new Exception(
-					__( 'A campaign with this name already exists', 'google-listings-and-ads' ),
-					$this->map_grpc_code_to_http_status_code( $e )
-				);
-			}
-
-			throw new Exception(
-				/* translators: %s Error message */
-				sprintf( __( 'Error creating campaign: %s', 'google-listings-and-ads' ), $e->getBasicMessage() ),
-				$this->map_grpc_code_to_http_status_code( $e )
-=======
 			$errors = $this->get_api_exception_errors( $e );
 			/* translators: %s Error message */
 			$message = sprintf( __( 'Error creating campaign: %s', 'google-listings-and-ads' ), reset( $errors ) );
@@ -232,7 +188,6 @@
 				$this->map_grpc_code_to_http_status_code( $e ),
 				null,
 				[ 'errors' => $errors ]
->>>>>>> fe647a80
 			);
 		}
 	}
@@ -261,21 +216,12 @@
 
 			if ( ! empty( $params['amount'] ) ) {
 				$operations[] = $this->budget->edit_operation( $campaign_id, $params['amount'] );
-<<<<<<< HEAD
 			}
 
 			if ( ! empty( $campaign_fields ) ) {
 				$operations[] = $this->edit_operation( $campaign_id, $campaign_fields );
 			}
 
-=======
-			}
-
-			if ( ! empty( $campaign_fields ) ) {
-				$operations[] = $this->edit_operation( $campaign_id, $campaign_fields );
-			}
-
->>>>>>> fe647a80
 			if ( ! empty( $operations ) ) {
 				return $this->mutate( $operations ) ?: $campaign_id;
 			}
@@ -310,7 +256,6 @@
 		try {
 			$campaign_resource_name = ResourceNames::forCampaign( $this->options->get_ads_id(), $campaign_id );
 
-<<<<<<< HEAD
 			$asset_group_operations = $this->container->get( AdsAssetGroup::class )->delete_operations( $campaign_resource_name );
 
 			// Retrieve legacy SSC ad group if we haven't gotten any asset group.
@@ -322,11 +267,6 @@
 			$operations = array_merge(
 				$asset_group_operations,
 				$ad_group_operations,
-=======
-			// Budget must be removed after the campaign.
-			$operations = array_merge(
-				$this->container->get( AdsGroup::class )->delete_operations( $campaign_resource_name ),
->>>>>>> fe647a80
 				[ $this->delete_operation( $campaign_resource_name ) ],
 				[ $this->budget->delete_operation( $campaign_id ) ]
 			);
@@ -375,7 +315,6 @@
 	protected function create_operation( string $campaign_name, string $country ): MutateOperation {
 		$campaign = new Campaign(
 			[
-<<<<<<< HEAD
 				'resource_name'             => $this->temporary_resource_name(),
 				'name'                      => $campaign_name,
 				'advertising_channel_type'  => AdvertisingChannelType::PERFORMANCE_MAX,
@@ -384,16 +323,6 @@
 				'maximize_conversion_value' => new MaximizeConversionValue(),
 				'url_expansion_opt_out'     => true,
 				'shopping_setting'          => new ShoppingSetting(
-=======
-				'resource_name'                => $this->temporary_resource_name(),
-				'name'                         => $campaign_name,
-				'advertising_channel_type'     => AdvertisingChannelType::SHOPPING,
-				'advertising_channel_sub_type' => AdvertisingChannelSubType::SHOPPING_SMART_ADS,
-				'status'                       => CampaignStatus::number( 'enabled' ),
-				'campaign_budget'              => $this->budget->temporary_resource_name(),
-				'maximize_conversion_value'    => new MaximizeConversionValue(),
-				'shopping_setting'             => new ShoppingSetting(
->>>>>>> fe647a80
 					[
 						'merchant_id'   => $this->options->get_merchant_id(),
 						'sales_country' => $country,
