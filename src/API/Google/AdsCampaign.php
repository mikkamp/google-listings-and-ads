--- conflicted
+++ resolved
@@ -199,13 +199,8 @@
 			// Operations must be in a specific order to match the temporary ID's.
 			$operations = array_merge(
 				[ $this->budget->create_operation( $params['name'], $params['amount'] ) ],
-<<<<<<< HEAD
-				[ $this->create_operation( $params['name'], $params['country'] ) ],
+				[ $this->create_operation( $params['name'], $base_country ) ],
 				$this->container->get( AdsAssetGroup::class )->create_operations(
-=======
-				[ $this->create_operation( $params['name'], $base_country ) ],
-				$this->container->get( AdsGroup::class )->create_operations(
->>>>>>> 51987556
 					$this->temporary_resource_name(),
 					$params['name']
 				),
@@ -218,15 +213,10 @@
 			$campaign_id = $this->mutate( $operations );
 
 			return [
-<<<<<<< HEAD
-				'id'     => $campaign_id,
-				'status' => CampaignStatus::ENABLED,
-				'type'   => CampaignType::PERFORMANCE_MAX,
-=======
 				'id'      => $campaign_id,
 				'status'  => CampaignStatus::ENABLED,
+				'type'    => CampaignType::PERFORMANCE_MAX,
 				'country' => $base_country,
->>>>>>> 51987556
 			] + $params;
 		} catch ( ApiException $e ) {
 			do_action( 'woocommerce_gla_ads_client_exception', $e, __METHOD__ );
@@ -312,7 +302,6 @@
 		try {
 			$campaign_resource_name = ResourceNames::forCampaign( $this->options->get_ads_id(), $campaign_id );
 
-<<<<<<< HEAD
 			$asset_group_operations = $this->container->get( AdsAssetGroup::class )->delete_operations( $campaign_resource_name );
 
 			// Retrieve legacy SSC ad group if we haven't gotten any asset group.
@@ -325,13 +314,7 @@
 				$asset_group_operations,
 				$ad_group_operations,
 				[ $this->delete_operation( $campaign_resource_name ) ],
-				[ $this->budget->delete_operation( $campaign_id ) ]
-			);
-=======
-			$operations = [
-				$this->delete_operation( $campaign_resource_name ),
-			];
->>>>>>> 51987556
+			);
 
 			return $this->mutate( $operations );
 		} catch ( ApiException $e ) {
@@ -437,17 +420,11 @@
 	protected function convert_campaign( GoogleAdsRow $row ): array {
 		$campaign = $row->getCampaign();
 		$data     = [
-<<<<<<< HEAD
-			'id'     => $campaign->getId(),
-			'name'   => $campaign->getName(),
-			'status' => CampaignStatus::label( $campaign->getStatus() ),
-			'type'   => CampaignType::label( $campaign->getAdvertisingChannelType() ),
-=======
 			'id'                 => $campaign->getId(),
 			'name'               => $campaign->getName(),
 			'status'             => CampaignStatus::label( $campaign->getStatus() ),
+			'type'               => CampaignType::label( $campaign->getAdvertisingChannelType() ),
 			'targeted_locations' => [],
->>>>>>> 51987556
 		];
 
 		$budget = $row->getCampaignBudget();
