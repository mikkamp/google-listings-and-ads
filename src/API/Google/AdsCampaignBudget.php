--- conflicted
+++ resolved
@@ -14,21 +14,13 @@
 use Google\Ads\GoogleAds\V9\Services\CampaignBudgetOperation;
 use Google\Ads\GoogleAds\V9\Services\CampaignBudgetServiceClient;
 use Google\Ads\GoogleAds\V9\Services\MutateOperation;
-<<<<<<< HEAD
-use Google\ApiCore\ApiException;
-=======
->>>>>>> fe647a80
 use Google\ApiCore\ValidationException;
 use Exception;
 
 /**
  * Class AdsCampaignBudget
  *
-<<<<<<< HEAD
  * @since x.x.x Refactored to support PMax and (legacy) SSC.
-=======
- * @since x.x.x Refactored to use batch requests when operating on campaigns.
->>>>>>> fe647a80
  *
  * @package Automattic\WooCommerce\GoogleListingsAndAds\API\Google
  */
