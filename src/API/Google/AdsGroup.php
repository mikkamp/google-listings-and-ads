<?php
declare( strict_types=1 );

namespace Automattic\WooCommerce\GoogleListingsAndAds\API\Google;

use Automattic\WooCommerce\GoogleListingsAndAds\Google\Ads\GoogleAdsClient;
use Automattic\WooCommerce\GoogleListingsAndAds\Options\OptionsAwareInterface;
use Automattic\WooCommerce\GoogleListingsAndAds\Options\OptionsAwareTrait;
use Google\Ads\GoogleAds\V9\Resources\Ad;
use Google\Ads\GoogleAds\V9\Services\AdGroupAdOperation;
use Google\Ads\GoogleAds\V9\Services\AdGroupCriterionOperation;
use Google\Ads\GoogleAds\V9\Services\AdGroupOperation;
use Google\Ads\GoogleAds\V9\Services\MutateOperation;

/**
 * Class AdsGroup
 *
 * @since x.x.x Refactored to support deleting of a legacy SSC Ad Group.
 *
 * Used for legacy Smart Shopping Campaigns (SSC)
 * https://developers.google.com/google-ads/api/docs/samples/add-shopping-smart-ad
 *
 * @package Automattic\WooCommerce\GoogleListingsAndAds\API\Google
 */
class AdsGroup implements OptionsAwareInterface {

	use OptionsAwareTrait;

	/**
	 * Temporary ID to use within a batch job.
	 * A negative number which is unique for all the created resources.
	 *
	 * @var int
	 */
	protected const TEMPORARY_ID = -3;

	/**
	 * The Google Ads Client.
	 *
	 * @var GoogleAdsClient
	 */
	protected $client;

	/**
	 * List of ad group resource names.
	 *
	 * @var string[]
	 */
	protected $ad_groups;

	/**
	 * AdsGroup constructor.
	 *
	 * @param GoogleAdsClient $client
	 */
	public function __construct( GoogleAdsClient $client ) {
		$this->client = $client;
	}

	/**
<<<<<<< HEAD
	 * Returns a set of operations to delete an ad group.
	 *
	 * @param string $campaign_resource_name
	 * @return array
	 */
	public function delete_operations( string $campaign_resource_name ): array {
		$ad_group_operations      = $this->ad_group_delete_operations( $campaign_resource_name );
		$ad_group_ad_operations   = $this->ad_group_ad_delete_operations( $campaign_resource_name );
		$listing_group_operations = $this->listing_group_delete_operations();

		// All assets must be deleted from the group before deleting the ad group.
		return array_merge(
			$listing_group_operations,
			$ad_group_ad_operations,
			$ad_group_operations
		);
	}

	/**
	 * Returns an ad group delete operation.
	 *
	 * @param string $campaign_resource_name
	 *
	 * @return MutateOperation[]
	 */
	protected function ad_group_delete_operations( string $campaign_resource_name ): array {
		$operations      = [];
		$this->ad_groups = [];

		$results = ( new AdsGroupQuery() )
			->set_client( $this->client, $this->options->get_ads_id() )
			->where( 'ad_group.campaign', $campaign_resource_name )
			->get_results();

		/** @var GoogleAdsRow $row */
		foreach ( $results->iterateAllElements() as $row ) {
			$resource_name     = $row->getAdGroup()->getResourceName();
			$this->ad_groups[] = $resource_name;
			$operation         = ( new AdGroupOperation() )->setRemove( $resource_name );
			$operations[]      = ( new MutateOperation() )->setAdGroupOperation( $operation );
		}

		return $operations;
	}

	/**
	 * Returns an ad group ad delete operation.
	 *
	 * @return MutateOperation[]
	 */
	protected function ad_group_ad_delete_operations(): array {
		if ( empty( $this->ad_groups ) ) {
			return [];
		}

		$operations = [];
		$results    = ( new AdsGroupAdQuery() )
			->set_client( $this->client, $this->options->get_ads_id() )
			->where( 'ad_group_ad.ad_group', $this->ad_groups, 'IN' )
			->get_results();

		/** @var GoogleAdsRow $row */
		foreach ( $results->iterateAllElements() as $row ) {
			$resource_name = $row->getAdGroupAd()->getResourceName();
			$operation     = ( new AdGroupAdOperation() )->setRemove( $resource_name );
			$operations[]  = ( new MutateOperation() )->setAdGroupAdOperation( $operation );
		}

		return $operations;
	}

	/**
	 * Returns an ad group listing group delete operation.
	 *
	 * @return MutateOperation[]
	 */
	protected function listing_group_delete_operations(): array {
		if ( empty( $this->ad_groups ) ) {
			return [];
		}

		$operations = [];
		$results    = ( new AdsListingGroupQuery() )
			->set_client( $this->client, $this->options->get_ads_id() )
			->where( 'ad_group_criterion.ad_group', $this->ad_groups, 'IN' )
			->get_results();

		/** @var GoogleAdsRow $row */
		foreach ( $results->iterateAllElements() as $row ) {
			$resource_name = $row->getAdGroupCriterion()->getResourceName();
			$operation     = ( new AdGroupCriterionOperation() )->setRemove( $resource_name );
			$operations[]  = ( new MutateOperation() )->setAdGroupCriterionOperation( $operation );
		}

		return $operations;
=======
	 * Returns a set of operations to create an ad group.
	 *
	 * @param string $campaign_resource_name
	 * @param string $campaign_name
	 * @return array
	 */
	public function create_operations( string $campaign_resource_name, string $campaign_name ): array {
		// Ad group must be created before listing group.
		return [
			$this->ad_group_create_operation( $campaign_resource_name, $campaign_name ),
			$this->ad_group_ad_create_operation(),
			$this->listing_group_create_operation(),
		];
	}

	/**
	 * Returns an ad group create operation.
	 *
	 * @param string $campaign_resource_name
	 * @param string $campaign_name
	 *
	 * @return MutateOperation
	 */
	protected function ad_group_create_operation( string $campaign_resource_name, string $campaign_name ): MutateOperation {
		$ad_group = new AdGroup(
			[
				'resource_name' => $this->temporary_resource_name(),
				'name'          => $campaign_name . ' Ad Group',
				'campaign'      => $campaign_resource_name,
				'type'          => AdGroupType::SHOPPING_SMART_ADS,
				'status'        => AdGroupStatus::ENABLED,
			]
		);

		$operation = ( new AdGroupOperation() )->setCreate( $ad_group );
		return ( new MutateOperation() )->setAdGroupOperation( $operation );
	}

	/**
	 * Returns an ad group ad create operation.
	 *
	 * @return MutateOperation
	 */
	protected function ad_group_ad_create_operation(): MutateOperation {
		$ad_group_ad = new AdGroupAd(
			[
				'ad'       => new Ad( [ 'shopping_smart_ad' => new ShoppingSmartAdInfo() ] ),
				'ad_group' => $this->temporary_resource_name(),
			]
		);

		$operation = ( new AdGroupAdOperation() )->setCreate( $ad_group_ad );
		return ( new MutateOperation() )->setAdGroupAdOperation( $operation );
	}

	/**
	 * Returns an ad group criterion create operation.
	 *
	 * @return MutateOperation
	 */
	protected function listing_group_create_operation(): MutateOperation {
		$ad_group_criterion = new AdGroupCriterion(
			[
				'ad_group'      => $this->temporary_resource_name(),
				'status'        => AdGroupAdStatus::ENABLED,
				'listing_group' => new ListingGroupInfo( [ 'type' => ListingGroupType::UNIT ] ),
			]
		);

		$operation = ( new AdGroupCriterionOperation() )->setCreate( $ad_group_criterion );
		return ( new MutateOperation() )->setAdGroupCriterionOperation( $operation );
	}

	/**
	 * Return a temporary resource name for the ad group.
	 *
	 * @return string
	 */
	protected function temporary_resource_name() {
		return ResourceNames::forAdGroup( $this->options->get_ads_id(), self::TEMPORARY_ID );
>>>>>>> 51987556
	}
}<|MERGE_RESOLUTION|>--- conflicted
+++ resolved
@@ -3,6 +3,9 @@
 
 namespace Automattic\WooCommerce\GoogleListingsAndAds\API\Google;
 
+use Automattic\WooCommerce\GoogleListingsAndAds\API\Google\Query\AdsGroupAdQuery;
+use Automattic\WooCommerce\GoogleListingsAndAds\API\Google\Query\AdsGroupQuery;
+use Automattic\WooCommerce\GoogleListingsAndAds\API\Google\Query\AdsListingGroupQuery;
 use Automattic\WooCommerce\GoogleListingsAndAds\Google\Ads\GoogleAdsClient;
 use Automattic\WooCommerce\GoogleListingsAndAds\Options\OptionsAwareInterface;
 use Automattic\WooCommerce\GoogleListingsAndAds\Options\OptionsAwareTrait;
@@ -58,7 +61,6 @@
 	}
 
 	/**
-<<<<<<< HEAD
 	 * Returns a set of operations to delete an ad group.
 	 *
 	 * @param string $campaign_resource_name
@@ -154,87 +156,5 @@
 		}
 
 		return $operations;
-=======
-	 * Returns a set of operations to create an ad group.
-	 *
-	 * @param string $campaign_resource_name
-	 * @param string $campaign_name
-	 * @return array
-	 */
-	public function create_operations( string $campaign_resource_name, string $campaign_name ): array {
-		// Ad group must be created before listing group.
-		return [
-			$this->ad_group_create_operation( $campaign_resource_name, $campaign_name ),
-			$this->ad_group_ad_create_operation(),
-			$this->listing_group_create_operation(),
-		];
-	}
-
-	/**
-	 * Returns an ad group create operation.
-	 *
-	 * @param string $campaign_resource_name
-	 * @param string $campaign_name
-	 *
-	 * @return MutateOperation
-	 */
-	protected function ad_group_create_operation( string $campaign_resource_name, string $campaign_name ): MutateOperation {
-		$ad_group = new AdGroup(
-			[
-				'resource_name' => $this->temporary_resource_name(),
-				'name'          => $campaign_name . ' Ad Group',
-				'campaign'      => $campaign_resource_name,
-				'type'          => AdGroupType::SHOPPING_SMART_ADS,
-				'status'        => AdGroupStatus::ENABLED,
-			]
-		);
-
-		$operation = ( new AdGroupOperation() )->setCreate( $ad_group );
-		return ( new MutateOperation() )->setAdGroupOperation( $operation );
-	}
-
-	/**
-	 * Returns an ad group ad create operation.
-	 *
-	 * @return MutateOperation
-	 */
-	protected function ad_group_ad_create_operation(): MutateOperation {
-		$ad_group_ad = new AdGroupAd(
-			[
-				'ad'       => new Ad( [ 'shopping_smart_ad' => new ShoppingSmartAdInfo() ] ),
-				'ad_group' => $this->temporary_resource_name(),
-			]
-		);
-
-		$operation = ( new AdGroupAdOperation() )->setCreate( $ad_group_ad );
-		return ( new MutateOperation() )->setAdGroupAdOperation( $operation );
-	}
-
-	/**
-	 * Returns an ad group criterion create operation.
-	 *
-	 * @return MutateOperation
-	 */
-	protected function listing_group_create_operation(): MutateOperation {
-		$ad_group_criterion = new AdGroupCriterion(
-			[
-				'ad_group'      => $this->temporary_resource_name(),
-				'status'        => AdGroupAdStatus::ENABLED,
-				'listing_group' => new ListingGroupInfo( [ 'type' => ListingGroupType::UNIT ] ),
-			]
-		);
-
-		$operation = ( new AdGroupCriterionOperation() )->setCreate( $ad_group_criterion );
-		return ( new MutateOperation() )->setAdGroupCriterionOperation( $operation );
-	}
-
-	/**
-	 * Return a temporary resource name for the ad group.
-	 *
-	 * @return string
-	 */
-	protected function temporary_resource_name() {
-		return ResourceNames::forAdGroup( $this->options->get_ads_id(), self::TEMPORARY_ID );
->>>>>>> 51987556
 	}
 }