--- conflicted
+++ resolved
@@ -69,13 +69,8 @@
 	public function get_free_listing_clicks(): int {
 		// Google API requires a date clause to be set but there doesn't seem to be any limits on how wide the range
 		$query = ( new MerchantFreeListingReportQuery( [] ) )
-<<<<<<< HEAD
 			->set_client( $this->shopping_client, $this->options->get_merchant_id() )
-			->where_date_between( self::MAX_QUERY_START_DATE, $this->get_today() )
-=======
-			->set_client( $this->service, $this->options->get_merchant_id() )
 			->where_date_between( self::MAX_QUERY_START_DATE, $this->get_tomorrow() )
->>>>>>> 3ba7848f
 			->fields( [ 'clicks' ] );
 
 		/** @var SearchResponse $response */
