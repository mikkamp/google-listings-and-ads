--- conflicted
+++ resolved
@@ -57,7 +57,6 @@
 	/**
 	 * MerchantMetrics constructor.
 	 *
-<<<<<<< HEAD
 	 * @param ShoppingContent     $shopping_client
 	 * @param GoogleAdsClient     $ads_client
 	 * @param WP                  $wp
@@ -68,16 +67,6 @@
 		$this->ads_client      = $ads_client;
 		$this->wp              = $wp;
 		$this->transients      = $transients;
-=======
-	 * @param ShoppingContent     $service
-	 * @param WP                  $wp
-	 * @param TransientsInterface $transients
-	 */
-	public function __construct( ShoppingContent $service, WP $wp, TransientsInterface $transients ) {
-		$this->service    = $service;
-		$this->wp         = $wp;
-		$this->transients = $transients;
->>>>>>> a31ba054
 	}
 
 	/**
@@ -89,17 +78,10 @@
 	 *
 	 * @throws Exception When unable to get clicks data.
 	 */
-<<<<<<< HEAD
-	public function get_free_listing_clicks(): int {
-		if ( ! $this->options->get_merchant_id() ) {
-			// Merchant account not set up
-			return 0;
-=======
 	public function get_free_listing_metrics(): array {
 		if ( ! $this->options->get_merchant_id() ) {
 			// Merchant account not set up
 			return [];
->>>>>>> a31ba054
 		}
 
 		// Google API requires a date clause to be set but there doesn't seem to be any limits on how wide the range
