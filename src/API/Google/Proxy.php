--- conflicted
+++ resolved
@@ -30,11 +30,8 @@
 class Proxy implements OptionsAwareInterface {
 
 	use OptionsAwareTrait;
-<<<<<<< HEAD
 	use ApiExceptionTrait;
-=======
 	use GoogleHelper;
->>>>>>> 5e026f8e
 
 	/**
 	 * @var ContainerInterface
