--- conflicted
+++ resolved
@@ -99,26 +99,13 @@
 		);
 
 		$this->register_route(
-<<<<<<< HEAD
-			'ads/update-enhanced-conversion-status',
-=======
 			'ads/enhanced-conversion-status',
->>>>>>> 4eae5f46
 			[
 				[
 					'methods'             => TransportMethods::EDITABLE,
 					'callback'            => $this->update_enhanced_ads_conversion_callback(),
 					'permission_callback' => $this->get_permission_callback(),
 				],
-<<<<<<< HEAD
-			]
-		);
-
-		$this->register_route(
-			'ads/allow-enhance-conversions',
-			[
-=======
->>>>>>> 4eae5f46
 				[
 					'methods'             => TransportMethods::READABLE,
 					'callback'            => $this->get_enhanced_conversion_status_callback(),
