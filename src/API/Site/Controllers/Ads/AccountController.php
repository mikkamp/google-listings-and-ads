<?php
declare( strict_types=1 );

namespace Automattic\WooCommerce\GoogleListingsAndAds\API\Site\Controllers\Ads;

<<<<<<< HEAD
use Automattic\WooCommerce\GoogleListingsAndAds\API\Google\Ads;
use Automattic\WooCommerce\GoogleListingsAndAds\API\Google\Merchant;
use Automattic\WooCommerce\GoogleListingsAndAds\API\Site\Controllers\BaseController;
=======
use Automattic\WooCommerce\GoogleListingsAndAds\API\Site\Controllers\BaseOptionsController;
>>>>>>> 08044007
use Automattic\WooCommerce\GoogleListingsAndAds\API\TransportMethods;
use Automattic\WooCommerce\GoogleListingsAndAds\API\Google\Proxy as Middleware;
use Automattic\WooCommerce\GoogleListingsAndAds\Options\AdsAccountState;
use Automattic\WooCommerce\GoogleListingsAndAds\Options\OptionsInterface;
use Automattic\WooCommerce\GoogleListingsAndAds\Proxies\RESTServer;
use Exception;
use Psr\Container\ContainerInterface;
use WP_REST_Request as Request;
use WP_REST_Response as Response;

defined( 'ABSPATH' ) || exit;

/**
 * Class AccountController
 *
 * @package Automattic\WooCommerce\GoogleListingsAndAds\API\Site\Controllers\Ads
 */
class AccountController extends BaseOptionsController {

	/**
	 * @var ContainerInterface
	 */
	protected $container;

	/**
	 * @var ContainerInterface
	 */
	protected $container;

	/**
	 * @var Middleware
	 */
	protected $middleware;

	/**
<<<<<<< HEAD
	 * AccountController constructor.
=======
	 * @var AdsAccountState
	 */
	protected $account_state;

	/**
	 * BaseController constructor.
>>>>>>> 08044007
	 *
	 * @param ContainerInterface $container
	 */
	public function __construct( ContainerInterface $container ) {
		parent::__construct( $container->get( RESTServer::class ) );
<<<<<<< HEAD
		$this->middleware = $container->get( Middleware::class );
		$this->container  = $container;
=======
		$this->middleware    = $container->get( Middleware::class );
		$this->account_state = $container->get( AdsAccountState::class );
		$this->container     = $container;
>>>>>>> 08044007
	}

	/**
	 * Register rest routes with WordPress.
	 */
	public function register_routes(): void {
		$this->register_route(
			'ads/accounts',
			[
				[
					'methods'             => TransportMethods::READABLE,
					'callback'            => $this->get_accounts_callback(),
					'permission_callback' => $this->get_permission_callback(),
				],
				[
					'methods'             => TransportMethods::CREATABLE,
					'callback'            => $this->create_or_link_account_callback(),
					'permission_callback' => $this->get_permission_callback(),
					'args'                => $this->get_schema_properties(),
				],
				'schema' => $this->get_api_response_schema_callback(),
			]
		);

		$this->register_route(
			'ads/connection',
			[
				[
					'methods'             => TransportMethods::READABLE,
					'callback'            => $this->get_connected_ads_account_callback(),
					'permission_callback' => $this->get_permission_callback(),
				],
				[
					'methods'             => TransportMethods::DELETABLE,
					'callback'            => $this->disconnect_ads_account_callback(),
					'permission_callback' => $this->get_permission_callback(),
				],
			]
		);

		$this->register_route(
			'ads/link-merchant',
			[
				[
					'methods'             => TransportMethods::CREATABLE,
					'callback'            => $this->link_merchant_account_callback(),
					'permission_callback' => $this->get_permission_callback(),
				],
			]
		);
	}

	/**
	 * Get the callback function for the list accounts request.
	 *
	 * @return callable
	 */
	protected function get_accounts_callback(): callable {
		return function() {
			try {
				return new Response( $this->middleware->get_ads_account_ids() );
			} catch ( Exception $e ) {
				return new Response( [ 'message' => $e->getMessage() ], $e->getCode() ?: 400 );
			}
		};
	}

	/**
	 * Get the callback function for creating or linking an account.
	 *
	 * @return callable
	 */
	protected function create_or_link_account_callback(): callable {
		return function( Request $request ) {
			try {
				$link_id = absint( $request['id'] );
				if ( $link_id ) {
					$this->use_existing_account( $link_id );
				}

				$account = $this->setup_account();
				return $this->prepare_item_for_response( $account, $request );
			} catch ( Exception $e ) {
				return new Response( [ 'message' => $e->getMessage() ], $e->getCode() ?: 400 );
			}
		};
	}

	/**
	 * Get the callback function for the connected ads account.
	 *
	 * @return callable
	 */
	protected function get_connected_ads_account_callback(): callable {
		return function() {
			return $this->middleware->get_connected_ads_account();
		};
	}

	/**
	 * Get the callback function for disconnecting a merchant.
	 *
	 * @return callable
	 */
	protected function disconnect_ads_account_callback(): callable {
		return function() {
			$this->middleware->disconnect_ads_account();
			$this->account_state->update( [] );

			return [
				'status'  => 'success',
				'message' => __( 'Successfully disconnected.', 'google-listings-and-ads' ),
			];
		};
	}

	/**
	 * Get the callback function for linking a merchant account.
	 *
	 * @return callable
	 */
	protected function link_merchant_account_callback(): callable {
		return function() {
			try {
				/** @var Merchant $merchant */
				$merchant = $this->container->get( Merchant::class );
				if ( ! $merchant->get_id() ) {
					throw new Exception( 'A Merchant Center account must be connected' );
				}

				/** @var Ads $ads */
				$ads = $this->container->get( Ads::class );
				if ( ! $ads->get_id() ) {
					throw new Exception( 'An Ads account must be connected' );
				}

				// Create link for Merchant and accept it in Ads.
				$merchant->link_ads_id( $ads->get_id() );
				$ads->accept_merchant_link( $merchant->get_id() );

				return [
					'status'  => 'success',
					'message' => __( 'Successfully linked merchant and ads accounts.', 'google-listings-and-ads' ),
				];
			} catch ( Exception $e ) {
				return new Response( [ 'message' => $e->getMessage() ], $e->getCode() ?: 400 );
			}
		};
	}

	/**
	 * Get the item schema for the controller.
	 *
	 * @return array
	 */
	protected function get_schema_properties(): array {
		return [
			'id' => [
				'type'              => 'number',
				'description'       => __( 'Google Ads Account ID.', 'google-listings-and-ads' ),
				'context'           => [ 'view', 'edit' ],
				'validate_callback' => 'rest_validate_request_arg',
				'required'          => false,
			],
		];
	}

	/**
	 * Get the item schema name for the controller.
	 *
	 * Used for building the API response schema.
	 *
	 * @return string
	 */
	protected function get_schema_title(): string {
		return 'account';
	}

	/**
	 * Use an existing Ads account. Mark the 'set_id' step as done and sets the Ads ID.
	 *
	 * @param int $account_id The Ads account ID to use.
	 *
	 * @throws Exception If there is already an Ads account ID.
	 */
	private function use_existing_account( int $account_id ) {
		$ads_id = $this->options->get( OptionsInterface::ADS_ID );
		if ( $ads_id && $ads_id !== $account_id ) {
			throw new Exception(
				/* translators: 1: is a numeric account ID */
				sprintf( __( 'Ads account %1$d already connected.', 'google-listings-and-ads' ), $ads_id )
			);
		}

		$state = $this->account_state->get();

		// Don't do anything if this step was already finished.
		if ( AdsAccountState::STEP_DONE === $state['set_id']['status'] ) {
			return;
		}

		$this->middleware->link_ads_account( $account_id );
		$state['set_id']['status'] = AdsAccountState::STEP_DONE;
		$this->account_state->update( $state );
	}

	/**
	 * Performs the steps necessary to setup an ads account.
	 * Should always resume up at the last pending or unfinished step.
	 * If the Ads account has already been created, the ID is simply returned.
	 *
	 * @return array The newly created (or pre-existing) Ads ID.
	 * @throws Exception If an error occurs during any step.
	 */
	protected function setup_account(): array {
		$state  = $this->account_state->get();
		$ads_id = $this->options->get( OptionsInterface::ADS_ID );

		foreach ( $state as $name => &$step ) {
			if ( AdsAccountState::STEP_DONE === $step['status'] ) {
				continue;
			}

			try {
				switch ( $name ) {
					case 'set_id':
						// Just in case, don't create another Ads ID.
						if ( ! empty( $ads_id ) ) {
							break;
						}
						$ads_id = $this->middleware->create_ads_account();
						break;
					default:
						throw new Exception(
							/* translators: 1: is a string representing an unknown step name */
							sprintf( __( 'Unknown ads account creation step %1$s', 'google-listings-and-ads' ), $name )
						);
				}
				$step['status']  = AdsAccountState::STEP_DONE;
				$step['message'] = '';
				$this->account_state->update( $state );
			} catch ( Exception $e ) {
				$step['status']  = AdsAccountState::STEP_ERROR;
				$step['message'] = $e->getMessage();
				$this->account_state->update( $state );
				throw $e;
			}
		}

		return [ 'id' => $ads_id ];
	}
}<|MERGE_RESOLUTION|>--- conflicted
+++ resolved
@@ -3,17 +3,13 @@
 
 namespace Automattic\WooCommerce\GoogleListingsAndAds\API\Site\Controllers\Ads;
 
-<<<<<<< HEAD
 use Automattic\WooCommerce\GoogleListingsAndAds\API\Google\Ads;
 use Automattic\WooCommerce\GoogleListingsAndAds\API\Google\Merchant;
-use Automattic\WooCommerce\GoogleListingsAndAds\API\Site\Controllers\BaseController;
-=======
 use Automattic\WooCommerce\GoogleListingsAndAds\API\Site\Controllers\BaseOptionsController;
->>>>>>> 08044007
 use Automattic\WooCommerce\GoogleListingsAndAds\API\TransportMethods;
 use Automattic\WooCommerce\GoogleListingsAndAds\API\Google\Proxy as Middleware;
 use Automattic\WooCommerce\GoogleListingsAndAds\Options\AdsAccountState;
-use Automattic\WooCommerce\GoogleListingsAndAds\Options\OptionsInterface;
+use Automattic\WooCommerce\GoogleListingsAndAds\Options\Options;
 use Automattic\WooCommerce\GoogleListingsAndAds\Proxies\RESTServer;
 use Exception;
 use Psr\Container\ContainerInterface;
@@ -35,39 +31,25 @@
 	protected $container;
 
 	/**
-	 * @var ContainerInterface
-	 */
-	protected $container;
-
-	/**
 	 * @var Middleware
 	 */
 	protected $middleware;
 
 	/**
-<<<<<<< HEAD
+	 * @var AdsAccountState
+	 */
+	protected $account_state;
+
+	/**
 	 * AccountController constructor.
-=======
-	 * @var AdsAccountState
-	 */
-	protected $account_state;
-
-	/**
-	 * BaseController constructor.
->>>>>>> 08044007
 	 *
 	 * @param ContainerInterface $container
 	 */
 	public function __construct( ContainerInterface $container ) {
 		parent::__construct( $container->get( RESTServer::class ) );
-<<<<<<< HEAD
-		$this->middleware = $container->get( Middleware::class );
-		$this->container  = $container;
-=======
 		$this->middleware    = $container->get( Middleware::class );
 		$this->account_state = $container->get( AdsAccountState::class );
 		$this->container     = $container;
->>>>>>> 08044007
 	}
 
 	/**
@@ -254,7 +236,7 @@
 	 * @throws Exception If there is already an Ads account ID.
 	 */
 	private function use_existing_account( int $account_id ) {
-		$ads_id = $this->options->get( OptionsInterface::ADS_ID );
+		$ads_id = $this->options->get( Options::ADS_ID );
 		if ( $ads_id && $ads_id !== $account_id ) {
 			throw new Exception(
 				/* translators: 1: is a numeric account ID */
@@ -284,7 +266,7 @@
 	 */
 	protected function setup_account(): array {
 		$state  = $this->account_state->get();
-		$ads_id = $this->options->get( OptionsInterface::ADS_ID );
+		$ads_id = $this->options->get( Options::ADS_ID );
 
 		foreach ( $state as $name => &$step ) {
 			if ( AdsAccountState::STEP_DONE === $step['status'] ) {
