<?php
declare( strict_types=1 );

namespace Automattic\WooCommerce\GoogleListingsAndAds\API\Site\Controllers\Ads;

use Automattic\WooCommerce\GoogleListingsAndAds\API\Site\Controllers\BaseController;
use Automattic\WooCommerce\GoogleListingsAndAds\API\TransportMethods;
use Automattic\WooCommerce\GoogleListingsAndAds\Proxies\RESTServer;
use Automattic\WooCommerce\GoogleListingsAndAds\API\Google\Proxy as Middleware;
use Exception;
use WP_REST_Request as Request;
use WP_REST_Response as Response;

defined( 'ABSPATH' ) || exit;

/**
 * Class AccountController
 *
 * @package Automattic\WooCommerce\GoogleListingsAndAds\API\Site\Controllers\Ads
 */
class AccountController extends BaseController {

	/**
	 * @var Middleware
	 */
	protected $middleware;

	/**
	 * BaseController constructor.
	 *
	 * @param RESTServer $server
	 * @param Middleware $middleware
	 */
	public function __construct( RESTServer $server, Middleware $middleware ) {
		parent::__construct( $server );
		$this->middleware = $middleware;
	}

	/**
	 * Register rest routes with WordPress.
	 */
	public function register_routes(): void {
		$this->register_route(
			'ads/accounts',
			[
				[
					'methods'             => TransportMethods::READABLE,
					'callback'            => $this->get_accounts_callback(),
					'permission_callback' => $this->get_permission_callback(),
				],
				[
					'methods'             => TransportMethods::CREATABLE,
					'callback'            => $this->create_or_link_account_callback(),
					'permission_callback' => $this->get_permission_callback(),
					'args'                => $this->get_schema_properties(),
				],
				'schema' => $this->get_api_response_schema_callback(),
			]
		);
	}

	/**
	 * Get the callback function for the list accounts request.
	 *
	 * @return callable
	 */
	protected function get_accounts_callback(): callable {
		return function() {
			try {
				return new Response( $this->middleware->get_ads_account_ids() );
			} catch ( Exception $e ) {
<<<<<<< HEAD
				return new WP_REST_Response( [ 'message' => $e->getMessage() ], $e->getCode() ?: 400 );
=======
				return new Response( [ 'message' => $e->getMessage() ], 400 );
>>>>>>> 971e3ad6
			}
		};
	}

	/**
	 * Get the callback function for creating or linking an account.
	 *
	 * @return callable
	 */
	protected function create_or_link_account_callback(): callable {
		return function( Request $request ) {
			try {
				$link_id    = absint( $request['id'] );
				$account_id = $link_id ?
					$this->middleware->link_ads_account( $link_id ) :
					$this->middleware->create_ads_account();

				return $this->prepare_item_for_response( [ 'id' => $account_id ] );
			} catch ( Exception $e ) {
<<<<<<< HEAD
				return new WP_REST_Response( [ 'message' => $e->getMessage() ], $e->getCode() ?: 400 );
=======
				return new Response( [ 'message' => $e->getMessage() ], 400 );
>>>>>>> 971e3ad6
			}
		};
	}

	/**
	 * Get the item schema for the controller.
	 *
	 * @return array
	 */
	protected function get_schema_properties(): array {
		return [
			'id' => [
				'type'              => 'number',
				'description'       => __( 'Google Ads Account ID.', 'google-listings-and-ads' ),
				'context'           => [ 'view', 'edit' ],
				'validate_callback' => 'rest_validate_request_arg',
				'required'          => false,
			],
		];
	}

	/**
	 * Get the item schema name for the controller.
	 *
	 * Used for building the API response schema.
	 *
	 * @return string
	 */
	protected function get_schema_title(): string {
		return 'account';
	}
}<|MERGE_RESOLUTION|>--- conflicted
+++ resolved
@@ -69,11 +69,7 @@
 			try {
 				return new Response( $this->middleware->get_ads_account_ids() );
 			} catch ( Exception $e ) {
-<<<<<<< HEAD
-				return new WP_REST_Response( [ 'message' => $e->getMessage() ], $e->getCode() ?: 400 );
-=======
-				return new Response( [ 'message' => $e->getMessage() ], 400 );
->>>>>>> 971e3ad6
+				return new Response( [ 'message' => $e->getMessage() ], $e->getCode() ?: 400 );
 			}
 		};
 	}
@@ -93,11 +89,7 @@
 
 				return $this->prepare_item_for_response( [ 'id' => $account_id ] );
 			} catch ( Exception $e ) {
-<<<<<<< HEAD
-				return new WP_REST_Response( [ 'message' => $e->getMessage() ], $e->getCode() ?: 400 );
-=======
-				return new Response( [ 'message' => $e->getMessage() ], 400 );
->>>>>>> 971e3ad6
+				return new Response( [ 'message' => $e->getMessage() ], $e->getCode() ?: 400 );
 			}
 		};
 	}
