<?php
declare( strict_types=1 );

namespace Automattic\WooCommerce\GoogleListingsAndAds\API\Site\Controllers\Ads;

use Automattic\WooCommerce\GoogleListingsAndAds\API\Google\AdsCampaign;
use Automattic\WooCommerce\GoogleListingsAndAds\API\Google\CampaignStatus;
use Automattic\WooCommerce\GoogleListingsAndAds\API\Google\CampaignType;
use Automattic\WooCommerce\GoogleListingsAndAds\API\Site\Controllers\BaseController;
use Automattic\WooCommerce\GoogleListingsAndAds\API\Site\Controllers\CountryCodeTrait;
use Automattic\WooCommerce\GoogleListingsAndAds\API\TransportMethods;
use Automattic\WooCommerce\GoogleListingsAndAds\Exception\ExceptionWithResponseData;
use Automattic\WooCommerce\GoogleListingsAndAds\Google\GoogleHelperAwareInterface;
use Automattic\WooCommerce\GoogleListingsAndAds\Internal\Interfaces\ISO3166AwareInterface;
use Automattic\WooCommerce\GoogleListingsAndAds\Proxies\RESTServer;
use DateTime;
use Exception;
use WP_REST_Request as Request;
use WP_REST_Response as Response;

defined( 'ABSPATH' ) || exit;

/**
 * Class CampaignController
 *
 * @package Automattic\WooCommerce\GoogleListingsAndAds\API\Site\Controllers\Ads
 */
class CampaignController extends BaseController implements GoogleHelperAwareInterface, ISO3166AwareInterface {

	use CountryCodeTrait;

	/**
	 * @var AdsCampaign
	 */
	protected $ads_campaign;

	/**
	 * CampaignController constructor.
	 *
	 * @param RESTServer  $server
	 * @param AdsCampaign $ads_campaign
	 */
	public function __construct( RESTServer $server, AdsCampaign $ads_campaign ) {
		parent::__construct( $server );
		$this->ads_campaign = $ads_campaign;
	}

	/**
	 * Register rest routes with WordPress.
	 */
	public function register_routes(): void {
		$this->register_route(
			'ads/campaigns',
			[
				[
					'methods'             => TransportMethods::READABLE,
					'callback'            => $this->get_campaigns_callback(),
					'permission_callback' => $this->get_permission_callback(),
				],
				[
					'methods'             => TransportMethods::CREATABLE,
					'callback'            => $this->create_campaign_callback(),
					'permission_callback' => $this->get_permission_callback(),
					'args'                => $this->get_schema_properties(),
				],
				'schema' => $this->get_api_response_schema_callback(),
			]
		);

		$this->register_route(
			'ads/campaigns/(?P<id>[\d]+)',
			[
				[
					'methods'             => TransportMethods::READABLE,
					'callback'            => $this->get_campaign_callback(),
					'permission_callback' => $this->get_permission_callback(),
				],
				[
					'methods'             => TransportMethods::EDITABLE,
					'callback'            => $this->edit_campaign_callback(),
					'permission_callback' => $this->get_permission_callback(),
					'args'                => $this->get_edit_schema(),
				],
				[
					'methods'             => TransportMethods::DELETABLE,
					'callback'            => $this->delete_campaign_callback(),
					'permission_callback' => $this->get_permission_callback(),
				],
				'schema' => $this->get_api_response_schema_callback(),
			]
		);
	}

	/**
	 * Get the callback function for listing campaigns.
	 *
	 * @return callable
	 */
	protected function get_campaigns_callback(): callable {
		return function( Request $request ) {
			try {
				return array_map(
					function( $campaign ) use ( $request ) {
						$data = $this->prepare_item_for_response( $campaign, $request );
						return $this->prepare_response_for_collection( $data );
					},
					$this->ads_campaign->get_campaigns()
				);
			} catch ( ExceptionWithResponseData $e ) {
				return new Response( $e->get_response_data( true ), $e->getCode() ?: 400 );
			} catch ( Exception $e ) {
				return new Response( [ 'message' => $e->getMessage() ], $e->getCode() ?: 400 );
			}
		};
	}

	/**
	 * Get the callback function for creating a campaign.
	 *
	 * @return callable
	 */
	protected function create_campaign_callback(): callable {
		return function( Request $request ) {
			try {
				$fields = array_intersect_key( $request->get_json_params(), $this->get_schema_properties() );

				// Set the default value of campaign name.
				if ( empty( $fields['name'] ) ) {
					$current_date_time = ( new DateTime( 'now', wp_timezone() ) )->format( 'Y-m-d H:i:s' );
					$fields['name']    = sprintf(
					/* translators: %s: current date time. */
						__( 'Campaign %s', 'google-listings-and-ads' ),
						$current_date_time
					);
				}

				$campaign = $this->ads_campaign->create_campaign( $fields );

				return $this->prepare_item_for_response( $campaign, $request );
			} catch ( ExceptionWithResponseData $e ) {
				return new Response( $e->get_response_data( true ), $e->getCode() ?: 400 );
			} catch ( Exception $e ) {
				return new Response( [ 'message' => $e->getMessage() ], $e->getCode() ?: 400 );
			}
		};
	}

	/**
	 * Get the callback function for listing a single campaign.
	 *
	 * @return callable
	 */
	protected function get_campaign_callback(): callable {
		return function( Request $request ) {
			try {
				$id       = absint( $request['id'] );
				$campaign = $this->ads_campaign->get_campaign( $id );

				if ( empty( $campaign ) ) {
					return new Response(
						[
							'message' => __( 'Campaign is not available.', 'google-listings-and-ads' ),
							'id'      => $id,
						],
						404
					);
				}

				return $this->prepare_item_for_response( $campaign, $request );
			} catch ( ExceptionWithResponseData $e ) {
				return new Response( $e->get_response_data( true ), $e->getCode() ?: 400 );
			} catch ( Exception $e ) {
				return new Response( [ 'message' => $e->getMessage() ], $e->getCode() ?: 400 );
			}
		};
	}

	/**
	 * Get the callback function for editing a campaign.
	 *
	 * @return callable
	 */
	protected function edit_campaign_callback(): callable {
		return function( Request $request ) {
			try {
				$fields = array_intersect_key( $request->get_json_params(), $this->get_edit_schema() );
				if ( empty( $fields ) ) {
					return new Response(
						[
							'status'  => 'invalid_data',
							'message' => __( 'Invalid edit data.', 'google-listings-and-ads' ),
						],
						400
					);
				}

				$campaign_id = $this->ads_campaign->edit_campaign( absint( $request['id'] ), $fields );

				return [
					'status'  => 'success',
					'message' => __( 'Successfully edited campaign.', 'google-listings-and-ads' ),
					'id'      => $campaign_id,
				];
			} catch ( ExceptionWithResponseData $e ) {
				return new Response( $e->get_response_data( true ), $e->getCode() ?: 400 );
			} catch ( Exception $e ) {
				return new Response( [ 'message' => $e->getMessage() ], $e->getCode() ?: 400 );
			}
		};
	}

	/**
	 * Get the callback function for deleting a campaign.
	 *
	 * @return callable
	 */
	protected function delete_campaign_callback(): callable {
		return function( Request $request ) {
			try {
				$deleted_id = $this->ads_campaign->delete_campaign( absint( $request['id'] ) );

				return [
					'status'  => 'success',
					'message' => __( 'Successfully deleted campaign.', 'google-listings-and-ads' ),
					'id'      => $deleted_id,
				];
			} catch ( ExceptionWithResponseData $e ) {
				return new Response( $e->get_response_data( true ), $e->getCode() ?: 400 );
			} catch ( Exception $e ) {
				return new Response( [ 'message' => $e->getMessage() ], $e->getCode() ?: 400 );
			}
		};
	}

	/**
	 * Get the schema for fields we are allowed to edit.
	 *
	 * @return array
	 */
	protected function get_edit_schema(): array {
		$allowed = [
			'name',
			'status',
			'amount',
		];

		$fields = array_intersect_key( $this->get_schema_properties(), array_flip( $allowed ) );

		// Unset required to allow editing individual fields.
		array_walk(
			$fields,
			function( &$value ) {
				unset( $value['required'] );
			}
		);

		return $fields;
	}

	/**
	 * Get the item schema for the controller.
	 *
	 * @return array
	 */
	protected function get_schema_properties(): array {
		return [
			'id'                 => [
				'type'        => 'integer',
				'description' => __( 'ID number.', 'google-listings-and-ads' ),
				'context'     => [ 'view' ],
				'readonly'    => true,
			],
			'name'               => [
				'type'              => 'string',
				'description'       => __( 'Descriptive campaign name.', 'google-listings-and-ads' ),
				'context'           => [ 'view', 'edit' ],
				'validate_callback' => 'rest_validate_request_arg',
				'required'          => false,
			],
			'status'             => [
				'type'              => 'string',
				'enum'              => CampaignStatus::labels(),
				'description'       => __( 'Campaign status.', 'google-listings-and-ads' ),
				'context'           => [ 'view', 'edit' ],
				'validate_callback' => 'rest_validate_request_arg',
			],
<<<<<<< HEAD
			'type'    => [
				'type'              => 'string',
				'enum'              => CampaignType::labels(),
				'description'       => __( 'Campaign type.', 'google-listings-and-ads' ),
				'context'           => [ 'view', 'edit' ],
				'validate_callback' => 'rest_validate_request_arg',
			],
			'amount'  => [
=======
			'amount'             => [
>>>>>>> 51987556
				'type'              => 'number',
				'description'       => __( 'Daily budget amount in the local currency.', 'google-listings-and-ads' ),
				'context'           => [ 'view', 'edit' ],
				'validate_callback' => 'rest_validate_request_arg',
				'required'          => true,
			],
			'country'            => [
				'type'              => 'string',
				'description'       => __( 'Country code of sale country in ISO 3166-1 alpha-2 format.', 'google-listings-and-ads' ),
				'context'           => [ 'view', 'edit' ],
				'sanitize_callback' => $this->get_country_code_sanitize_callback(),
				'validate_callback' => $this->get_supported_country_code_validate_callback(),
				'readonly'          => true,
			],
			'targeted_locations' => [
				'type'              => 'array',
				'description'       => __( 'The locations that an Ads campaign is targeting in ISO 3166-1 alpha-2 format.', 'google-listings-and-ads' ),
				'context'           => [ 'view', 'edit' ],
				'sanitize_callback' => $this->get_country_code_sanitize_callback(),
				'validate_callback' => $this->get_supported_country_code_validate_callback(),
				'required'          => true,
				'items'             => [
					'type' => 'string',
				],
			],
		];
	}

	/**
	 * Get the item schema name for the controller.
	 *
	 * Used for building the API response schema.
	 *
	 * @return string
	 */
	protected function get_schema_title(): string {
		return 'campaign';
	}
}<|MERGE_RESOLUTION|>--- conflicted
+++ resolved
@@ -284,18 +284,14 @@
 				'context'           => [ 'view', 'edit' ],
 				'validate_callback' => 'rest_validate_request_arg',
 			],
-<<<<<<< HEAD
-			'type'    => [
+			'type'               => [
 				'type'              => 'string',
 				'enum'              => CampaignType::labels(),
 				'description'       => __( 'Campaign type.', 'google-listings-and-ads' ),
 				'context'           => [ 'view', 'edit' ],
 				'validate_callback' => 'rest_validate_request_arg',
 			],
-			'amount'  => [
-=======
 			'amount'             => [
->>>>>>> 51987556
 				'type'              => 'number',
 				'description'       => __( 'Daily budget amount in the local currency.', 'google-listings-and-ads' ),
 				'context'           => [ 'view', 'edit' ],
