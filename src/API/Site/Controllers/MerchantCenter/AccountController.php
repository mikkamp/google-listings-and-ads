<?php
declare( strict_types=1 );

namespace Automattic\WooCommerce\GoogleListingsAndAds\API\Site\Controllers\MerchantCenter;

use Automattic\WooCommerce\GoogleListingsAndAds\API\Google\Merchant;
use Automattic\WooCommerce\GoogleListingsAndAds\API\Google\SiteVerification;
use Automattic\WooCommerce\GoogleListingsAndAds\API\Site\Controllers\BaseOptionsController;
use Automattic\WooCommerce\GoogleListingsAndAds\API\TransportMethods;
use Automattic\WooCommerce\GoogleListingsAndAds\Options\OptionsInterface;
use Automattic\WooCommerce\GoogleListingsAndAds\Proxies\RESTServer;
use Automattic\WooCommerce\GoogleListingsAndAds\API\Google\Proxy as Middleware;
use Google_Service_ShoppingContent_Account as MC_Account;
use Exception;
use Psr\Container\ContainerInterface;
use WP_REST_Request as Request;
use WP_REST_Response as Response;

defined( 'ABSPATH' ) || exit;

/**
 * Class AccountController
 *
 * @package Automattic\WooCommerce\GoogleListingsAndAds\API\Site\Controllers\MerchantCenter
 */
class AccountController extends BaseOptionsController {

	/**
	 * @var string[]
	 */
	private const MERCHANT_ACCOUNT_CREATION_STEPS = [ 'set_id', 'verify', 'link', 'claim' ];

	/** @var int Status value for a pending merchant account creation step */
	private const MC_CREATION_STEP_PENDING = 0;

	/** @var int Status value for a completed merchant account creation step */
	private const MC_CREATION_STEP_DONE = 1;

	/** @var int Status value for an unsuccessful merchant account creation step */
	private const MC_CREATION_STEP_ERROR = - 1;

	/** @var int The number of seconds of delay to enforce between site verification and site claim. */
	private const MC_DELAY_AFTER_CREATE = 90;

	/**
	 * @var ContainerInterface
	 */
	protected $container;

	/**
	 * @var Middleware
	 */
	protected $middleware;

	/**
	 * @var Merchant
	 */
	protected $merchant;

	/**
	 * @var bool Whether to perform website claim with overwrite.
	 */
	protected $overwrite_claim = false;

	/**
	 * AccountController constructor.
	 *
	 * @param ContainerInterface $container
	 */
	public function __construct( ContainerInterface $container ) {
		parent::__construct( $container->get( RESTServer::class ) );
		$this->middleware = $container->get( Middleware::class );
		$this->merchant   = $container->get( Merchant::class );
		$this->set_options_object( $container->get( OptionsInterface::class ) );
		$this->container = $container;
	}

	/**
	 * Register rest routes with WordPress.
	 */
	public function register_routes(): void {
		$this->register_route(
			'mc/accounts',
			[
				[
					'methods'             => TransportMethods::READABLE,
					'callback'            => $this->get_accounts_callback(),
					'permission_callback' => $this->get_permission_callback(),
				],
				[
					'methods'             => TransportMethods::CREATABLE,
					'callback'            => $this->set_account_id_callback(),
					'permission_callback' => $this->get_permission_callback(),
					'args'                => $this->get_schema_properties(),
				],
				'schema' => $this->get_api_response_schema_callback(),
			]
		);
		$this->register_route(
			'mc/accounts/claim-overwrite',
			[
				[
					'methods'             => TransportMethods::CREATABLE,
					'callback'            => $this->overwrite_claim_callback(),
					'permission_callback' => $this->get_permission_callback(),
					'args'                => $this->get_schema_properties(),
				],
				'schema' => $this->get_api_response_schema_callback(),
			]
		);
		$this->register_route(
			'mc/connection',
			[
				[
					'methods'             => TransportMethods::READABLE,
					'callback'            => $this->get_connected_merchant_callback(),
					'permission_callback' => $this->get_permission_callback(),
				],
				[
					'methods'             => TransportMethods::DELETABLE,
					'callback'            => $this->disconnect_merchant_callback(),
					'permission_callback' => $this->get_permission_callback(),
				],
			]
		);
	}

	/**
	 * Get the callback function for the list accounts request.
	 *
	 * @return callable
	 */
	protected function get_accounts_callback(): callable {
		return function( Request $request ) {
			try {
				return array_map(
					function( $account ) use ( $request ) {
						$data = $this->prepare_item_for_response( $account, $request );
						return $this->prepare_response_for_collection( $data );
					},
					$this->middleware->get_merchant_ids()
				);
			} catch ( Exception $e ) {
				return new Response( [ 'message' => $e->getMessage() ], $e->getCode() ?: 400 );
			}
		};
	}

	/**
	 * Get the callback for creating or linking an account, overwriting the website claim during the claim step.
	 *
	 * @return callable
	 */
	protected function overwrite_claim_callback(): callable {
		return function( Request $request ) {
			$this->overwrite_claim = true;
			return $this->set_account_id( $request );
		};
	}

	/**
	 * Get the callback function for creating or linking an account.
	 *
	 * @return callable
	 */
	protected function set_account_id_callback(): callable {
		return function( Request $request ) {
			return $this->set_account_id( $request );
		};
	}

	/**
	 * Run the process for setting up a Merchant Center account (sub-account or standalone).
	 *
	 * @param Request $request
	 *
	 * @return array|Response The account ID if setup has completed, or an error if not.
	 */
	protected function set_account_id( Request $request ) {
		try {
			$link_id = absint( $request['id'] );
			if ( $link_id ) {
				$this->use_standalone_account_id( $link_id );
			}

			$response = $this->setup_merchant_account();

			return is_a( $response, Response::class ) ? $response : $this->prepare_item_for_response( $response, $request );
		} catch ( Exception $e ) {
			return new Response( [ 'message' => $e->getMessage() ], $e->getCode() ?: 400 );
		}
	}

	/**
	 * Get the callback function for the connected merchant account.
	 *
	 * @return callable
	 */
	protected function get_connected_merchant_callback(): callable {
		return function() {
			return $this->middleware->get_connected_merchant();
		};
	}

	/**
	 * Get the callback function for disconnecting a merchant.
	 *
	 * @return callable
	 */
	protected function disconnect_merchant_callback(): callable {
		return function() {
			$this->middleware->disconnect_merchant();

			return [
				'status'  => 'success',
				'message' => __( 'Successfully disconnected.', 'google-listings-and-ads' ),
			];
		};
	}

	/**
	 * Get the item schema for the controller.
	 *
	 * @return array
	 */
	protected function get_schema_properties(): array {
		return [
<<<<<<< HEAD
			'id'         => [
=======
			'id' => [
>>>>>>> 607f6d13
				'type'              => 'number',
				'description'       => __( 'Merchant Center Account ID.', 'google-listings-and-ads' ),
				'context'           => [ 'view', 'edit' ],
				'validate_callback' => 'rest_validate_request_arg',
<<<<<<< HEAD
				'required'          => false,
			],
			'subaccount' => [
				'type'        => 'boolean',
				'description' => __( 'Is a MCA sub account.', 'google-listings-and-ads' ),
				'context'     => [ 'view' ],
=======
>>>>>>> 607f6d13
			],
		];
	}

	/**
	 * Get the item schema name for the controller.
	 *
	 * Used for building the API response schema.
	 *
	 * @return string
	 */
	protected function get_schema_title(): string {
		return 'account';
	}

	/**
	 * Performs the steps necessary to initialize a Merchant Center sub-account.
	 * Should always resume up at the last pending or unfinished step. If the Merchant Center account
	 * has already been created, the ID is simply returned.
	 *
	 * @todo Check Google Account & Manager Accounts connected correctly before starting.
	 * @todo Include request+approve account linking process.
	 *
	 * @return array|Response The newly created (or pre-existing) Merchant ID or the retry delay.
	 * @throws Exception If an error occurs during any step.
	 */
	protected function setup_merchant_account() {
		$state       = $this->get_merchant_account_state();
		$merchant_id = intval( $this->options->get( OptionsInterface::MERCHANT_ID ) );

		foreach ( $state as $name => &$step ) {
			if ( self::MC_CREATION_STEP_DONE === $step['status'] ) {
				continue;
			}

			if ( 'link' === $name || 'claim' === $name ) {
				$time_to_wait = $this->get_seconds_to_wait_after_created();
				if ( $time_to_wait ) {
					return new Response(
						[
							'retry_after' => $time_to_wait,
							'message'     => __( 'Please retry after the indicated number of seconds to complete the account setup process.', 'google-listings-and-ads' ),
						],
						503,
						[
							'Retry-After' => $time_to_wait,
						]
					);
				}
			}

			try {
				switch ( $name ) {
					case 'set_id':
						// Just in case, don't create another merchant ID.
						if ( ! empty( $merchant_id ) ) {
							break;
						}
						$merchant_id                       = $this->middleware->create_merchant_account();
						$step['data']['from_mca']          = true;
						$step['data']['created_timestamp'] = time();
						$this->merchant->set_id( $merchant_id );
						break;
					case 'verify':
						$this->verify_site();
						break;
					case 'link':
						$this->middleware->link_merchant_to_mca();
						break;
					case 'claim':
						$overwrite_required = $step['data']['overwrite_required'] ?? false;
						$this->merchant->claimwebsite( $overwrite_required && $this->overwrite_claim );
						break;
					default:
						throw new Exception(
							sprintf(
							/* translators: 1: is a string representing an unknown step name */
								__( 'Unknown merchant account creation step %1$s', 'google-listings-and-ads' ),
								$name
							)
						);
				}
				$step['status']  = self::MC_CREATION_STEP_DONE;
				$step['message'] = '';
				$this->update_merchant_account_state( $state );
			} catch ( Exception $e ) {
				$step['status']  = self::MC_CREATION_STEP_ERROR;
				$step['message'] = $e->getMessage();

				if ( 'claim' === $name && 403 === $e->getCode() ) {
					$step['data']['overwrite_required'] = true;
				}

				$this->update_merchant_account_state( $state );
				throw $e;
			}
		}

		return [ 'id' => $merchant_id ];
	}

	/**
	 * Retrieve or initialize the MERCHANT_ACCOUNT_STATE Option.
	 *
	 * @param bool $initialize_if_not_found True to initialize and option array of steps.
	 *
	 * @return array The MC creation steps and statuses.
	 */
	private function get_merchant_account_state( bool $initialize_if_not_found = true ): array {
		$state = $this->options->get( OptionsInterface::MERCHANT_ACCOUNT_STATE );
		if ( empty( $state ) && $initialize_if_not_found ) {
			$state = [];
			foreach ( self::MERCHANT_ACCOUNT_CREATION_STEPS as $step ) {
				$state[ $step ] = [
					'status'  => self::MC_CREATION_STEP_PENDING,
					'message' => '',
					'data'    => [],
				];
			}
			$this->update_merchant_account_state( $state );
		}

		return $state;
	}

	/**
	 * Update the MERCHANT_ACCOUNT_STATE Option.
	 *
	 * @param array $state
	 */
	private function update_merchant_account_state( array $state ) {
		$this->options->update( OptionsInterface::MERCHANT_ACCOUNT_STATE, $state );
	}

	/**
	 * Performs the three-step process of verifying the current site:
	 * 1. Retrieves the meta tag with the verification token.
	 * 2. Enables the meta tag in the head of the store.
	 * 3. Instructs the Site Verification API to verify the meta tag.
	 *
	 * @return bool True if the site has been (or already was) verified for the connected Google account.
	 * @throws Exception If any step of the site verification process fails.
	 */
	private function verify_site(): bool {
		$site_url = apply_filters( 'woocommerce_gla_site_url', site_url() );

		// Inform of previous verification.
		if ( $this->is_site_verified() ) {
			return true;
		}

		// Retrieve the meta tag with verification token.
		/** @var SiteVerification $site_verification */
		$site_verification = $this->container->get( SiteVerification::class );
		try {
			$meta_tag = $site_verification->get_token( $site_url );
		} catch ( Exception $e ) {
			do_action( 'gla_site_verify_failure', [ 'step' => 'token' ] );
			throw $e;
		}

		// Store the meta tag in the options table and mark as unverified.
		$site_verification_options = [
			'verified' => $site_verification::VERIFICATION_STATUS_UNVERIFIED,
			'meta_tag' => $meta_tag,
		];
		$this->options->update(
			OptionsInterface::SITE_VERIFICATION,
			$site_verification_options
		);

		// Attempt verification.
		try {
			if ( $site_verification->insert( $site_url ) ) {
				$site_verification_options['verified'] = $site_verification::VERIFICATION_STATUS_VERIFIED;
				$this->options->update( OptionsInterface::SITE_VERIFICATION, $site_verification_options );
				do_action( 'gla_site_verify_success', [] );

				return true;
			}
		} catch ( Exception $e ) {
			do_action( 'gla_site_verify_failure', [ 'step' => 'meta-tag' ] );

			throw $e;
		}

		// Should never reach this point.
		do_action( 'gla_site_verify_failure', [ 'step' => 'unknown' ] );

		throw new Exception( __( 'Site verification failed.', 'google-listings-and-ads' ) );
	}


	/**
	 * Determine whether the site has already been verified.
	 *
	 * @return bool True if the site is marked as verified.
	 */
	private function is_site_verified(): bool {
		$current_options = $this->options->get( OptionsInterface::SITE_VERIFICATION );

		return ! empty( $current_options['verified'] ) && $this->container->get( SiteVerification::class )::VERIFICATION_STATUS_VERIFIED === $current_options['verified'];
	}


	/**
	 * Mark the 'set_id' step as completed and set the Merchant ID.
	 *
	 * @param int $account_id The merchant ID to use.
	 *
	 * @throws Exception If there is already a Merchant Center ID or the website can't be configured correctly.
	 */
	private function use_standalone_account_id( int $account_id ): void {
		$merchant_id = intval( $this->options->get( OptionsInterface::MERCHANT_ID ) );
		if ( $merchant_id && $merchant_id !== $account_id ) {
			throw new Exception(
				sprintf(
					/* translators: 1: is a numeric account ID */
					__( 'Merchant Center sub-account %1$d already created.', 'google-listings-and-ads' ),
					$merchant_id
				)
			);
		}

		// Make sure the standalone account has the correct website URL (or fail).
		$this->maybe_add_merchant_center_website_url( $account_id, apply_filters( 'woocommerce_gla_site_url', site_url() ) );

		$state                               = $this->get_merchant_account_state();
		$state['set_id']['status']           = self::MC_CREATION_STEP_DONE;
		$state['set_id']['data']['from_mca'] = false;
		$this->update_merchant_account_state( $state );
		$this->middleware->link_merchant_account( $account_id );
		$this->merchant->set_id( $account_id );
	}

	/**
	 * Ensure the Merchant Center account's Website URL matches the site URL, updating an empty value if
	 * necessary. Fails if the Merchant Center account has a different Website URL.
	 *
	 * @param int    $merchant_id      The Merchant Center account to update
	 * @param string $site_website_url The new website URL
	 *
	 * @return bool True if the Merchant Center website URL matches the provided URL (updated or already set).
	 * @throws Exception If there's an error updating the website URL.
	 */
	private function maybe_add_merchant_center_website_url( int $merchant_id, string $site_website_url ): bool {
		/** @var MC_Account $mc_account */
		$mc_account = $this->merchant->get_account( $merchant_id );

		$account_website_url = $mc_account->getWebsiteUrl();

		if ( empty( $account_website_url ) ) {
			$mc_account->setWebsiteUrl( $site_website_url );
			$this->merchant->update_account( $mc_account );
		} elseif ( untrailingslashit( $site_website_url ) !== untrailingslashit( $account_website_url ) ) {
			throw new Exception( __( 'Merchant Center account has a different website URL.', 'google-listings-and-ads' ) );
		}

		// Remove and reset website URL to allow re-claiming.
		$mc_account->setWebsiteUrl( '' );
		$this->merchant->update_account( $mc_account );
		$mc_account->setWebsiteUrl( $site_website_url );
		$this->merchant->update_account( $mc_account );

		return true;
	}

	/**
	 * Calculate the number of seconds to wait after creating a sub-account and
	 * before operating on the new sub-account (MCA link and website claim).
	 *
	 * @return int
	 */
	private function get_seconds_to_wait_after_created(): int {
		$state = $this->get_merchant_account_state( false );

		$created_timestamp = $state['set_id']['data']['created_timestamp'] ?? 0;
		$seconds_elapsed   = time() - $created_timestamp;

		return max( 0, self::MC_DELAY_AFTER_CREATE - $seconds_elapsed );
	}
}<|MERGE_RESOLUTION|>--- conflicted
+++ resolved
@@ -225,24 +225,18 @@
 	 */
 	protected function get_schema_properties(): array {
 		return [
-<<<<<<< HEAD
 			'id'         => [
-=======
-			'id' => [
->>>>>>> 607f6d13
 				'type'              => 'number',
 				'description'       => __( 'Merchant Center Account ID.', 'google-listings-and-ads' ),
 				'context'           => [ 'view', 'edit' ],
 				'validate_callback' => 'rest_validate_request_arg',
-<<<<<<< HEAD
 				'required'          => false,
 			],
 			'subaccount' => [
 				'type'        => 'boolean',
 				'description' => __( 'Is a MCA sub account.', 'google-listings-and-ads' ),
 				'context'     => [ 'view' ],
-=======
->>>>>>> 607f6d13
+				'readonly'    => true,
 			],
 		];
 	}
