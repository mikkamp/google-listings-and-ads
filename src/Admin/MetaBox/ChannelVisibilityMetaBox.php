--- conflicted
+++ resolved
@@ -97,19 +97,11 @@
 		$product    = wc_get_product( $product_id );
 
 		return [
-<<<<<<< HEAD
-			'product_id' => $product_id,
-			'product'    => $product,
-			'visibility' => $this->product_helper->get_visibility( $product ),
-			'synced_at'  => $this->meta_handler->get_synced_at( $product ),
-			'issues'     => [], // todo: replace this with the list of issues retrieved from Google's Product Statuses API
-=======
 			'product_id'  => $product_id,
 			'product'     => $product,
 			'visibility'  => $this->product_helper->get_visibility( $product ),
-			'sync_status' => $this->meta_handler->get_sync_status( $product_id ),
+			'sync_status' => $this->meta_handler->get_sync_status( $product ),
 			'issues'      => $this->product_helper->get_validation_errors( $product ),
->>>>>>> 2da1c1ca
 		];
 	}
 
