<?php
declare( strict_types=1 );

namespace Automattic\WooCommerce\GoogleListingsAndAds\Admin\Product\Attributes;

use Automattic\WooCommerce\GoogleListingsAndAds\Admin\Input\Text;
<<<<<<< HEAD
use Automattic\WooCommerce\GoogleListingsAndAds\Product\Attributes\AttributeInterface;
use Automattic\WooCommerce\GoogleListingsAndAds\Product\Attributes\Gender;
=======
>>>>>>> 040624fd
use Automattic\WooCommerce\GoogleListingsAndAds\Product\Attributes\GTIN;
use Automattic\WooCommerce\GoogleListingsAndAds\Product\Attributes\MPN;

defined( 'ABSPATH' ) || exit;

/**
 * Class AttributesForm
 *
 * @package Automattic\WooCommerce\GoogleListingsAndAds\Admin\Product\Attributes
 */
class AttributesForm extends AbstractAttributesForm {

	/**
	 * AttributesForm constructor.
	 *
	 * @param array $data
	 */
	public function __construct( array $data = [] ) {
		$this->set_name( 'attributes' );

<<<<<<< HEAD
		$this->add( $this->init_input( new Text(), new GTIN( null ) ), GTIN::get_id() )
			 ->add( $this->init_input( new Text(), new MPN( null ) ), MPN::get_id() )
			 ->add( $this->init_input( new Select(), new Gender( null ) ), Gender::get_id() );

		parent::__construct( $data );
	}

	/**
	 * @param InputInterface     $input
	 * @param AttributeInterface $attribute
	 *
	 * @return InputInterface
	 */
	protected function init_input( InputInterface $input, AttributeInterface $attribute ) {
		$input->set_id( $attribute::get_id() )
			  ->set_name( $attribute::get_id() )
			  ->set_label( $attribute::get_name() )
			  ->set_description( $attribute::get_description() );

		$value_options = [];
		if ( $attribute instanceof WithValueOptionsInterface ) {
			$value_options = $attribute::get_value_options();
		}
		$value_options = apply_filters( "gla_product_attribute_value_options_{$attribute::get_id()}", $value_options );

		if ( ! empty( $value_options ) ) {
			if ( ! $input instanceof Select && ! $input instanceof SelectWithTextInput ) {
				return $this->init_input( new SelectWithTextInput(), $attribute );
			}

			// add a 'default' value option
			$value_options = [ '' => 'Default' ] + $value_options;

			$input->set_options( $value_options );
		}

		return $input;
	}
=======
		$this->add_attribute( GTIN::class, Text::class )
			 ->add_attribute( MPN::class, Text::class );

		parent::__construct( $data );
	}
>>>>>>> 040624fd
}<|MERGE_RESOLUTION|>--- conflicted
+++ resolved
@@ -4,11 +4,8 @@
 namespace Automattic\WooCommerce\GoogleListingsAndAds\Admin\Product\Attributes;
 
 use Automattic\WooCommerce\GoogleListingsAndAds\Admin\Input\Text;
-<<<<<<< HEAD
-use Automattic\WooCommerce\GoogleListingsAndAds\Product\Attributes\AttributeInterface;
+use Automattic\WooCommerce\GoogleListingsAndAds\Admin\Input\Select;
 use Automattic\WooCommerce\GoogleListingsAndAds\Product\Attributes\Gender;
-=======
->>>>>>> 040624fd
 use Automattic\WooCommerce\GoogleListingsAndAds\Product\Attributes\GTIN;
 use Automattic\WooCommerce\GoogleListingsAndAds\Product\Attributes\MPN;
 
@@ -29,50 +26,10 @@
 	public function __construct( array $data = [] ) {
 		$this->set_name( 'attributes' );
 
-<<<<<<< HEAD
-		$this->add( $this->init_input( new Text(), new GTIN( null ) ), GTIN::get_id() )
-			 ->add( $this->init_input( new Text(), new MPN( null ) ), MPN::get_id() )
-			 ->add( $this->init_input( new Select(), new Gender( null ) ), Gender::get_id() );
+		$this->add_attribute( GTIN::class, Text::class )
+			 ->add_attribute( MPN::class, Text::class )
+			 ->add_attribute( Gender::class, Select::class );
 
 		parent::__construct( $data );
 	}
-
-	/**
-	 * @param InputInterface     $input
-	 * @param AttributeInterface $attribute
-	 *
-	 * @return InputInterface
-	 */
-	protected function init_input( InputInterface $input, AttributeInterface $attribute ) {
-		$input->set_id( $attribute::get_id() )
-			  ->set_name( $attribute::get_id() )
-			  ->set_label( $attribute::get_name() )
-			  ->set_description( $attribute::get_description() );
-
-		$value_options = [];
-		if ( $attribute instanceof WithValueOptionsInterface ) {
-			$value_options = $attribute::get_value_options();
-		}
-		$value_options = apply_filters( "gla_product_attribute_value_options_{$attribute::get_id()}", $value_options );
-
-		if ( ! empty( $value_options ) ) {
-			if ( ! $input instanceof Select && ! $input instanceof SelectWithTextInput ) {
-				return $this->init_input( new SelectWithTextInput(), $attribute );
-			}
-
-			// add a 'default' value option
-			$value_options = [ '' => 'Default' ] + $value_options;
-
-			$input->set_options( $value_options );
-		}
-
-		return $input;
-	}
-=======
-		$this->add_attribute( GTIN::class, Text::class )
-			 ->add_attribute( MPN::class, Text::class );
-
-		parent::__construct( $data );
-	}
->>>>>>> 040624fd
 }