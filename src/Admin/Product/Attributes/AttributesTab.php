--- conflicted
+++ resolved
@@ -10,11 +10,8 @@
 use Automattic\WooCommerce\GoogleListingsAndAds\Infrastructure\Registerable;
 use Automattic\WooCommerce\GoogleListingsAndAds\Infrastructure\Service;
 use Automattic\WooCommerce\GoogleListingsAndAds\Product\Attributes\AttributeManager;
-<<<<<<< HEAD
+use Automattic\WooCommerce\GoogleListingsAndAds\Product\Attributes\Brand;
 use Automattic\WooCommerce\GoogleListingsAndAds\Product\Attributes\Gender;
-=======
-use Automattic\WooCommerce\GoogleListingsAndAds\Product\Attributes\Brand;
->>>>>>> cefbe8b3
 use Automattic\WooCommerce\GoogleListingsAndAds\Product\Attributes\GTIN;
 use Automattic\WooCommerce\GoogleListingsAndAds\Product\Attributes\MPN;
 
@@ -130,15 +127,10 @@
 	 */
 	protected function get_form( int $product_id ): AttributesTabForm {
 		$form_data = [
-<<<<<<< HEAD
+			Brand::get_id()  => $this->attribute_manager->get_value( $product_id, Brand::get_id() ),
 			GTIN::get_id()   => $this->attribute_manager->get_value( $product_id, GTIN::get_id() ),
 			MPN::get_id()    => $this->attribute_manager->get_value( $product_id, MPN::get_id() ),
 			Gender::get_id() => $this->attribute_manager->get_value( $product_id, Gender::get_id() ),
-=======
-			Brand::get_id() => $this->attribute_manager->get_value( $product_id, Brand::get_id() ),
-			GTIN::get_id()  => $this->attribute_manager->get_value( $product_id, GTIN::get_id() ),
-			MPN::get_id()   => $this->attribute_manager->get_value( $product_id, MPN::get_id() ),
->>>>>>> cefbe8b3
 		];
 
 		return new AttributesTabForm( $form_data );
@@ -165,15 +157,14 @@
 			$this->attribute_manager->update( $product_id, new MPN( $form_data[ MPN::get_id() ] ) );
 		}
 
-<<<<<<< HEAD
+		// brand
+		if ( isset( $form_data[ Brand::get_id() ] ) ) {
+			$this->attribute_manager->update( $product_id, new Brand( $form_data[ Brand::get_id() ] ) );
+		}
+
 		// gender
 		if ( isset( $form_data[ Gender::get_id() ] ) ) {
 			$this->attribute_manager->update( $product_id, new Gender( $form_data[ Gender::get_id() ] ) );
-=======
-		// brand
-		if ( isset( $form_data[ Brand::get_id() ] ) ) {
-			$this->attribute_manager->update( $product_id, new Brand( $form_data[ Brand::get_id() ] ) );
->>>>>>> cefbe8b3
 		}
 	}
 
