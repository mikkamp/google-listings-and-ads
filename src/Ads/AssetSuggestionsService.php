<?php
declare( strict_types=1 );

namespace Automattic\WooCommerce\GoogleListingsAndAds\Ads;

use Automattic\WooCommerce\GoogleListingsAndAds\Infrastructure\Service;
use Automattic\WooCommerce\GoogleListingsAndAds\Utility\ArrayUtil;
use Automattic\WooCommerce\GoogleListingsAndAds\Utility\ImageUtility;
use Automattic\WooCommerce\GoogleListingsAndAds\Utility\DimensionUtility;
use Automattic\WooCommerce\GoogleListingsAndAds\Proxies\WP;
use Automattic\WooCommerce\GoogleListingsAndAds\Proxies\WC;
use Exception;
use WP_Query;
use wpdb;

/**
 * Class AssetSuggestionsService
 *
 * Suggest assets and possible final URLs.
 *
 * @since x.x.x
 *
 * @package Automattic\WooCommerce\GoogleListingsAndAds\Ads
 */
class AssetSuggestionsService implements Service {

	/**
	 * WP Proxy
	 *
	 * @var WP
	 */
	protected WP $wp;

	/**
	 * WC Proxy
	 *
	 * @var WC
	 */
	protected WC $wc;

	/**
	 * Image utilities.
	 *
	 * @var ImageUtility
	 */
	protected ImageUtility $image_utility;

	/**
<<<<<<< HEAD
	 * WordPress database access abstraction class.
	 *
	 * @var wpdb
	 */
	protected $wpdb;

=======
	 * Image requirements.
	 */
	protected const IMAGE_REQUIREMENTS = [
		self::MARKETING_IMAGE_KEY        => [
			'minimum'     => [ 600, 314 ],
			'recommended' => [ 1200, 628 ],
		],
		self::SQUARE_MARKETING_IMAGE_KEY => [
			'minimum'     => [ 300, 300 ],
			'recommended' => [ 1200, 1200 ],
		],
		self::LOGO_IMAGE_KEY             => [
			'minimum'     => [ 128, 128 ],
			'recommended' => [ 1200, 1200 ],
		],

	];
>>>>>>> b6379e31
	/**
	 * Default maximum marketing images.
	 */
	protected const DEFAULT_MAXIMUM_MARKETING_IMAGES = 20;
	/**
	 * The subsize key for the square marketing image.
	 */
	protected const SQUARE_MARKETING_IMAGE_KEY = 'gla_square_marketing_asset';
	/**
	 * The subsize key for the marketing image.
	 */
	protected const MARKETING_IMAGE_KEY = 'gla_marketing_asset';
	/**
	 * The subsize key for the logo image.
	 */
	protected const LOGO_IMAGE_KEY = 'gla_logo_asset';

	/**
	 * AssetSuggestionsService constructor.
	 *
	 * @param WP           $wp WP Proxy.
	 * @param WC           $wc WC Proxy.
	 * @param ImageUtility $image_utility Image utility.
	 * @param wpdb         $wpdb WordPress database access abstraction class.
	 */
	public function __construct( WP $wp, WC $wc, ImageUtility $image_utility, wpdb $wpdb ) {
		$this->wp            = $wp;
		$this->wc            = $wc;
		$this->wpdb          = $wpdb;
		$this->image_utility = $image_utility;
	}

	/**
	 * Get WP and other campaigns' assets from the specific post or term.
	 *
	 * @param int    $id Post or Term ID.
	 * @param string $type Only possible values are post or term.
	 */
	public function get_assets_suggestions( int $id, string $type ): array {
		// TODO: Fetch assets from others campaigns and merge the result with the WP Assets.
		return $this->get_wp_assets( $id, $type );
	}

	/**
	 * Get assets from specific post or term.
	 *
	 * @param int    $id Post or Term ID.
	 * @param string $type Only possible values are post or term.
	 *
	 * @return array All assets available for specific term or post.
	 */
	protected function get_wp_assets( int $id, string $type ): array {
		if ( $type === 'post' ) {
			return $this->get_post_assets( $id );
		}

		return $this->get_term_assets( $id );

	}

	/**
	 * Get assets from specific post.
	 *
	 * @param int $id Post ID.
	 *
	 * @return array All assets for specific post.
	 * @throws Exception If the Post ID is invalid.
	 */
	protected function get_post_assets( int $id ): array {
		$post = get_post( $id );

		if ( ! $post || $post->post_status === 'trash' ) {
			throw new Exception(
				/* translators: 1: is an integer representing an unknown Post ID */
				sprintf( __( 'Invalid Post ID %1$d', 'google-listings-and-ads' ), $id )
			);
		}

		$attachments_ids = $this->get_post_image_attachments(
			[
				'post_parent' => $id,
			]
		);

		if ( $id === wc_get_page_id( 'shop' ) ) {
			$attachments_ids = [ ...$attachments_ids, ...$this->get_shop_attachments() ];
		}

		if ( $post->post_type === 'product' || $post->post_type === 'product_variation' ) {
			$product         = $this->wc->maybe_get_product( $id );
			$attachments_ids = [ ...$attachments_ids, ...$product->get_gallery_image_ids() ];
		}

		$attachments_ids  = [ ...$attachments_ids, ...$this->get_gallery_images_ids( $id ), get_post_thumbnail_id( $id ) ];
		$marketing_images = $this->get_url_attachments_by_ids( $attachments_ids );
		$long_headline    = get_bloginfo( 'name' ) . ': ' . $post->post_title;

		return [
			'headline'                => [ $post->post_title ],
			'long_headline'           => [ $long_headline ],
			'description'             => ArrayUtil::remove_empty_values( [ $post->post_excerpt, get_bloginfo( 'description' ) ] ),
			'logo'                    => $this->get_logo_images(),
			'final_url'               => get_permalink( $id ),
			'business_name'           => get_bloginfo( 'name' ),
			'display_url_path'        => [ $post->post_name ],
			'square_marketing_images' => $marketing_images[ self::SQUARE_MARKETING_IMAGE_KEY ] ?? [],
			'marketing_images'        => $marketing_images [ self::MARKETING_IMAGE_KEY ] ?? [],
			'call_to_action'          => null,
		];
	}

	/**
	 * Get assets from specific term.
	 *
	 * @param int $id Term ID.
	 *
	 * @return array All assets for specific term.
	 * @throws Exception If the Term ID is invalid.
	 */
	protected function get_term_assets( int $id ): array {
		$term = get_term( $id );

		if ( ! $term ) {
			throw new Exception(
				/* translators: 1: is an integer representing an unknown Term ID */
				sprintf( __( 'Invalid Term ID %1$d', 'google-listings-and-ads' ), $id )
			);
		}

		$posts_assigned_to_term     = $this->get_posts_assigned_to_a_term( $term->term_id, $term->taxonomy );
		$posts_ids_assigned_to_term = [];
		$attachments_ids            = [];

		foreach ( $posts_assigned_to_term as $post ) {
			$attachments_ids[]            = get_post_thumbnail_id( $post->ID );
			$posts_ids_assigned_to_term[] = $post->ID;
		}

		if ( count( $posts_assigned_to_term ) ) {
			$attachments_ids = [ ...$this->get_post_image_attachments( [ 'post_parent__in' => $posts_ids_assigned_to_term ] ), ...$attachments_ids ];
		}

		$marketing_images = $this->get_url_attachments_by_ids( $attachments_ids );

		return [
			'headline'                => [ $term->name ],
			'long_headline'           => [ get_bloginfo( 'name' ) . ': ' . $term->name ],
			'description'             => ArrayUtil::remove_empty_values( [ wp_strip_all_tags( $term->description ), get_bloginfo( 'description' ) ] ),
			'logo'                    => $this->get_logo_images(),
			'final_url'               => get_term_link( $term->term_id ),
			'business_name'           => get_bloginfo( 'name' ),
			'display_url_path'        => [ $term->slug ],
			'square_marketing_images' => $marketing_images[ self::SQUARE_MARKETING_IMAGE_KEY ] ?? [],
			'marketing_images'        => $marketing_images [ self::MARKETING_IMAGE_KEY ] ?? [],
			'call_to_action'          => null,
		];
	}

	/**
	 * Get logo images urls.
	 *
	 * @return array Logo images urls.
	 */
	protected function get_logo_images(): array {
		$logo_images = $this->get_url_attachments_by_ids( [ get_theme_mod( 'custom_logo' ) ], [ self::LOGO_IMAGE_KEY ] );
		return $logo_images[ self::LOGO_IMAGE_KEY ] ?? [];
	}

	/**
	 * Get posts linked to a specific term.
	 *
	 * @param int    $term_id Term ID.
	 * @param string $taxonomy_name Taxonomy name.
	 *
	 * @return array List of posts assigned to the term.
	 */
	protected function get_posts_assigned_to_a_term( int $term_id, string $taxonomy_name ): array {
		$args = [
			'post_type'   => 'any',
			'numberposts' => self::DEFAULT_MAXIMUM_MARKETING_IMAGES,
			'tax_query'   => [
				[
					'taxonomy'         => $taxonomy_name,
					'terms'            => $term_id,
					'field'            => 'term_id',
					'include_children' => false,
				],
			],
		];

		return $this->wp->get_posts( $args );
	}

	/**
	 * Get attachments related to the shop page.
	 *
	 * @return array Shop attachments.
	 */
	protected function get_shop_attachments(): array {
		return $this->get_post_image_attachments(
			[
				'post_parent__in' => $this->get_shop_products(),
			]
		);
	}

	/**
	 *
	 * Get products that will be use to offer image assets.
	 *
	 * @param array $args See WP_Query::parse_query() for all available arguments.
	 * @return array Shop products.
	 */
	protected function get_shop_products( array $args = [] ): array {
		$defaults = [
			'post_type'   => 'product',
			'numberposts' => self::DEFAULT_MAXIMUM_MARKETING_IMAGES,
			'fields'      => 'ids',
		];

		$args = wp_parse_args( $args, $defaults );

		return $this->wp->get_posts( $args );
	}

	/**
	 * Get gallery images ids.
	 *
	 * @param int $post_id Post ID that contains the gallery.
	 *
	 * @return array List of gallery images ids.
	 */
	protected function get_gallery_images_ids( int $post_id ): array {
		$gallery = get_post_gallery( $post_id, false );

		if ( ! $gallery || ! isset( $gallery['ids'] ) ) {
			return [];
		}

		return explode( ',', $gallery['ids'] );
	}

	/**
	 * Get unique attachments ids converted to int values.
	 *
	 * @param array $ids Attachments ids.
	 * @param int   $maximum_images Maximum number of images to return.
	 *
	 * @return array List of unique attachments ids converted to int values.
	 */
	protected function prepare_image_ids( array $ids, int $maximum_images = self::DEFAULT_MAXIMUM_MARKETING_IMAGES ): array {
		$ids = array_unique( ArrayUtil::remove_empty_values( $ids ) );
		$ids = array_map( 'intval', $ids );
		return array_slice( $ids, 0, $maximum_images );
	}

	/**
	 * Get URL for each attachment using an array of attachment ids and a list of subsizes.
	 *
	 * @param array $ids Attachments ids.
	 * @param array $size_keys Image subsize keys.
	 * @param int   $maximum_images Maximum number of images to return.
	 *
	 * @return array A list of attachments urls.
	 */
	protected function get_url_attachments_by_ids( array $ids, array $size_keys = [ self::SQUARE_MARKETING_IMAGE_KEY, self::MARKETING_IMAGE_KEY ], $maximum_images = self::DEFAULT_MAXIMUM_MARKETING_IMAGES ): array {
		$ids = $this->prepare_image_ids( $ids, $maximum_images );

		$marketing_images = [];

		foreach ( $ids as $id ) {

			$metadata = wp_get_attachment_metadata( $id );

			foreach ( $size_keys as $size_key ) {

				$minimum_size     = new DimensionUtility( ...self::IMAGE_REQUIREMENTS[ $size_key ]['minimum'] );
				$recommended_size = new DimensionUtility( ...self::IMAGE_REQUIREMENTS[ $size_key ]['recommended'] );
				$image_size       = new DimensionUtility( $metadata['width'], $metadata['height'] );
				$suggested_size   = $this->image_utility->recommend_size( $image_size, $recommended_size, $minimum_size );

				// If the original size matches the suggested size with a precision of +-1px.
				if ( $suggested_size && $suggested_size->equals( $image_size ) ) {
					$marketing_images[ $size_key ][] = wp_get_attachment_url( $id );
				} elseif ( isset( $metadata['sizes'][ $size_key ] ) ) {
					// use the sub size.
					$marketing_images[ $size_key ][] = wp_get_attachment_image_url( $id, $size_key );
				} elseif ( $suggested_size && $this->image_utility->maybe_add_subsize_image( $id, $size_key, $suggested_size ) ) {
					// use the resized image.
					$marketing_images[ $size_key ][] = wp_get_attachment_image_url( $id, $size_key );
				}
			}
		}

		return $marketing_images;
	}


	/**
	 * Get Attachmets for specific posts.
	 *
	 * @param array $args See WP_Query::parse_query() for all available arguments.
	 *
	 * @return array List of attachments
	 */
	protected function get_post_image_attachments( array $args = [] ): array {
		$defaults = [
			'post_type'      => 'attachment',
			'post_mime_type' => 'image',
			'fields'         => 'ids',
			'numberposts'    => self::DEFAULT_MAXIMUM_MARKETING_IMAGES,
		];

		$args = wp_parse_args( $args, $defaults );

		return $this->wp->get_posts( $args );
	}

	/**
	 * Get posts that can be used to suggest assets
	 *
	 * @param string $search The search query.
	 * @param int    $per_page Number of items per page.
	 * @param int    $offset Used in the get_posts query.
	 *
	 * @return array formatted post suggestions
	 */
	protected function get_post_suggestions( string $search, int $per_page, int $offset = 0 ): array {
		if ( $per_page <= 0 ) {
			return [];
		}

		$post_suggestions    = [];
		$excluded_post_types = [ 'attachment' ];

		$post_types = $this->wp->get_post_types(
			[
				'exclude_from_search' => false,
				'public'              => true,
			]
		);

		// Exclude attachment post_type
		$filtered_post_types = array_diff( $post_types, $excluded_post_types );

		$args = [
			'post_type'        => $filtered_post_types,
			'posts_per_page'   => $per_page,
			'post_status'      => 'publish',
			'search_title'     => $search,
			'offset'           => $offset,
			'suppress_filters' => false,
		];

		add_filter( 'posts_where', [ $this, 'title_filter' ], 10, 2 );

		$posts = $this->wp->get_posts( $args );

		remove_filter( 'posts_where', [ $this, 'title_filter' ] );

		foreach ( $posts as $post ) {
			$post_suggestions[] = $this->format_final_url_response( $post->ID, 'post', $post->post_title, get_permalink( $post->ID ) );
		}

		return $post_suggestions;
	}

	/**
	 * Filter for the posts_where hook, adds WHERE clause to search
	 * for the 'search_title' parameter in the post titles (when present).
	 *
	 * @param string   $where The WHERE clause of the query.
	 * @param WP_Query $wp_query The WP_Query instance (passed by reference).
	 *
	 * @return string The updated WHERE clause.
	 */
	public function title_filter( string $where, WP_Query $wp_query ): string {
		$search_title = $wp_query->get( 'search_title' );
		if ( $search_title ) {
			$title_search = '%' . $this->wpdb->esc_like( $search_title ) . '%';
			$where       .= $this->wpdb->prepare( " AND `{$this->wpdb->posts}`.`post_title` LIKE %s", $title_search ); // phpcs:ignore WordPress.DB.PreparedSQL
		}
		return $where;
	}

	/**
	 * Get terms that can be used to suggest assets
	 *
	 * @param string $search The search query
	 * @param int    $per_page Number of items per page
	 *
	 * @return array formatted terms suggestions
	 */
	protected function get_terms_suggestions( string $search, int $per_page ): array {
		$terms_suggestions = [];

		// get_terms  evaluates $per_page_terms = 0 as a falsy, therefore it will not add the LIMIT clausure returning all the results.
		// See: https://github.com/WordPress/WordPress/blob/abe134c2090e84080adc46187884201a4badd649/wp-includes/class-wp-term-query.php#L868
		if ( $per_page <= 0 ) {
			return [];
		}

		// Get all taxonomies that are public, show_in_menu = true helps to exclude taxonomies such as "product_shipping_class".
		$taxonomies = $this->wp->get_taxonomies(
			[
				'public'       => true,
				'show_in_menu' => true,
			],
		);

		$terms = $this->wp->get_terms(
			[
				'taxonomy'   => $taxonomies,
				'hide_empty' => false,
				'number'     => $per_page,
				'name__like' => $search,
			]
		);

		foreach ( $terms as $term ) {
				$terms_suggestions[] = $this->format_final_url_response( $term->term_id, 'term', $term->name, get_term_link( $term->term_id, $term->taxonomy ) );
		}

		return $terms_suggestions;

	}


	/**
	 * Return a list of final urls that can be used to suggest assets.
	 *
	 * @param string $search The search query
	 * @param int    $per_page Number of items per page
	 * @param string $order_by Order by: type, title, url
	 *
	 * @return array final urls with their title, id & type.
	 */
	public function get_final_url_suggestions( string $search = '', int $per_page = 30, string $order_by = 'title' ): array {
		if ( empty( $search ) ) {
			 return $this->get_defaults_final_url_suggestions();
		}

		// Split possible results between posts and terms.
		$per_page_posts = (int) ceil( $per_page / 2 );

		$posts = $this->get_post_suggestions( $search, $per_page_posts );

		// Try to get more results using the terms
		$per_page_terms = $per_page - count( $posts );

		$terms = $this->get_terms_suggestions( $search, $per_page_terms );

		$pending_results = $per_page - count( $posts ) - count( $terms );
		$more_results    = [];

		// Try to get more results using posts
		if ( $pending_results > 0 && count( $posts ) === $per_page_posts ) {
			$more_results = $this->get_post_suggestions( $search, $pending_results, $per_page_posts );
		}

		$result = array_merge( $posts, $terms, $more_results );

		return $this->sort_results( $result, $order_by );

	}

	/**
	 * Get defaults final urls suggestions.
	 *
	 * @return array default final urls.
	 */
	protected function get_defaults_final_url_suggestions(): array {
		// We can only offer assets if the homepage is static.
		$home_page = $this->wp->get_static_homepage();
		$shop_page = $this->wp->get_shop_page();
		$defaults  = [];

		if ( $home_page ) {
			$defaults[] = $this->format_final_url_response( $home_page->ID, 'post', 'Homepage', get_permalink( $home_page->ID ) );
		}

		if ( $shop_page ) {
			$defaults[] = $this->format_final_url_response( $shop_page->ID, 'post', $shop_page->post_title, get_permalink( $shop_page->ID ) );
		}

		return $defaults;
	}

	/**
	 *  Order suggestions alphabetically
	 *
	 *  @param array  $array associative array
	 *  @param string $field Sort by a specific field
	 *
	 * @return array response sorted alphabetically
	 */
	protected function sort_results( array $array, string $field ): array {
		usort(
			$array,
			function ( $a, $b ) use ( $field ) {
				return strcmp( strtolower( (string) $a[ $field ] ), strtolower( (string) $b[ $field ] ) );
			}
		);

		return $array;

	}

	/**
	 * Return an assotiave array with the page suggestion response format.
	 *
	 * @param int    $id post|term ID
	 * @param string $type post|term
	 * @param string $title page|term title
	 * @param string $url page|term url
	 *
	 * @return array response formated.
	 */
	protected function format_final_url_response( int $id, string $type, string $title, string $url ): array {
		return [
			'id'    => $id,
			'type'  => $type,
			'title' => $title,
			'url'   => $url,
		];

	}
}<|MERGE_RESOLUTION|>--- conflicted
+++ resolved
@@ -46,14 +46,13 @@
 	protected ImageUtility $image_utility;
 
 	/**
-<<<<<<< HEAD
 	 * WordPress database access abstraction class.
 	 *
 	 * @var wpdb
 	 */
 	protected $wpdb;
 
-=======
+  /**
 	 * Image requirements.
 	 */
 	protected const IMAGE_REQUIREMENTS = [
@@ -71,7 +70,7 @@
 		],
 
 	];
->>>>>>> b6379e31
+
 	/**
 	 * Default maximum marketing images.
 	 */
