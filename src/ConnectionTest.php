--- conflicted
+++ resolved
@@ -470,20 +470,11 @@
 							<th>Sync Product:</th>
 							<td>
 								<p>
-<<<<<<< HEAD
-						<input name="merchant_id" type="hidden" value="<?php echo ! empty( $_GET['merchant_id'] ) ? intval( $_GET['merchant_id'] ) : ''; ?>" />
-						<label>
-							Product ID <input name="product_id" type="text" value="<?php echo ! empty( $_GET['product_id'] ) ? intval( $_GET['product_id'] ) : ''; ?>" />
-						</label>
-                        <input id="async-sync-product" name="async" value=1 type="checkbox" />
-                        <label for="async-sync-product">Async?</label>
-=======
 						<label>
 							Product ID <input name="product_id" type="text" value="<?php echo ! empty( $_GET['product_id'] ) ? intval( $_GET['product_id'] ) : ''; ?>" /></label>
 						</label>
 						<label for="async-sync-product">Async?</label>
                         <input id="async-sync-product" name="async" value=1 type="checkbox" <?php echo ! empty( $_GET['async'] ) ? 'checked' : ''; ?> />
->>>>>>> a21eb75a
 						<button class="button">Sync Product with Google Merchant Center</button>
 								</p>
 							</td>
@@ -500,16 +491,9 @@
 							<th>Sync All Products:</th>
 							<td>
 								<p>
-<<<<<<< HEAD
-									<input name="merchant_id" type="hidden" value="<?php echo ! empty( $_GET['merchant_id'] ) ? intval( $_GET['merchant_id'] ) : ''; ?>" />
-                        <input id="async-sync-all-products" name="async" value=1 type="checkbox" <?php echo ! empty( $_GET['async'] ) ? 'checked' : ''; ?> />
-                        <label for="async-sync-all-products">Async?</label>
-						<button class="button">Sync All Products with Google Merchant Center</button>
-=======
 									<label for="async-sync-all-products">Async?</label>
 									<input id="async-sync-all-products" name="async" value=1 type="checkbox" <?php echo ! empty( $_GET['async'] ) ? 'checked' : ''; ?> />
-									<button class="button">Sync All Products with Google Merchant Center</button>
->>>>>>> a21eb75a
+						            <button class="button">Sync All Products with Google Merchant Center</button>
 								</p>
 							</td>
 						</tr>
@@ -525,17 +509,10 @@
 							<th>Delete All Synced Products:</th>
 							<td>
 								<p>
-<<<<<<< HEAD
-									<input name="merchant_id" type="hidden" value="<?php echo ! empty( $_GET['merchant_id'] ) ? intval( $_GET['merchant_id'] ) : ''; ?>" />
-                        <input id="async-delete-synced-products" name="async" value=1 type="checkbox" <?php echo ! empty( $_GET['async'] ) ? 'checked' : ''; ?> />
-                        <label for="async-delete-synced-products">Async?</label>
-									<button class="button">Delete All Synced Products from Google Merchant Center</button>
-=======
 									<label for="async-delete-synced-products">Async?</label>
 									<input id="async-delete-synced-products" name="async" value=1 type="checkbox" <?php echo ! empty( $_GET['async'] ) ? 'checked' : ''; ?> />
 									<button class="button">Delete All Synced Products from Google Merchant Center
 									</button>
->>>>>>> a21eb75a
 								</p>
 							</td>
 						</tr>
