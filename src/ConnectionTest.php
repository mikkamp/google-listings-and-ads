--- conflicted
+++ resolved
@@ -698,40 +698,10 @@
 			}
 		}
 
-<<<<<<< HEAD
-		if ( 'wcs-google-ads-create' === $_GET['action'] && check_admin_referer( 'wcs-google-ads-create' ) ) {
-			try {
-				/** @var Proxy $proxy */
-				$proxy   = $this->container->get( Proxy::class );
-				$account = $proxy->create_ads_account();
-
-				$this->response .= 'Created account: ' . wp_json_encode( $account, JSON_PRETTY_PRINT ) . "\n";
-			} catch ( \Exception $e ) {
-				$this->response .= 'Error: ' . $e->getMessage();
-			}
-		}
-
-		if ( 'wcs-google-ads-link' === $_GET['action'] && check_admin_referer( 'wcs-google-ads-link' ) ) {
-
-			if ( empty( $_GET['customer_id'] ) ) {
-				$this->response .= 'Please enter a Customer ID';
-				return;
-			}
-
-			try {
-				/** @var Proxy $proxy */
-				$proxy   = $this->container->get( Proxy::class );
-				$account = $proxy->link_ads_account( absint( $_GET['customer_id'] ) );
-
-				$this->response .= 'Linked account: ' . wp_json_encode( $account, JSON_PRETTY_PRINT ) . "\n";
-			} catch ( \Exception $e ) {
-				$this->response .= 'Error: ' . $e->getMessage();
-=======
 		if ( 'wcs-google-ads-setup' === $_GET['action'] && check_admin_referer( 'wcs-google-ads-setup' ) ) {
 			$request = new Request( 'POST', '/wc/gla/ads/accounts' );
 			if ( is_numeric( $_GET['ads_id'] ?? false ) ) {
 				$request->set_body_params( [ 'id' => absint( $_GET['ads_id'] ) ] );
->>>>>>> 354f7548
 			}
 			$this->send_rest_request( $request );
 		}
