--- conflicted
+++ resolved
@@ -473,23 +473,14 @@
 							<th>Sync Product:</th>
 							<td>
 								<p>
-<<<<<<< HEAD
-						<input name="merchant_id" type="hidden" value="<?php echo ! empty( $_GET['merchant_id'] ) ? intval( $_GET['merchant_id'] ) : ''; ?>" />
 						<label>
-							Product ID <input name="product_id" type="text" value="<?php echo ! empty( $_GET['product_id'] ) ? intval( $_GET['product_id'] ) : ''; ?>" />
+							Product ID <input name="product_id" type="text" value="<?php echo ! empty( $_GET['product_id'] ) ? intval( $_GET['product_id'] ) : ''; ?>" /></label>
+									<label>
+										Async? <input id="async-sync-product" name="async" value=1 type="checkbox" />
 						</label>
                         <input id="async-sync-product" name="async" value=1 type="checkbox" />
                         <label for="async-sync-product">Async?</label>
 						<button class="button">Sync Product with Google Merchant Center</button>
-=======
-									<label>
-										Product ID <input name="product_id" type="text" value="<?php echo ! empty( $_GET['product_id'] ) ? intval( $_GET['product_id'] ) : ''; ?>" />
-									</label>
-									<label>
-										Async? <input id="async-sync-product" name="async" value=1 type="checkbox" />
-									</label>
-									<button class="button">Sync Product with Google Merchant Center</button>
->>>>>>> 87e7e712
 								</p>
 							</td>
 						</tr>
@@ -505,17 +496,12 @@
 							<th>Sync All Products:</th>
 							<td>
 								<p>
-<<<<<<< HEAD
-									<input name="merchant_id" type="hidden" value="<?php echo ! empty( $_GET['merchant_id'] ) ? intval( $_GET['merchant_id'] ) : ''; ?>" />
+									<label>
+										Async? <input id="async-sync-all-products" name="async" value=1 type="checkbox" />
+									</label>
                         <input id="async-sync-all-products" name="async" value=1 type="checkbox" <?php echo ! empty( $_GET['async'] ) ? 'checked' : ''; ?> />
                         <label for="async-sync-all-products">Async?</label>
 						<button class="button">Sync All Products with Google Merchant Center</button>
-=======
-									<label>
-										Async? <input id="async-sync-all-products" name="async" value=1 type="checkbox" />
-									</label>
-									<button class="button">Sync All Products with Google Merchant Center</button>
->>>>>>> 87e7e712
 								</p>
 							</td>
 						</tr>
@@ -531,15 +517,11 @@
 							<th>Delete All Synced Products:</th>
 							<td>
 								<p>
-<<<<<<< HEAD
-									<input name="merchant_id" type="hidden" value="<?php echo ! empty( $_GET['merchant_id'] ) ? intval( $_GET['merchant_id'] ) : ''; ?>" />
-                        <input id="async-delete-synced-products" name="async" value=1 type="checkbox" <?php echo ! empty( $_GET['async'] ) ? 'checked' : ''; ?> />
-                        <label for="async-delete-synced-products">Async?</label>
-=======
 									<label>
 										Async? <input id="async-delete-synced-products" name="async" value=1 type="checkbox" />
 									</label>
->>>>>>> 87e7e712
+                        <input id="async-delete-synced-products" name="async" value=1 type="checkbox" <?php echo ! empty( $_GET['async'] ) ? 'checked' : ''; ?> />
+                        <label for="async-delete-synced-products">Async?</label>
 									<button class="button">Delete All Synced Products from Google Merchant Center</button>
 								</p>
 							</td>
@@ -1015,11 +997,7 @@
 					$this->response .= sprintf( '%s products successfully submitted to Google.', count( $result->get_products() ) ) . "\n";
 					if ( ! empty( $result->get_errors() ) ) {
 						$this->response .= sprintf( 'There were %s errors:', count( $result->get_errors() ) ) . "\n";
-<<<<<<< HEAD
 						foreach ( $result->get_errors() as  $invalid_product ) {
-=======
-						foreach ($result->get_errors() as  $invalid_product) {
->>>>>>> 87e7e712
 							$this->response .= sprintf( "%s:\n%s", $invalid_product->get_wc_product_id(), implode( "\n", $invalid_product->get_errors() ) ) . "\n";
 						}
 					}
@@ -1027,11 +1005,7 @@
 					$this->response = 'Error submitting products to Google: ' . $exception->getMessage();
 				}
 			} else {
-<<<<<<< HEAD
 			    // schedule a job
-=======
-				// schedule a job
->>>>>>> 87e7e712
 				/** @var UpdateAllProducts $update_job */
 				$update_job = $this->container->get( UpdateAllProducts::class );
 				$update_job->start();
