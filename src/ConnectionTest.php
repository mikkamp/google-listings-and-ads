<?php
// phpcs:ignoreFile

/**
 * Main plugin class.
 *
 * @package connection-test
 */

namespace Automattic\WooCommerce\GoogleListingsAndAds;

use Automattic\Jetpack\Connection\Manager;
use Automattic\WooCommerce\GoogleListingsAndAds\API\Google\Ads;
use Automattic\WooCommerce\GoogleListingsAndAds\API\Google\Connection;
use Automattic\WooCommerce\GoogleListingsAndAds\API\Google\Merchant;
use Automattic\WooCommerce\GoogleListingsAndAds\API\Google\Proxy;
use Automattic\WooCommerce\GoogleListingsAndAds\Infrastructure\Registerable;
use Automattic\WooCommerce\GoogleListingsAndAds\Infrastructure\Service;
<<<<<<< HEAD
use Automattic\WooCommerce\GoogleListingsAndAds\Jobs\DeleteAllProducts;
use Automattic\WooCommerce\GoogleListingsAndAds\Jobs\UpdateAllProducts;
use Automattic\WooCommerce\GoogleListingsAndAds\Jobs\UpdateProducts;
=======
use Automattic\WooCommerce\GoogleListingsAndAds\Options\OptionsInterface;
>>>>>>> 1c880ea6
use Automattic\WooCommerce\GoogleListingsAndAds\Product\ProductSyncer;
use Automattic\WooCommerce\GoogleListingsAndAds\Product\ProductSyncerException;
use Jetpack_Options;
use Psr\Container\ContainerInterface;

/**
 * Main class for Connection Test.
 */
class ConnectionTest implements Service, Registerable {

	/**
	 * @var ContainerInterface
	 */
	protected $container;

	/**
	 * ConnectionTest constructor.
	 *
	 * @param ContainerInterface $container
	 */
	public function __construct( ContainerInterface $container ) {
		$this->container = $container;
	}

	/**
	 * Register a service.
	 */
	public function register(): void {
		if ( ! defined( 'WOOCOMMERCE_CONNECT_SERVER_URL' ) ) {
			define( 'WOOCOMMERCE_CONNECT_SERVER_URL', 'https://api-vipgo.woocommerce.com' );
		}

		add_action(
			'admin_menu',
			function() {
				$this->register_admin_menu();
			}
		);

		add_action(
			'admin_init',
			function() {
				$this->handle_actions();
			}
		);
	}

	/**
	 * Store response from an API request.
	 *
	 * @var string
	 */
	protected $response = '';

	/**
	 * Add menu entries
	 */
	protected function register_admin_menu() {
		add_menu_page(
			'Connection Test',
			'Connection Test',
			'manage_options',
			'connection-test-admin-page',
			function() {
				$this->render_admin_page();
			}
		);
	}

	/**
	 * Render the admin page.
	 */
	protected function render_admin_page() {
		/** @var Manager $manager */
		$manager    = $this->container->get( Manager::class );
		$blog_token = $manager->get_access_token();
		$user_token = $manager->get_access_token( get_current_user_id() );
		$user_data  = $manager->get_connected_user_data( get_current_user_id() );
		$url        = admin_url( 'admin.php?page=connection-test-admin-page' );

		if ( ! empty( $_GET['google-mc'] ) && 'connected' === $_GET['google-mc'] ) {
			$this->response .= 'Google Merchant Center connected successfully.';
		}

		if ( ! empty( $_GET['google-manager'] ) && 'connected' === $_GET['google-manager'] ) {
			$this->response .= 'Successfully connected a Google Manager account.';
		}

		if ( ! empty( $_GET['google'] ) && 'failed' === $_GET['google'] ) {
			$this->response .= 'Failed to connect to Google.';
		}

		?>
		<div class="wrap">
			<h2>Connection Test</h2>

			<p>Google Listings & Ads connection testing page used for debugging purposes. Debug responses are output at the top of the page.</p>

			<hr />

			<?php if ( ! empty( $this->response ) ) { ?>
				<div style="padding: 10px 20px; background: #e1e1e1;">
					<h2 class="title">Response</h2>
						<pre style="
							overflow: auto;
							word-break: normal !important;
							word-wrap: normal !important;
							white-space: pre !important;"
						><?php echo wp_kses_post( $this->response ); ?></pre>
				</div>
			<?php } ?>

			<h2 class="title">WooCommerce Connect Server</h2>

			<table class="form-table" role="presentation">
				<tr>
					<th><label>WCS Server:</label></th>
					<td>
						<p>
							<code><?php echo defined( 'WOOCOMMERCE_CONNECT_SERVER_URL' ) ? WOOCOMMERCE_CONNECT_SERVER_URL : 'http://localhost:5000'; ?></code>
						</p>
					</td>
				</tr>

				<tr>
					<th>Test WCS Connection:</th>
					<td>
						<p>
							<a class="button" href="<?php echo esc_url( wp_nonce_url( add_query_arg( [ 'action' => 'wcs-test' ], $url ), 'wcs-test' ) ); ?>">Test</a>
						</p>
					</td>
				</tr>

			</table>

			<hr />

			<h2 class="title">Jetpack</h2>

			<table class="form-table" role="presentation">

				<?php if ( $blog_token ) { ?>
					<tr>
						<th><label>Site ID:</label></th>
						<td>
							<p>
								<code><?php echo Jetpack_Options::get_option( 'id' ); ?></code>
							</p>
							<!--<pre><?php var_dump( $blog_token ); ?></pre>-->
						</td>
					</tr>
				<?php } ?>

				<?php if ( $user_token ) { ?>
					<tr>
						<th><label>User ID:</label></th>
						<td>
							<p>
								<code><?php echo $user_data['ID']; ?></code>
							</p>
							<!--<pre><?php var_dump( $user_token ); ?></pre>-->
						</td>
					</tr>
				<?php } ?>

				<?php if ( $blog_token && $user_token ) { ?>
				<tr>
					<th>Test Authenticated WCS Request:</th>
					<td>
						<p>
							<a class="button" href="<?php echo esc_url( wp_nonce_url( add_query_arg( [ 'action' => 'wcs-auth-test' ], $url ), 'wcs-auth-test' ) ); ?>">Test Authenticated Request</a>
						</p>
					</td>
				</tr>
				<?php } ?>

				<tr>
					<th>Toggle Connection:</th>
					<td>
						<?php if ( ! $blog_token || ! $user_token ) { ?>
							<p><a class="button" href="<?php echo esc_url( wp_nonce_url( add_query_arg( [ 'action' => 'connect' ], $url ), 'connect' ) ); ?>">Connect to Jetpack</a></p>
						<?php } ?>
						<?php if ( $blog_token && $user_token ) { ?>
							<p><a class="button" href="<?php echo esc_url( wp_nonce_url( add_query_arg( [ 'action' => 'disconnect' ], $url ), 'disconnect' ) ); ?>">Disconnect Jetpack</a></p>
						<?php } ?>
					</td>
				</tr>

			</table>

			<hr />

<<<<<<< HEAD
				<div>
					<form action="<?php echo esc_url( admin_url( 'admin.php' ) ); ?>" method="GET">
						<a class="button" href="<?php echo esc_url( wp_nonce_url( add_query_arg( array( 'action' => 'wcs-ads-customers' ), $url ), 'wcs-ads-customers' ) ); ?>">Get Customers from Google Ads</a>
						<?php wp_nonce_field( 'wcs-ads-campaign' ); ?>
						<input name="page" value="connection-test-admin-page" type="hidden" />
						<input name="action" value="wcs-ads-campaign" type="hidden" />
						<label>
							Customer ID <input name="customer_id" type="text" value="<?php echo ! empty( $_GET['customer_id'] ) ? intval( $_GET['customer_id'] ) : ''; ?>" />
						</label>
						<button class="button">Get Campaigns from Google Ads</button>
					</form>
				</div>

				<div>
					<form action="<?php echo esc_url( admin_url( 'admin.php' ) ); ?>" method="GET">
						<a class="button" href="<?php echo esc_url( wp_nonce_url( add_query_arg( array( 'action' => 'wcs-ads-customers-lib' ), $url ), 'wcs-ads-customers-lib' ) ); ?>">Get Customers from Google Ads (using library)</a>
						<?php wp_nonce_field( 'wcs-ads-campaign-lib' ); ?>
						<input name="page" value="connection-test-admin-page" type="hidden" />
						<input name="action" value="wcs-ads-campaign-lib" type="hidden" />
						<label>
							Customer ID <input name="customer_id" type="text" value="<?php echo ! empty( $_GET['customer_id'] ) ? intval( $_GET['customer_id'] ) : ''; ?>" />
						</label>
						<button class="button">Get Campaigns from Google Ads (using library)</button>
					</form>
				</div>

				<p>
					<a class="button" href="<?php echo esc_url( wp_nonce_url( add_query_arg( array( 'action' => 'wcs-accept-tos' ), $url ), 'wcs-accept-tos' ) ); ?>">Accept ToS for Google</a>
					<a class="button" href="<?php echo esc_url( wp_nonce_url( add_query_arg( array( 'action' => 'wcs-check-tos' ), $url ), 'wcs-check-tos' ) ); ?>">Get latest ToS for Google</a>
					<a class="button" href="<?php echo esc_url( wp_nonce_url( add_query_arg( array( 'action' => 'wcs-google-sv-token' ), $url ), 'wcs-google-sv-token' ) ); ?>">Perform Site Verification</a>
					<a class="button" href="<?php echo esc_url( wp_nonce_url( add_query_arg( array( 'action' => 'wcs-google-sv-check' ), $url ), 'wcs-google-sv-check' ) ); ?>">Check Site Verification</a>
				</p>

				<div>
					<form action="<?php echo esc_url( admin_url( 'admin.php' ) ); ?>" method="GET">
						<?php wp_nonce_field( 'wcs-sync-product' ); ?>
						<input name="page" value="connection-test-admin-page" type="hidden" />
						<input name="action" value="wcs-sync-product" type="hidden" />
						<input name="merchant_id" type="hidden" value="<?php echo ! empty( $_GET['merchant_id'] ) ? intval( $_GET['merchant_id'] ) : ''; ?>" />
						<label>
							Product ID <input name="product_id" type="text" value="<?php echo ! empty( $_GET['product_id'] ) ? intval( $_GET['product_id'] ) : ''; ?>" />
						</label>
                        <input id="async-sync-product" name="async" value=1 type="checkbox" />
                        <label for="async-sync-product">Async?</label>
						<button class="button">Sync Product with Google Merchant Center</button>
					</form>
				</div>
				<div>
					<form action="<?php echo esc_url( admin_url( 'admin.php' ) ); ?>" method="GET">
						<?php wp_nonce_field( 'wcs-sync-all-products' ); ?>
						<input name="page" value="connection-test-admin-page" type="hidden" />
						<input name="action" value="wcs-sync-all-products" type="hidden" />
                        <input name="merchant_id" type="hidden" value="<?php echo ! empty( $_GET['merchant_id'] ) ? intval( $_GET['merchant_id'] ) : ''; ?>" />
                        <input id="async-sync-all-products" name="async" value=1 type="checkbox" <?php echo ! empty( $_GET['async'] ) ? 'checked' : ''; ?> />
                        <label for="async-sync-all-products">Async?</label>
						<button class="button">Sync All Products with Google Merchant Center</button>
					</form>
				</div>
				<div>
					<form action="<?php echo esc_url( admin_url( 'admin.php' ) ); ?>" method="GET">
						<?php wp_nonce_field( 'wcs-delete-synced-products' ); ?>
						<input name="page" value="connection-test-admin-page" type="hidden" />
						<input name="action" value="wcs-delete-synced-products" type="hidden" />
						<input name="merchant_id" type="hidden" value="<?php echo ! empty( $_GET['merchant_id'] ) ? intval( $_GET['merchant_id'] ) : ''; ?>" />
                        <input id="async-delete-synced-products" name="async" value=1 type="checkbox" <?php echo ! empty( $_GET['async'] ) ? 'checked' : ''; ?> />
                        <label for="async-delete-synced-products">Async?</label>
						<button class="button">Delete All Synced Products from Google Merchant Center</button>
					</form>
				</div>
			<?php } ?>
=======
			<?php if ( $blog_token && $user_token ) { ?>
>>>>>>> 1c880ea6

				<h2 class="title">Google Account</h2>

				<table class="form-table" role="presentation">
					<tr>
						<th>Connect:</th>
						<td>
							<p>
								<a class="button" href="<?php echo esc_url( wp_nonce_url( add_query_arg( [ 'action' => 'wcs-google-mc' ], $url ), 'wcs-google-mc' ) ); ?>">Connect Google Account</a>
							</p>
						</td>
					</tr>
					<tr>
						<th>Disconnect:</th>
						<td>
							<p>
								<a class="button" href="<?php echo esc_url( wp_nonce_url( add_query_arg( [ 'action' => 'wcs-google-mc-disconnect' ], $url ), 'wcs-google-mc-disconnect' ) ); ?>">Disconnect Google Account</a>
							</p>
						</td>
					</tr>
					<tr>
						<th>Get Status:</th>
						<td>
							<p>
								<a class="button" href="<?php echo esc_url( wp_nonce_url( add_query_arg( [ 'action' => 'wcs-google-mc-status' ], $url ), 'wcs-google-mc-status' ) ); ?>">Google Account Status</a>
							</p>
						</td>
					</tr>
				</table>

				<hr />

				<h2 class="title">Merchant Center</h2>

				<form action="<?php echo esc_url( admin_url( 'admin.php' ) ); ?>" method="GET">
					<table class="form-table" role="presentation">
						<tr>
							<th>Get Merchant Center ID(s):</th>
							<td>
								<p>
									<a class="button" href="<?php echo esc_url( wp_nonce_url( add_query_arg( [ 'action' => 'wcs-google-mc-id' ], $url ), 'wcs-google-mc-id' ) ); ?>">Get Merchant Center ID(s)</a>
								</p>
							</td>
						</tr>
						<tr>
							<th>Merchant ID:</th>
							<td>
								<p>
									<input name="merchant_id" type="text" value="<?php echo ! empty( $_GET['merchant_id'] ) ? intval( $_GET['merchant_id'] ) : ''; ?>" />
									<button class="button">Send proxied request to Google Merchant Center</button>
								</p>
							</td>
						</tr>
					</table>
					<?php wp_nonce_field( 'wcs-google-mc-proxy' ); ?>
					<input name="page" value="connection-test-admin-page" type="hidden" />
					<input name="action" value="wcs-google-mc-proxy" type="hidden" />
				</form>
				<form action="<?php echo esc_url( admin_url( 'admin.php' ) ); ?>" method="GET">

					<table class="form-table" role="presentation">
						<tr>
							<th>MC Account Setup:</th>
							<td>
								<p>
									<label title="Use a live site!">
										Site URL <input name="site_url" type="text" style="width:14em; font-size:.9em" value="<?php echo ! empty( $_GET['site_url'] ) ? ( $_GET['site_url'] ) : apply_filters( 'woocommerce_gla_site_url', site_url() ); ?>" />
									</label>
									<label title="To simulate linking with an external site">
										MC ID <input name="account_id" type="text" style="width:8em; font-size:.9em" value="<?php echo ! empty( $_GET['account_id'] ) ? intval( $_GET['account_id'] ) : ''; ?>" />
									</label>
									<button class="button">MC Account Setup (I & II)</button>
								</p>

								<?php if ( $this->container->get( OptionsInterface::class )->get( OptionsInterface::MERCHANT_ID ) ) : ?>
									<p class="description">
										( Merchant Center connected -- ID: <?php echo $this->container->get( OptionsInterface::class )->get( OptionsInterface::MERCHANT_ID ); ?> ||
										<?php foreach ( $this->container->get( OptionsInterface::class )->get( OptionsInterface::MERCHANT_ACCOUNT_STATE, [] ) as $name => $step ) : ?>
											<?php echo $name . ':' . $step['status']; ?>
										<?php endforeach; ?>
										)
									</p>
								<?php endif; ?>
								<p class="description">
									Begins/continues four-step account-setup sequence: creation, verification, linking, claiming.
								</p>
								<p class="description">Claim overwrite performed with <a href="#overwrite">Claim Overwrite button</a>.
								</p>
								<p class="description">
									If no MC ID is provided, then a sub-account will be created under our MCA.
								</p>
								<p class="description">
									Adds <em>gla_merchant_id</em> to site options.
								</p>
							</td>
						</tr>
						<tr>
							<th>Check MC Status:</th>
							<td>
								<p>
									<a class="button" href="<?php echo esc_url( wp_nonce_url( add_query_arg( [ 'action' => 'wcs-google-accounts-check' ], $url ), 'wcs-google-accounts-check' ) ); ?>">MC Connection Status</a>
								</p>
							</td>
						</tr>
						<tr>
							<th>Disconnect MC:</th>
							<td>
								<p>
									<a class="button" href="<?php echo esc_url( wp_nonce_url( add_query_arg( array( 'action' => 'wcs-google-accounts-delete' ), $url ), 'wcs-google-accounts-delete' ) ); ?>">MC Disconnect</a>
								</p>
							</td>
						</tr>
						<tr>
							<th><a name="overwrite"></a>Claim Overwrite:</th>
							<td>
								<p>
									<a class="button" href="<?php echo esc_url( wp_nonce_url( add_query_arg( [ 'action' => 'wcs-google-mc-claim-overwrite' ], $url ), 'wcs-google-mc-claim-overwrite' ) ); ?>">Claim Overwrite</a>
								</p>
							</td>
						</tr>
					</table>
					<?php wp_nonce_field( 'wcs-google-mc-setup' ); ?>
					<input name="page" value="connection-test-admin-page" type="hidden" />
					<input name="action" value="wcs-google-mc-setup" type="hidden" />
				</form>

				<details>
					<summary><strong>More Merchant Center</strong></summary>
					<p class="description">For single-step development testing, not used for normal account setup flow.</p>
				<table class="form-table" role="presentation">
					<tr>
						<th>Perform Verification:</th>
						<td>
							<p>
								<a class="button" href="<?php echo esc_url( wp_nonce_url( add_query_arg( [ 'action' => 'wcs-google-sv-token' ], $url ), 'wcs-google-sv-token' ) ); ?>">Perform Site Verification</a>
							</p>
						</td>
					</tr>
					<tr>
						<th>Check Verification:</th>
						<td>
							<p>
								<a class="button" href="<?php echo esc_url( wp_nonce_url( add_query_arg( [ 'action' => 'wcs-google-sv-check' ], $url ), 'wcs-google-sv-check' ) ); ?>">Check Site Verification</a>
							</p>
						</td>
					</tr>
					<tr>
						<th>Link Site to MCA:</th>
						<td>
							<p>
								<a class="button" href="<?php echo esc_url( wp_nonce_url( add_query_arg( [ 'action' => 'wcs-google-sv-link' ], $url ), 'wcs-google-sv-link' ) ); ?>">Link Site to MCA</a>
							</p>
						</td>
					</tr>
					<tr>
						<th>Claim Website:</th>
						<td>
							<p>
								<a class="button" href="<?php echo esc_url( wp_nonce_url( add_query_arg( [ 'action' => 'wcs-google-accounts-claim' ], $url ), 'wcs-google-accounts-claim' ) ); ?>">Claim website</a>
							</p>
						</td>
					</tr>
				</table>

				</details>
				<br>
				<hr />

				<h2 class="title">Google Ads</h2>

				<form action="<?php echo esc_url( admin_url( 'admin.php' ) ); ?>" method="GET">
					<table class="form-table" role="presentation">
						<tr>
							<th>Get Customers:</th>
							<td>
								<p>
									<a class="button" href="<?php echo esc_url( wp_nonce_url( add_query_arg( [ 'action' => 'wcs-ads-customers-lib' ], $url ), 'wcs-ads-customers-lib' ) ); ?>">Get Customers from Google Ads</a>
								</p>
							</td>
						</tr>
						<tr>
							<th>Get Campaigns:</th>
							<td>
								<p>
									<label>
										Customer ID <input name="customer_id" type="text" value="<?php echo ! empty( $_GET['customer_id'] ) ? intval( $_GET['customer_id'] ) : ''; ?>" />
									</label>
									<button class="button">Get Campaigns from Google Ads</button>
								</p>
							</td>
						</tr>
					</table>
					<?php wp_nonce_field( 'wcs-ads-campaign-lib' ); ?>
					<input name="page" value="connection-test-admin-page" type="hidden" />
					<input name="action" value="wcs-ads-campaign-lib" type="hidden" />
				</form>

				<form action="<?php echo esc_url( admin_url( 'admin.php' ) ); ?>" method="GET">
					<table class="form-table" role="presentation">
						<tr>
							<th>Create Ads Customer:</th>
							<td>
								<p>
									<a class="button" href="<?php echo esc_url( wp_nonce_url( add_query_arg( [ 'action' => 'wcs-google-ads-create' ], $url ), 'wcs-google-ads-create' ) ); ?>">Create Google Ads customer</a>
								</p>
							</td>
						</tr>
						<tr>
							<th>Link Google Ads Customer:</th>
							<td>
								<p>
									<label>
										Customer ID <input name="customer_id" type="text" value="<?php echo ! empty( $_GET['customer_id'] ) ? intval( $_GET['customer_id'] ) : ''; ?>" />
									</label>
									<button class="button">Link Google Ads customer to a Merchant Account</button>
								</p>
							</td>
						</tr>
					</table>
					<?php wp_nonce_field( 'wcs-google-ads-link' ); ?>
					<input name="page" value="connection-test-admin-page" type="hidden" />
					<input name="action" value="wcs-google-ads-link" type="hidden" />
				</form>

				<hr />

				<h2 class="title">Terms of Service</h2>

				<table class="form-table" role="presentation">
					<tr>
						<th>Accept Merchant Center ToS:</th>
						<td>
							<p>
								<a class="button" href="<?php echo esc_url( wp_nonce_url( add_query_arg( [ 'action' => 'wcs-accept-tos' ], $url ), 'wcs-accept-tos' ) ); ?>">Accept ToS for Google</a>
							</p>
						</td>
					</tr>
					<tr>
						<th>Get Latest Merchant Center ToS:</th>
						<td>
							<p>
								<a class="button" href="<?php echo esc_url( wp_nonce_url( add_query_arg( [ 'action' => 'wcs-check-tos' ], $url ), 'wcs-check-tos' ) ); ?>">Get latest ToS for Google</a>
							</p>
						</td>
					</tr>
				</table>

				<hr />

				<h2 class="title">Product Sync</h2>

				<form action="<?php echo esc_url( admin_url( 'admin.php' ) ); ?>" method="GET">
					<table class="form-table" role="presentation">
						<tr>
							<th>Sync Product:</th>
							<td>
								<p>
									<input name="merchant_id" type="hidden" value="<?php echo ! empty( $_GET['merchant_id'] ) ? intval( $_GET['merchant_id'] ) : ''; ?>" />
									<label>
										Product ID <input name="product_id" type="text" value="<?php echo ! empty( $_GET['product_id'] ) ? intval( $_GET['product_id'] ) : ''; ?>" />
									</label>
									<button class="button">Sync Product with Google Merchant Center</button>
								</p>
							</td>
						</tr>
					</table>
					<?php wp_nonce_field( 'wcs-sync-product' ); ?>
					<input name="page" value="connection-test-admin-page" type="hidden" />
					<input name="action" value="wcs-sync-product" type="hidden" />
				</form>
				<form action="<?php echo esc_url( admin_url( 'admin.php' ) ); ?>" method="GET">
					<table class="form-table" role="presentation">
						<tr>
							<th>Sync All Products:</th>
							<td>
								<p>
									<input name="merchant_id" type="hidden" value="<?php echo ! empty( $_GET['merchant_id'] ) ? intval( $_GET['merchant_id'] ) : ''; ?>" />
									<button class="button">Sync All Products with Google Merchant Center</button>
								</p>
							</td>
						</tr>
					</table>
					<?php wp_nonce_field( 'wcs-sync-all-products' ); ?>
					<input name="page" value="connection-test-admin-page" type="hidden" />
					<input name="action" value="wcs-sync-all-products" type="hidden" />
				</form>
				<form action="<?php echo esc_url( admin_url( 'admin.php' ) ); ?>" method="GET">
					<table class="form-table" role="presentation">
						<tr>
							<th>Delete All Synced Products:</th>
							<td>
								<p>
									<input name="merchant_id" type="hidden" value="<?php echo ! empty( $_GET['merchant_id'] ) ? intval( $_GET['merchant_id'] ) : ''; ?>" />
									<button class="button">Delete All Synced Products from Google Merchant Center</button>
								</p>
							</td>
						</tr>
					</table>
					<?php wp_nonce_field( 'wcs-delete-synced-products' ); ?>
					<input name="page" value="connection-test-admin-page" type="hidden" />
					<input name="action" value="wcs-delete-synced-products" type="hidden" />
				</form>
			<?php } ?>
		</div>
		<?php
	}

	/**
	 * Handle actions.
	 */
	protected function handle_actions() {
		if ( ! isset( $_GET['page'], $_GET['action'] ) || 'connection-test-admin-page' !== $_GET['page'] ) {
			return;
		}

		/** @var Manager $manager */
		$manager = $this->container->get( Manager::class );

		if ( 'connect' === $_GET['action'] && check_admin_referer( 'connect' ) ) {
			$manager->enable_plugin(); // Mark the plugin connection as enabled, in case it was disabled earlier.

			// Register the site to wp.com.
			if ( ! $manager->is_registered() ) {
				$result = $manager->register();

				if ( is_wp_error( $result ) ) {
					$this->response .= $result->get_error_message();
					return;
				}
			}

			// Get an authorization URL which will redirect back to our page.
			$redirect = admin_url( 'admin.php?page=connection-test-admin-page' );
			$auth_url = $manager->get_authorization_url( null, $redirect );

			// Payments flow allows redirect back to the site without showing plans.
			$auth_url = add_query_arg( [ 'from' => 'google-listings-and-ads' ], $auth_url );

			error_log( $auth_url );

			// Using wp_redirect intentionally because we're redirecting outside.
			wp_redirect( $auth_url ); // phpcs:ignore WordPress.Security.SafeRedirect
			exit;
		}

		if ( 'disconnect' === $_GET['action'] && check_admin_referer( 'disconnect' ) ) {
			$manager->remove_connection();

			$redirect = admin_url( 'admin.php?page=connection-test-admin-page' );
			wp_safe_redirect( $redirect );
			exit;
		}

		if ( 'wcs-test' === $_GET['action'] && check_admin_referer( 'wcs-test' ) ) {
			$url            = WOOCOMMERCE_CONNECT_SERVER_URL;
			$this->response = 'GET ' . $url . "\n";

			$response = wp_remote_get( $url );
			if ( is_wp_error( $response ) ) {
				$this->response .= $response->get_error_message();
				return;
			}

			$this->response .= wp_remote_retrieve_body( $response );
		}

		if ( 'wcs-auth-test' === $_GET['action'] && check_admin_referer( 'wcs-auth-test' ) ) {
			$url  = trailingslashit( WOOCOMMERCE_CONNECT_SERVER_URL ) . 'connection/test';
			$args = [
				'headers' => [ 'Authorization' => $this->get_auth_header() ],
			];

			$this->response = 'GET ' . $url . "\n" . var_export( $args, true ) . "\n";

			$response = wp_remote_get( $url, $args );
			if ( is_wp_error( $response ) ) {
				$this->response .= $response->get_error_message();
				return;
			}

			$this->response .= wp_remote_retrieve_body( $response );
		}

		if ( 'wcs-google-manager' === $_GET['action'] && check_admin_referer( 'wcs-google-manager' ) ) {
			if ( empty( $_GET['manager_id'] ) ) {
				$this->response .= 'Manager ID must be set';
				return;
			}

			$id   = absint( $_GET['manager_id'] );
			$url  = trailingslashit( WOOCOMMERCE_CONNECT_SERVER_URL ) . 'google/connection/google-manager';
			$args = [
				'headers' => [ 'Authorization' => $this->get_auth_header() ],
				'body'    => [
					'returnUrl' => admin_url( 'admin.php?page=connection-test-admin-page' ),
					'managerId' => $id,
					'countries' => 'US,CA',
				],
			];

			$this->response = 'POST ' . $url . "\n" . var_export( $args, true ) . "\n";

			$response = wp_remote_post( $url, $args );
			if ( is_wp_error( $response ) ) {
				$this->response .= $response->get_error_message();
				return;
			}

			$this->response .= wp_remote_retrieve_body( $response );

			$json = json_decode( wp_remote_retrieve_body( $response ), true );

			if ( $json && isset( $json['oauthUrl'] ) ) {
				wp_redirect( $json['oauthUrl'] ); // phpcs:ignore WordPress.Security.SafeRedirect
				exit;
			}
		}

		if ( 'wcs-google-ads-create' === $_GET['action'] && check_admin_referer( 'wcs-google-ads-create' ) ) {
			$url  = trailingslashit( WOOCOMMERCE_CONNECT_SERVER_URL ) . 'google/manager/US/create-customer';
			$args = [
				'headers' => [
					'Authorization' => $this->get_auth_header(),
					'Content-Type'  => 'application/json',
				],
				'body'    => wp_json_encode(
					[
						'descriptive_name' => 'Connection test account at ' . date( 'Y-m-d h:i:s' ),
						'currency_code'    => 'USD',
						'time_zone'        => 'America/New_York',
					]
				),
			];

			$this->response = 'POST ' . $url . "\n" . var_export( $args, true ) . "\n";

			$response = wp_remote_post( $url, $args );
			if ( is_wp_error( $response ) ) {
				$this->response .= $response->get_error_message();
				return;
			}

			$this->response .= wp_remote_retrieve_body( $response );
		}

		if ( 'wcs-google-ads-link' === $_GET['action'] && check_admin_referer( 'wcs-google-ads-link' ) ) {

			if ( empty( $_GET['customer_id'] ) ) {
				$this->response .= 'Please enter a Customer ID';
				return;
			}

			$id   = absint( $_GET['customer_id'] );
			$url  = trailingslashit( WOOCOMMERCE_CONNECT_SERVER_URL ) . 'google/manager/link-customer';
			$args = [
				'headers' => [
					'Authorization' => $this->get_auth_header(),
					'Content-Type'  => 'application/json',
				],
				'body'    => wp_json_encode(
					[
						'client_customer' => $id,
					]
				),
			];

			$this->response = 'POST ' . $url . "\n" . var_export( $args, true ) . "\n";

			$response = wp_remote_post( $url, $args );
			if ( is_wp_error( $response ) ) {
				$this->response .= $response->get_error_message();
				return;
			}

			$this->response .= wp_remote_retrieve_body( $response );
		}

		if ( 'wcs-google-mc' === $_GET['action'] && check_admin_referer( 'wcs-google-mc' ) ) {
			/** @var Connection $connection */
			$connection   = $this->container->get( Connection::class );
			$redirect_url = $connection->connect( admin_url( 'admin.php?page=connection-test-admin-page' ) );

			if ( ! empty( $redirect_url ) ) {
				wp_redirect( $redirect_url ); // phpcs:ignore WordPress.Security.SafeRedirect
				exit;
			}
		}

		if ( 'wcs-google-mc-disconnect' === $_GET['action'] && check_admin_referer( 'wcs-google-mc-disconnect' ) ) {
			/** @var Connection $connection */
			$connection      = $this->container->get( Connection::class );
			$response        = $connection->disconnect();
			$this->response .= $response;
		}

		if ( 'wcs-google-sv-token' === $_GET['action'] && check_admin_referer( 'wcs-google-sv-token' ) ) {
			// Full process using REST API
			$request         = new \WP_REST_Request( 'POST', '/wc/gla/site/verify' );
			$response        = rest_do_request( $request );
			$server          = rest_get_server();
			$data            = $server->response_to_data( $response, false );
			$json            = wp_json_encode( $data );
			$this->response .= $json;
		}

		if ( 'wcs-google-sv-check' === $_GET['action'] && check_admin_referer( 'wcs-google-sv-check' ) ) {
			// Check using REST API
			$request         = new \WP_REST_Request( 'GET', '/wc/gla/site/verify' );
			$response        = rest_do_request( $request );
			$server          = rest_get_server();
			$data            = $server->response_to_data( $response, false );
			$json            = wp_json_encode( $data );
			$this->response .= $json;
		}

		if ( 'wcs-google-sv-link' === $_GET['action'] && check_admin_referer( 'wcs-google-sv-link' ) ) {
			try {
				/** @var Proxy $proxy */
				$proxy = $this->container->get( Proxy::class );
				if ( $proxy->link_merchant_to_mca() ) {
					$this->response .= "Linked merchant to MCA\n";
				}
			} catch ( \Exception $e ) {
				$this->response .= $e->getMessage();
			}
		}

		if ( 'wcs-google-mc-setup' === $_GET['action'] && check_admin_referer( 'wcs-google-mc-setup' ) ) {
			// Using REST API
			add_filter(
				'woocommerce_gla_site_url',
				function( $url ) {
					return $_GET['site_url'] ?? $url;
				}
			);

			$request = new \WP_REST_Request( 'POST', '/wc/gla/mc/accounts' );
			if ( is_numeric( $_GET['account_id'] ?? false ) ) {
				$request->set_body_params( [ 'id' => $_GET['account_id'] ] );
			}
			$response        = rest_do_request( $request );
			$server          = rest_get_server();
			$data            = $server->response_to_data( $response, false );
			$json            = wp_json_encode( $data );
			$this->response .= $response->get_status() . ' ' . $json;
		}

		if ( 'wcs-google-mc-claim-overwrite' === $_GET['action'] && check_admin_referer( 'wcs-google-mc-claim-overwrite' ) ) {
			$request         = new \WP_REST_Request( 'POST', '/wc/gla/mc/accounts/claim-overwrite' );
			$response        = rest_do_request( $request );
			$server          = rest_get_server();
			$data            = $server->response_to_data( $response, false );
			$json            = wp_json_encode( $data );
			$this->response .= $response->get_status() . ' ' . $json;
		}

		if ( 'wcs-google-accounts-check' === $_GET['action'] && check_admin_referer( 'wcs-google-accounts-check' ) ) {
			$request         = new \WP_REST_Request( 'GET', '/wc/gla/mc/connection' );
			$response        = rest_do_request( $request );
			$server          = rest_get_server();
			$data            = $server->response_to_data( $response, false );
			$json            = wp_json_encode( $data );
			$this->response .= $response->get_status() . ' ' . $json;
		}

		if ( 'wcs-google-accounts-delete' === $_GET['action'] && check_admin_referer( 'wcs-google-accounts-delete' ) ) {
			$request         = new \WP_REST_Request( 'DELETE', '/wc/gla/mc/connection' );
			$response        = rest_do_request( $request );
			$server          = rest_get_server();
			$data            = $server->response_to_data( $response, false );
			$json            = wp_json_encode( $data );
			$this->response .= $response->get_status() . ' ' . $json;
		}

		if ( 'wcs-google-accounts-claim' === $_GET['action'] && check_admin_referer( 'wcs-google-accounts-claim' ) ) {
			// Using REST API
			add_filter(
				'woocommerce_gla_site_url',
				function ( $url ) {
					return $_GET['site_url'] ?? $url;
				}
			);

			try {
				$this->container->get( Merchant::class )->claimwebsite();
				$this->response .= 'Website claimed';
			} catch ( \Exception $e ) {
				$this->response .= 'Error: ' . $e->getMessage();
			}
		}

		if ( 'wcs-google-mc-status' === $_GET['action'] && check_admin_referer( 'wcs-google-mc-status' ) ) {
			$url  = trailingslashit( WOOCOMMERCE_CONNECT_SERVER_URL ) . 'google/connection/google-mc';
			$args = [
				'headers' => [ 'Authorization' => $this->get_auth_header() ],
				'method'  => 'GET',
			];

			$this->response = 'GET ' . $url . "\n" . var_export( $args, true ) . "\n";

			$response = wp_remote_get( $url, $args );
			if ( is_wp_error( $response ) ) {
				$this->response .= $response->get_error_message();
				return;
			}

			$this->response .= wp_remote_retrieve_body( $response );
		}

		if ( 'wcs-google-mc-id' === $_GET['action'] && check_admin_referer( 'wcs-google-mc-id' ) ) {
			try {
				$this->response = 'Proxied request > get merchant ID' . "\n";

				/** @var Proxy $proxy */
				$proxy = $this->container->get( Proxy::class );
				foreach ( $proxy->get_merchant_ids() as $account ) {
					$this->response     .= sprintf(
						"Merchant ID: %s%s\n",
						$account['id'],
						$account['subaccount'] ? ' (IS a subaccount)' : ''
					);
					$_GET['merchant_id'] = $account['id'];
				}
			} catch ( \Exception $e ) {
				$this->response .= $e->getMessage();
			}
		}

		if ( 'wcs-google-mc-proxy' === $_GET['action'] && check_admin_referer( 'wcs-google-mc-proxy' ) ) {
			/** @var Merchant $merchant */
			$merchant = $this->container->get( Merchant::class );

			if ( empty( $merchant->get_id() ) ) {
				$this->response .= 'Please enter a Merchant ID';
				return;
			}

			$this->response = "Proxied request > get products for merchant {$merchant->get_id()}\n";

			$products = $merchant->get_products();
			if ( empty( $products ) ) {
				$this->response .= 'No products found';
			}

			foreach ( $products as $product ) {
				$this->response .= "{$product->getId()} {$product->getTitle()}\n";
			}
		}

		if ( 'wcs-ads-customers-lib' === $_GET['action'] && check_admin_referer( 'wcs-ads-customers-lib' ) ) {
			try {
				/** @var Proxy $proxy */
				$proxy    = $this->container->get( Proxy::class );
				$accounts = $proxy->get_ads_account_ids();

				$this->response .= 'Total accounts: ' . count( $accounts ) . "\n";
				foreach ( $accounts as $id ) {
					$this->response     .= sprintf( "Ads ID: %d\n", $id );
					$_GET['customer_id'] = $id;
				}
			} catch ( \Exception $e ) {
				$this->response .= 'Error: ' . $e->getMessage();
			}
		}

		if ( 'wcs-ads-campaign-lib' === $_GET['action'] && check_admin_referer( 'wcs-ads-campaign-lib' ) ) {
			try {
				/** @var Ads $ads */
				$ads = $this->container->get( Ads::class );

				$this->response = "Proxied request > get ad campaigns {$ads->get_id()}\n";

				$campaigns = $ads->get_campaigns();
				if ( empty( $campaigns ) ) {
					$this->response .= 'No campaigns found';
				} else {
					$this->response .= 'Total campaigns: ' . count( $campaigns ) . "\n";
					foreach ( $campaigns as $campaign ) {
						$this->response .= print_r( $campaign, true ) . "\n";
					}
				}
			} catch ( \Exception $e ) {
				$this->response .= 'Error: ' . $e->getMessage();
			}
		}

		if ( 'wcs-accept-tos' === $_GET['action'] && check_admin_referer( 'wcs-accept-tos' ) ) {
			/** @var Proxy $proxy */
			$proxy  = $this->container->get( Proxy::class );
			$result = $proxy->mark_tos_accepted( 'google-mc', 'john.doe@example.com' );

			$this->response .= sprintf(
				'Attempting to accept Tos. Successful? %s<br>Response body: %s',
				$result->accepted() ? 'Yes' : 'No',
				$result->message()
			);
		}

		if ( 'wcs-check-tos' === $_GET['action'] && check_admin_referer( 'wcs-check-tos' ) ) {
			/** @var Proxy $proxy */
			$proxy    = $this->container->get( Proxy::class );
			$accepted = $proxy->check_tos_accepted( 'google-mc' );

			$this->response .= sprintf(
				'Tos Accepted? %s<br>Response body: %s',
				$accepted->accepted() ? 'Yes' : 'No',
				$accepted->message()
			);
		}

		if ( 'wcs-sync-product' === $_GET['action'] && check_admin_referer( 'wcs-sync-product' ) ) {

			if ( empty( $_GET['product_id'] ) ) {
				$this->response .= 'Please enter a Product ID';
				return;
			}

			$id      = absint( $_GET['product_id'] );
			$product = wc_get_product( $id );

<<<<<<< HEAD
			if ( $product instanceof \WC_Product ) {
				if ( ! $_GET['async'] ) {
					/** @var ProductSyncer $product_syncer */
					$product_syncer = $this->container->get( ProductSyncer::class );

					try {
						$result = $product_syncer->update( [ $product ] );

						$this->response .= sprintf( '%s products successfully submitted to Google.', count( $result->get_products() ) ) . "\n";
						if ( ! empty( $result->get_errors() ) ) {
							$this->response .= sprintf( 'There were %s errors:', count( $result->get_errors() ) ) . "\n";
							foreach ( $result->get_errors() as $invalid_product ) {
								$this->response .= sprintf( "%s:\n%s", $invalid_product->get_wc_product_id(), implode( "\n", $invalid_product->get_errors() ) ) . "\n";
							}
						}
					} catch ( ProductSyncerException $exception ) {
						$this->response = 'Error submitting product to Google: ' . $exception->getMessage();
=======
			/** @var ProductSyncer $product_syncer */
			$product_syncer = $this->container->get( ProductSyncer::class );

			try {
				$result = $product_syncer->update( [ $product ] );

				$this->response .= sprintf( '%s products successfully submitted to Google.', count( $result->get_products() ) ) . "\n";
				if ( ! empty( $result->get_errors() ) ) {
					$this->response .= sprintf( 'There were %s errors:', count( $result->get_errors() ) ) . "\n";
					foreach ( $result->get_errors() as  $invalid_product ) {
						$this->response .= sprintf( "%s:\n%s", $invalid_product->get_wc_product_id(), implode( "\n", $invalid_product->get_errors() ) ) . "\n";
>>>>>>> 1c880ea6
					}
				} else {
					// schedule a job
					/** @var UpdateProducts $update_job */
					$update_job = $this->container->get( UpdateProducts::class );
					$update_job->start( [ $product->get_id() ] );
					$this->response = 'Successfully scheduled a job to sync the product ' . $product->get_id();
				}
			} else {
				$this->response = 'Invalid product ID provided: ' . $id;
			}
		}

		if ( 'wcs-sync-all-products' === $_GET['action'] && check_admin_referer( 'wcs-sync-all-products' ) ) {
<<<<<<< HEAD
			if ( ! $_GET['async'] ) {
				/** @var ProductSyncer $product_syncer */
				$product_syncer = $this->container->get( ProductSyncer::class );

				try {
					$products = wc_get_products(
						[
							'limit' => -1,
						]
					);

					$result = $product_syncer->update( $products );

					$this->response .= sprintf( '%s products successfully submitted to Google.', count( $result->get_products() ) ) . "\n";
					if ( ! empty( $result->get_errors() ) ) {
						$this->response .= sprintf( 'There were %s errors:', count( $result->get_errors() ) ) . "\n";
						foreach ($result->get_errors() as  $invalid_product) {
							$this->response .= sprintf( "%s:\n%s", $invalid_product->get_wc_product_id(), implode( "\n", $invalid_product->get_errors() ) ) . "\n";
						}
=======
			/** @var ProductSyncer $product_syncer */
			$product_syncer = $this->container->get( ProductSyncer::class );

			try {
				$products = wc_get_products(
					[
						'limit' => -1,
					]
				);

				$result = $product_syncer->update( $products );

				$this->response .= sprintf( '%s products successfully submitted to Google.', count( $result->get_products() ) ) . "\n";
				if ( ! empty( $result->get_errors() ) ) {
					$this->response .= sprintf( 'There were %s errors:', count( $result->get_errors() ) ) . "\n";
					foreach ( $result->get_errors() as  $invalid_product ) {
						$this->response .= sprintf( "%s:\n%s", $invalid_product->get_wc_product_id(), implode( "\n", $invalid_product->get_errors() ) ) . "\n";
>>>>>>> 1c880ea6
					}
				} catch ( ProductSyncerException $exception ) {
					$this->response = 'Error submitting products to Google: ' . $exception->getMessage();
				}
			} else {
			    // schedule a job
				/** @var UpdateAllProducts $update_job */
				$update_job = $this->container->get( UpdateAllProducts::class );
				$update_job->start();
				$this->response = 'Successfully scheduled a job to sync all products!';
			}
		}

		if ( 'wcs-delete-synced-products' === $_GET['action'] && check_admin_referer( 'wcs-delete-synced-products' ) ) {
<<<<<<< HEAD
			if ( ! $_GET['async'] ) {
				/** @var ProductSyncer $product_syncer */
				$product_syncer = $this->container->get( ProductSyncer::class );

				try {
					$products = wc_get_products(
						[
							'limit' => - 1,
						]
					);

					$result = $product_syncer->delete( $products );

					$this->response .= sprintf( '%s synced products deleted from Google.', count( $result->get_products() ) ) . "\n";
					if ( ! empty( $result->get_errors() ) ) {
						$this->response .= sprintf( 'There were %s errors:', count( $result->get_errors() ) ) . "\n";
						foreach ( $result->get_errors() as $invalid_product ) {
							$this->response .= sprintf( "%s:\n%s", $invalid_product->get_wc_product_id(), implode( "\n", $invalid_product->get_errors() ) ) . "\n";
						}
=======
			/** @var ProductSyncer $product_syncer */
			$product_syncer = $this->container->get( ProductSyncer::class );

			try {
				$products = wc_get_products(
					[
						'limit' => -1,
					]
				);

				$result = $product_syncer->delete( $products );

				$this->response .= sprintf( '%s synced products deleted from Google.', count( $result->get_products() ) ) . "\n";
				if ( ! empty( $result->get_errors() ) ) {
					$this->response .= sprintf( 'There were %s errors:', count( $result->get_errors() ) ) . "\n";
					foreach ( $result->get_errors() as  $invalid_product ) {
						$this->response .= sprintf( "%s:\n%s", $invalid_product->get_wc_product_id(), implode( "\n", $invalid_product->get_errors() ) ) . "\n";
>>>>>>> 1c880ea6
					}
				} catch ( ProductSyncerException $exception ) {
					$this->response = 'Error deleting products from Google: ' . $exception->getMessage();
				}
			} else {
				// schedule a job
				/** @var DeleteAllProducts $delete_job */
				$delete_job = $this->container->get( DeleteAllProducts::class );
				$delete_job->start();
				$this->response = 'Successfully scheduled a job to delete all synced products!';
			}
		}
	}

	/**
	 * Retrieve an authorization header containing a Jetpack token.
	 *
	 * @return string Authorization header.
	 */
	private function get_auth_header(): string {
		/** @var Manager $manager */
		$manager = $this->container->get( Manager::class );
		$token   = $manager->get_access_token();

		[ $token_key, $token_secret ] = explode( '.', $token->secret );

		$token_key = sprintf( '%s:%d:%d', $token_key, defined( 'JETPACK__API_VERSION' ) ? JETPACK__API_VERSION : 1, $token->external_user_id );
		$time_diff = (int) Jetpack_Options::get_option( 'time_diff' );
		$timestamp = time() + $time_diff;
		$nonce     = wp_generate_password( 10, false );

		$normalized_request_string = join( "\n", [ $token_key, $timestamp, $nonce ] ) . "\n";

		$signature = base64_encode( hash_hmac( 'sha1', $normalized_request_string, $token_secret, true ) );

		$auth = [
			'token'     => $token_key,
			'timestamp' => $timestamp,
			'nonce'     => $nonce,
			'signature' => $signature,
		];

		$header_pieces = [];
		foreach ( $auth as $key => $value ) {
			$header_pieces[] = sprintf( '%s="%s"', $key, $value );
		}

		return 'X_JP_Auth ' . join( ' ', $header_pieces );
	}
}<|MERGE_RESOLUTION|>--- conflicted
+++ resolved
@@ -16,13 +16,10 @@
 use Automattic\WooCommerce\GoogleListingsAndAds\API\Google\Proxy;
 use Automattic\WooCommerce\GoogleListingsAndAds\Infrastructure\Registerable;
 use Automattic\WooCommerce\GoogleListingsAndAds\Infrastructure\Service;
-<<<<<<< HEAD
 use Automattic\WooCommerce\GoogleListingsAndAds\Jobs\DeleteAllProducts;
 use Automattic\WooCommerce\GoogleListingsAndAds\Jobs\UpdateAllProducts;
 use Automattic\WooCommerce\GoogleListingsAndAds\Jobs\UpdateProducts;
-=======
 use Automattic\WooCommerce\GoogleListingsAndAds\Options\OptionsInterface;
->>>>>>> 1c880ea6
 use Automattic\WooCommerce\GoogleListingsAndAds\Product\ProductSyncer;
 use Automattic\WooCommerce\GoogleListingsAndAds\Product\ProductSyncerException;
 use Jetpack_Options;
@@ -215,80 +212,7 @@
 
 			<hr />
 
-<<<<<<< HEAD
-				<div>
-					<form action="<?php echo esc_url( admin_url( 'admin.php' ) ); ?>" method="GET">
-						<a class="button" href="<?php echo esc_url( wp_nonce_url( add_query_arg( array( 'action' => 'wcs-ads-customers' ), $url ), 'wcs-ads-customers' ) ); ?>">Get Customers from Google Ads</a>
-						<?php wp_nonce_field( 'wcs-ads-campaign' ); ?>
-						<input name="page" value="connection-test-admin-page" type="hidden" />
-						<input name="action" value="wcs-ads-campaign" type="hidden" />
-						<label>
-							Customer ID <input name="customer_id" type="text" value="<?php echo ! empty( $_GET['customer_id'] ) ? intval( $_GET['customer_id'] ) : ''; ?>" />
-						</label>
-						<button class="button">Get Campaigns from Google Ads</button>
-					</form>
-				</div>
-
-				<div>
-					<form action="<?php echo esc_url( admin_url( 'admin.php' ) ); ?>" method="GET">
-						<a class="button" href="<?php echo esc_url( wp_nonce_url( add_query_arg( array( 'action' => 'wcs-ads-customers-lib' ), $url ), 'wcs-ads-customers-lib' ) ); ?>">Get Customers from Google Ads (using library)</a>
-						<?php wp_nonce_field( 'wcs-ads-campaign-lib' ); ?>
-						<input name="page" value="connection-test-admin-page" type="hidden" />
-						<input name="action" value="wcs-ads-campaign-lib" type="hidden" />
-						<label>
-							Customer ID <input name="customer_id" type="text" value="<?php echo ! empty( $_GET['customer_id'] ) ? intval( $_GET['customer_id'] ) : ''; ?>" />
-						</label>
-						<button class="button">Get Campaigns from Google Ads (using library)</button>
-					</form>
-				</div>
-
-				<p>
-					<a class="button" href="<?php echo esc_url( wp_nonce_url( add_query_arg( array( 'action' => 'wcs-accept-tos' ), $url ), 'wcs-accept-tos' ) ); ?>">Accept ToS for Google</a>
-					<a class="button" href="<?php echo esc_url( wp_nonce_url( add_query_arg( array( 'action' => 'wcs-check-tos' ), $url ), 'wcs-check-tos' ) ); ?>">Get latest ToS for Google</a>
-					<a class="button" href="<?php echo esc_url( wp_nonce_url( add_query_arg( array( 'action' => 'wcs-google-sv-token' ), $url ), 'wcs-google-sv-token' ) ); ?>">Perform Site Verification</a>
-					<a class="button" href="<?php echo esc_url( wp_nonce_url( add_query_arg( array( 'action' => 'wcs-google-sv-check' ), $url ), 'wcs-google-sv-check' ) ); ?>">Check Site Verification</a>
-				</p>
-
-				<div>
-					<form action="<?php echo esc_url( admin_url( 'admin.php' ) ); ?>" method="GET">
-						<?php wp_nonce_field( 'wcs-sync-product' ); ?>
-						<input name="page" value="connection-test-admin-page" type="hidden" />
-						<input name="action" value="wcs-sync-product" type="hidden" />
-						<input name="merchant_id" type="hidden" value="<?php echo ! empty( $_GET['merchant_id'] ) ? intval( $_GET['merchant_id'] ) : ''; ?>" />
-						<label>
-							Product ID <input name="product_id" type="text" value="<?php echo ! empty( $_GET['product_id'] ) ? intval( $_GET['product_id'] ) : ''; ?>" />
-						</label>
-                        <input id="async-sync-product" name="async" value=1 type="checkbox" />
-                        <label for="async-sync-product">Async?</label>
-						<button class="button">Sync Product with Google Merchant Center</button>
-					</form>
-				</div>
-				<div>
-					<form action="<?php echo esc_url( admin_url( 'admin.php' ) ); ?>" method="GET">
-						<?php wp_nonce_field( 'wcs-sync-all-products' ); ?>
-						<input name="page" value="connection-test-admin-page" type="hidden" />
-						<input name="action" value="wcs-sync-all-products" type="hidden" />
-                        <input name="merchant_id" type="hidden" value="<?php echo ! empty( $_GET['merchant_id'] ) ? intval( $_GET['merchant_id'] ) : ''; ?>" />
-                        <input id="async-sync-all-products" name="async" value=1 type="checkbox" <?php echo ! empty( $_GET['async'] ) ? 'checked' : ''; ?> />
-                        <label for="async-sync-all-products">Async?</label>
-						<button class="button">Sync All Products with Google Merchant Center</button>
-					</form>
-				</div>
-				<div>
-					<form action="<?php echo esc_url( admin_url( 'admin.php' ) ); ?>" method="GET">
-						<?php wp_nonce_field( 'wcs-delete-synced-products' ); ?>
-						<input name="page" value="connection-test-admin-page" type="hidden" />
-						<input name="action" value="wcs-delete-synced-products" type="hidden" />
-						<input name="merchant_id" type="hidden" value="<?php echo ! empty( $_GET['merchant_id'] ) ? intval( $_GET['merchant_id'] ) : ''; ?>" />
-                        <input id="async-delete-synced-products" name="async" value=1 type="checkbox" <?php echo ! empty( $_GET['async'] ) ? 'checked' : ''; ?> />
-                        <label for="async-delete-synced-products">Async?</label>
-						<button class="button">Delete All Synced Products from Google Merchant Center</button>
-					</form>
-				</div>
-			<?php } ?>
-=======
 			<?php if ( $blog_token && $user_token ) { ?>
->>>>>>> 1c880ea6
 
 				<h2 class="title">Google Account</h2>
 
@@ -546,11 +470,13 @@
 							<th>Sync Product:</th>
 							<td>
 								<p>
-									<input name="merchant_id" type="hidden" value="<?php echo ! empty( $_GET['merchant_id'] ) ? intval( $_GET['merchant_id'] ) : ''; ?>" />
-									<label>
-										Product ID <input name="product_id" type="text" value="<?php echo ! empty( $_GET['product_id'] ) ? intval( $_GET['product_id'] ) : ''; ?>" />
-									</label>
-									<button class="button">Sync Product with Google Merchant Center</button>
+						<input name="merchant_id" type="hidden" value="<?php echo ! empty( $_GET['merchant_id'] ) ? intval( $_GET['merchant_id'] ) : ''; ?>" />
+						<label>
+							Product ID <input name="product_id" type="text" value="<?php echo ! empty( $_GET['product_id'] ) ? intval( $_GET['product_id'] ) : ''; ?>" />
+						</label>
+                        <input id="async-sync-product" name="async" value=1 type="checkbox" />
+                        <label for="async-sync-product">Async?</label>
+						<button class="button">Sync Product with Google Merchant Center</button>
 								</p>
 							</td>
 						</tr>
@@ -566,7 +492,9 @@
 							<td>
 								<p>
 									<input name="merchant_id" type="hidden" value="<?php echo ! empty( $_GET['merchant_id'] ) ? intval( $_GET['merchant_id'] ) : ''; ?>" />
-									<button class="button">Sync All Products with Google Merchant Center</button>
+                        <input id="async-sync-all-products" name="async" value=1 type="checkbox" <?php echo ! empty( $_GET['async'] ) ? 'checked' : ''; ?> />
+                        <label for="async-sync-all-products">Async?</label>
+						<button class="button">Sync All Products with Google Merchant Center</button>
 								</p>
 							</td>
 						</tr>
@@ -574,7 +502,7 @@
 					<?php wp_nonce_field( 'wcs-sync-all-products' ); ?>
 					<input name="page" value="connection-test-admin-page" type="hidden" />
 					<input name="action" value="wcs-sync-all-products" type="hidden" />
-				</form>
+						</form>
 				<form action="<?php echo esc_url( admin_url( 'admin.php' ) ); ?>" method="GET">
 					<table class="form-table" role="presentation">
 						<tr>
@@ -582,6 +510,8 @@
 							<td>
 								<p>
 									<input name="merchant_id" type="hidden" value="<?php echo ! empty( $_GET['merchant_id'] ) ? intval( $_GET['merchant_id'] ) : ''; ?>" />
+                        <input id="async-delete-synced-products" name="async" value=1 type="checkbox" <?php echo ! empty( $_GET['async'] ) ? 'checked' : ''; ?> />
+                        <label for="async-delete-synced-products">Async?</label>
 									<button class="button">Delete All Synced Products from Google Merchant Center</button>
 								</p>
 							</td>
@@ -1009,7 +939,6 @@
 			$id      = absint( $_GET['product_id'] );
 			$product = wc_get_product( $id );
 
-<<<<<<< HEAD
 			if ( $product instanceof \WC_Product ) {
 				if ( ! $_GET['async'] ) {
 					/** @var ProductSyncer $product_syncer */
@@ -1027,19 +956,6 @@
 						}
 					} catch ( ProductSyncerException $exception ) {
 						$this->response = 'Error submitting product to Google: ' . $exception->getMessage();
-=======
-			/** @var ProductSyncer $product_syncer */
-			$product_syncer = $this->container->get( ProductSyncer::class );
-
-			try {
-				$result = $product_syncer->update( [ $product ] );
-
-				$this->response .= sprintf( '%s products successfully submitted to Google.', count( $result->get_products() ) ) . "\n";
-				if ( ! empty( $result->get_errors() ) ) {
-					$this->response .= sprintf( 'There were %s errors:', count( $result->get_errors() ) ) . "\n";
-					foreach ( $result->get_errors() as  $invalid_product ) {
-						$this->response .= sprintf( "%s:\n%s", $invalid_product->get_wc_product_id(), implode( "\n", $invalid_product->get_errors() ) ) . "\n";
->>>>>>> 1c880ea6
 					}
 				} else {
 					// schedule a job
@@ -1054,7 +970,6 @@
 		}
 
 		if ( 'wcs-sync-all-products' === $_GET['action'] && check_admin_referer( 'wcs-sync-all-products' ) ) {
-<<<<<<< HEAD
 			if ( ! $_GET['async'] ) {
 				/** @var ProductSyncer $product_syncer */
 				$product_syncer = $this->container->get( ProductSyncer::class );
@@ -1071,28 +986,9 @@
 					$this->response .= sprintf( '%s products successfully submitted to Google.', count( $result->get_products() ) ) . "\n";
 					if ( ! empty( $result->get_errors() ) ) {
 						$this->response .= sprintf( 'There were %s errors:', count( $result->get_errors() ) ) . "\n";
-						foreach ($result->get_errors() as  $invalid_product) {
+						foreach ( $result->get_errors() as  $invalid_product ) {
 							$this->response .= sprintf( "%s:\n%s", $invalid_product->get_wc_product_id(), implode( "\n", $invalid_product->get_errors() ) ) . "\n";
 						}
-=======
-			/** @var ProductSyncer $product_syncer */
-			$product_syncer = $this->container->get( ProductSyncer::class );
-
-			try {
-				$products = wc_get_products(
-					[
-						'limit' => -1,
-					]
-				);
-
-				$result = $product_syncer->update( $products );
-
-				$this->response .= sprintf( '%s products successfully submitted to Google.', count( $result->get_products() ) ) . "\n";
-				if ( ! empty( $result->get_errors() ) ) {
-					$this->response .= sprintf( 'There were %s errors:', count( $result->get_errors() ) ) . "\n";
-					foreach ( $result->get_errors() as  $invalid_product ) {
-						$this->response .= sprintf( "%s:\n%s", $invalid_product->get_wc_product_id(), implode( "\n", $invalid_product->get_errors() ) ) . "\n";
->>>>>>> 1c880ea6
 					}
 				} catch ( ProductSyncerException $exception ) {
 					$this->response = 'Error submitting products to Google: ' . $exception->getMessage();
@@ -1107,7 +1003,6 @@
 		}
 
 		if ( 'wcs-delete-synced-products' === $_GET['action'] && check_admin_referer( 'wcs-delete-synced-products' ) ) {
-<<<<<<< HEAD
 			if ( ! $_GET['async'] ) {
 				/** @var ProductSyncer $product_syncer */
 				$product_syncer = $this->container->get( ProductSyncer::class );
@@ -1127,25 +1022,6 @@
 						foreach ( $result->get_errors() as $invalid_product ) {
 							$this->response .= sprintf( "%s:\n%s", $invalid_product->get_wc_product_id(), implode( "\n", $invalid_product->get_errors() ) ) . "\n";
 						}
-=======
-			/** @var ProductSyncer $product_syncer */
-			$product_syncer = $this->container->get( ProductSyncer::class );
-
-			try {
-				$products = wc_get_products(
-					[
-						'limit' => -1,
-					]
-				);
-
-				$result = $product_syncer->delete( $products );
-
-				$this->response .= sprintf( '%s synced products deleted from Google.', count( $result->get_products() ) ) . "\n";
-				if ( ! empty( $result->get_errors() ) ) {
-					$this->response .= sprintf( 'There were %s errors:', count( $result->get_errors() ) ) . "\n";
-					foreach ( $result->get_errors() as  $invalid_product ) {
-						$this->response .= sprintf( "%s:\n%s", $invalid_product->get_wc_product_id(), implode( "\n", $invalid_product->get_errors() ) ) . "\n";
->>>>>>> 1c880ea6
 					}
 				} catch ( ProductSyncerException $exception ) {
 					$this->response = 'Error deleting products from Google: ' . $exception->getMessage();
