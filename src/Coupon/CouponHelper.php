<?php
declare(strict_types = 1);
namespace Automattic\WooCommerce\GoogleListingsAndAds\Coupon;

use Automattic\WooCommerce\GoogleListingsAndAds\Exception\InvalidValue;
use Automattic\WooCommerce\GoogleListingsAndAds\Infrastructure\Service;
use Automattic\WooCommerce\GoogleListingsAndAds\MerchantCenter\MerchantCenterService;
use Automattic\WooCommerce\GoogleListingsAndAds\PluginHelper;
use Automattic\WooCommerce\GoogleListingsAndAds\Proxies\WC;
use Automattic\WooCommerce\GoogleListingsAndAds\Value\ChannelVisibility;
use Automattic\WooCommerce\GoogleListingsAndAds\Value\SyncStatus;
use WC_Coupon;
defined( 'ABSPATH' ) || exit();

/**
 * Class CouponHelper
 *
 * @package Automattic\WooCommerce\GoogleListingsAndAds\Coupon
 */
class CouponHelper implements Service {

	use PluginHelper;

	/**
	 *
	 * @var CouponMetaHandler
	 */
	protected $meta_handler;

	/**
	 *
	 * @var WC
	 */
	protected $wc;

	/**
	 *
	 * @var MerchantCenterService
	 */
	protected $merchant_center;

	/**
	 * CouponHelper constructor.
	 *
	 * @param CouponMetaHandler     $meta_handler
	 * @param WC                    $wc
	 * @param MerchantCenterService $merchant_center
	 */
	public function __construct(
		CouponMetaHandler $meta_handler,
		WC $wc,
		MerchantCenterService $merchant_center ) {
		$this->meta_handler    = $meta_handler;
		$this->wc              = $wc;
		$this->merchant_center = $merchant_center;
	}

	/**
	 * Mark a coupon as synced. This function accepts nullable $google_id,
	 * which guarantees version compatibility for Alpha, Beta and stable verison promtoion APIs.
	 *
<<<<<<< HEAD
	 * @param WC_Coupon $coupon
	 * @param string|null    $google_id
	 * @param string    $target_country
=======
	 * @param WC_Coupon   $coupon
	 * @param string|null $google_id
	 * @param string      $target_country
>>>>>>> 9c71f980
	 */
	public function mark_as_synced(
		WC_Coupon $coupon,
		?string $google_id,
		string $target_country ) {
		$this->meta_handler->update_synced_at( $coupon, time() );
		$this->meta_handler->update_sync_status( $coupon, SyncStatus::SYNCED );
		$this->update_empty_visibility( $coupon );

		// merge and update all google ids
		$current_google_ids = $this->meta_handler->get_google_ids( $coupon );
		$current_google_ids = ! empty( $current_google_ids ) ? $current_google_ids : [];
		$google_ids         = array_unique(
			array_merge(
				$current_google_ids,
				[
					$target_country => $google_id,
				]
			)
		);
		$this->meta_handler->update_google_ids( $coupon, $google_ids );
	}

	/**
	 *
	 * @param WC_Coupon $coupon
	 */
	public function mark_as_unsynced( WC_Coupon $coupon ) {
		$this->meta_handler->delete_synced_at( $coupon );
		$this->meta_handler->update_sync_status( $coupon, SyncStatus::NOT_SYNCED );
		$this->meta_handler->delete_google_ids( $coupon );
		$this->meta_handler->delete_errors( $coupon );
		$this->meta_handler->delete_failed_sync_attempts( $coupon );
		$this->meta_handler->delete_sync_failed_at( $coupon );
	}

	/**
	 *
	 * @param WC_Coupon $coupon
	 * @param string    $target_country
	 */
	public function remove_google_id_by_country( WC_Coupon $coupon, string $target_country ) {
		$google_ids = $this->meta_handler->get_google_ids( $coupon );
		if ( empty( $google_ids ) ) {
			return;
		}

		unset( $google_ids[ $target_country ] );

		if ( ! empty( $google_ids ) ) {
			$this->meta_handler->update_google_ids( $coupon, $google_ids );
		} else {
			// if there are no Google IDs left then this coupon is no longer considered "synced"
			$this->mark_as_unsynced( $coupon );
		}
	}

	/**
	 * Marks a WooCommerce coupon as invalid and stores the errors in a meta data key.
	 *
	 * @param WC_Coupon            $coupon
	 * @param InvalidCouponEntry[] $errors
	 */
	public function mark_as_invalid( WC_Coupon $coupon, array $errors ) {
		// bail if no errors exist
		if ( empty( $errors ) ) {
			return;
		}

		$this->meta_handler->update_errors( $coupon, $errors );
		$this->meta_handler->update_sync_status( $coupon, SyncStatus::HAS_ERRORS );
		$this->update_empty_visibility( $coupon );

		// TODO: Update failed sync attempts count in case of internal errors
	}

	/**
	 * Marks a WooCommerce coupon as pending synchronization.
	 *
	 * @param WC_Coupon $coupon
	 */
	public function mark_as_pending( WC_Coupon $coupon ) {
		$this->meta_handler->update_sync_status( $coupon, SyncStatus::PENDING );
	}

	/**
	 * Update empty (NOT EXIST) visibility meta values to SYNC_AND_SHOW.
	 *
	 * @param WC_Coupon $coupon
	 */
	protected function update_empty_visibility( WC_Coupon $coupon ): void {
		$visibility = $this->meta_handler->get_visibility( $coupon );

		if ( empty( $visibility ) ) {
			$this->meta_handler->update_visibility(
				$coupon,
				ChannelVisibility::SYNC_AND_SHOW
			);
		}
	}

	/**
	 *
	 * @param WC_Coupon $coupon
	 *
	 * @return string[]|null An array of Google IDs stored for each WooCommerce coupon
	 */
	public function get_synced_google_ids( WC_Coupon $coupon ): ?array {
		return $this->meta_handler->get_google_ids( $coupon );
	}

	/**
	 * Get WooCommerce coupon
	 *
	 * @param int $coupon_id
	 *
	 * @return WC_Coupon
	 *
	 * @throws InvalidValue If the given ID doesn't reference a valid coupon.
	 */
	public function get_wc_coupon( int $coupon_id ): WC_Coupon {
		$coupon = $this->wc->maybe_get_coupon( $coupon_id );

		if ( ! $coupon instanceof WC_Coupon ) {
			throw InvalidValue::not_valid_coupon_id( $coupon_id );
		}

		return $coupon;
	}

	/**
	 *
	 * @param WC_Coupon $coupon
	 *
	 * @return bool
	 */
	public function is_coupon_synced( WC_Coupon $coupon ): bool {
		$synced_at  = $this->meta_handler->get_synced_at( $coupon );
		$google_ids = $this->meta_handler->get_google_ids( $coupon );

		return ! empty( $synced_at ) && ! empty( $google_ids );
	}

	/**
	 *
	 * @param WC_Coupon $coupon
	 *
	 * @return bool
	 */
	public function is_sync_ready( WC_Coupon $coupon ): bool {
		return ( ChannelVisibility::SYNC_AND_SHOW ===
			$this->get_channel_visibility( $coupon ) ) &&
			( CouponSyncer::is_coupon_supported( $coupon ) ) &&
			( ! $coupon->get_virtual() );
	}

	/**
	 * Whether the sync has failed repeatedly for the coupon within the given timeframe.
	 *
	 * @param WC_Coupon $coupon
	 *
	 * @return bool
	 *
	 * @see CouponSyncer::FAILURE_THRESHOLD The number of failed attempts allowed per timeframe
	 * @see CouponSyncer::FAILURE_THRESHOLD_WINDOW The specified timeframe
	 */
	public function is_sync_failed_recently( WC_Coupon $coupon ): bool {
		$failed_attempts = $this->meta_handler->get_failed_sync_attempts(
			$coupon
		);
		$failed_at       = $this->meta_handler->get_sync_failed_at( $coupon );

		// if it has failed more times than the specified threshold AND if syncing it has failed within the specified window
		return $failed_attempts > CouponSyncer::FAILURE_THRESHOLD &&
			$failed_at >
			strtotime( sprintf( '-%s', CouponSyncer::FAILURE_THRESHOLD_WINDOW ) );
	}

	/**
	 *
	 * @param WC_Coupon $coupon
	 *
	 * @return string|null
	 */
	public function get_channel_visibility( WC_Coupon $coupon ): ?string {
		try {
			return $this->meta_handler->get_visibility( $coupon );
		} catch ( InvalidValue $exception ) {
			do_action(
				'woocommerce_gla_debug_message',
				sprintf(
					'Channel visibility forced to "%s" for invalid coupon (ID: %s).',
					ChannelVisibility::DONT_SYNC_AND_SHOW,
					$coupon->get_id()
				),
				__METHOD__
			);

			return ChannelVisibility::DONT_SYNC_AND_SHOW;
		}
	}

	/**
	 * Return a string indicating sync status based on several factors.
	 *
	 * @param WC_Coupon $coupon
	 *
	 * @return string|null
	 */
	public function get_sync_status( WC_Coupon $coupon ): ?string {
		return $this->meta_handler->get_sync_status( $coupon );
	}

	/**
	 * Return the string indicating the coupon status as reported by the Merchant Center.
	 *
	 * @param WC_Coupon $coupon
	 *
	 * @return string|null
	 */
	public function get_mc_status( WC_Coupon $coupon ): ?string {
		try {
			return $this->meta_handler->get_mc_status( $coupon );
		} catch ( InvalidValue $exception ) {
			do_action(
				'woocommerce_gla_debug_message',
				sprintf(
					'Coupon status returned null for invalid coupon (ID: %s).',
					$coupon->get_id()
				),
				__METHOD__
			);

			return null;
		}
	}

	/**
	 * Get validation errors for a specific coupon.
	 * Combines errors for variable coupons, which have a variation-indexed array of errors.
	 *
	 * @param WC_Coupon $coupon
	 *
	 * @return array
	 */
	public function get_validation_errors( WC_Coupon $coupon ): array {
		$errors = $this->meta_handler->get_errors( $coupon ) ?: [];

		$first_key = array_key_first( $errors );
		if ( ! empty( $errors ) && is_array( $errors[ $first_key ] ) ) {
			$errors = array_unique( array_merge( ...$errors ) );
		}

		return $errors;
	}
}<|MERGE_RESOLUTION|>--- conflicted
+++ resolved
@@ -59,15 +59,9 @@
 	 * Mark a coupon as synced. This function accepts nullable $google_id,
 	 * which guarantees version compatibility for Alpha, Beta and stable verison promtoion APIs.
 	 *
-<<<<<<< HEAD
-	 * @param WC_Coupon $coupon
-	 * @param string|null    $google_id
-	 * @param string    $target_country
-=======
 	 * @param WC_Coupon   $coupon
 	 * @param string|null $google_id
 	 * @param string      $target_country
->>>>>>> 9c71f980
 	 */
 	public function mark_as_synced(
 		WC_Coupon $coupon,
