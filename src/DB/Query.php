<?php
declare( strict_types=1 );

namespace Automattic\WooCommerce\GoogleListingsAndAds\DB;

use Automattic\WooCommerce\GoogleListingsAndAds\Exception\InvalidQuery;
use Automattic\WooCommerce\GoogleListingsAndAds\Value\PositiveInteger;
use wpdb;

defined( 'ABSPATH' ) || exit;

/**
 * Class Query
 *
 * @package Automattic\WooCommerce\GoogleListingsAndAds\DB
 */
abstract class Query implements QueryInterface {

	/** @var int */
	protected $limit;

	/** @var int */
	protected $offset = 0;

	/** @var array */
	protected $orderby = [];

	/** @var array */
	protected $groupby = [];

	/**
	 * The result of the query.
	 *
	 * @var mixed
	 */
	protected $results = null;

	/**
	 * The number of rows returned by the query.
	 *
	 * @var int
	 */
	protected $count = null;

	/**
	 * The last inserted ID (updated after a call to insert).
	 *
	 * @var int
	 */
	protected $last_insert_id = null;

	/** @var TableInterface */
	protected $table;

	/**
	 * Where clauses for the query.
	 *
	 * @var array
	 */
	protected $where = [];

	/**
	 * Where relation for multiple clauses.
	 *
	 * @var string
	 */
	protected $where_relation;

	/** @var wpdb */
	protected $wpdb;

	/**
	 * Query constructor.
	 *
	 * @param wpdb           $wpdb
	 * @param TableInterface $table
	 */
	public function __construct( wpdb $wpdb, TableInterface $table ) {
		$this->wpdb  = $wpdb;
		$this->table = $table;
	}

	/**
	 * Add a where clause to the query.
	 *
	 * @param string $column  The column name.
	 * @param mixed  $value   The where value.
	 * @param string $compare The comparison to use. Valid values are =, <, >, IN, NOT IN.
	 *
	 * @return $this
	 */
	public function where( string $column, $value, string $compare = '=' ): QueryInterface {
		$this->validate_column( $column );
		$this->validate_compare( $compare );
		$this->where[] = [
			'column'  => $column,
			'value'   => $value,
			'compare' => $compare,
		];

		return $this;
	}

	/**
	 * Add a group by clause to the query.
	 *
	 * @param string $column  The column name.
	 *
	 * @return $this
	 *
	 * @since x.x.x
	 */
	public function group_by( string $column ): QueryInterface {
		$this->validate_column( $column );
		$this->groupby[] = "`{$column}`";

		return $this;
	}

	/**
	 * Set the where relation for the query.
	 *
	 * @param string $relation
	 *
	 * @return QueryInterface
	 */
	public function set_where_relation( string $relation ): QueryInterface {
		$this->validate_where_relation( $relation );
		$this->where_relation = $relation;

		return $this;
	}

	/**
	 * Set ordering information for the query.
	 *
	 * @param string $column
	 * @param string $order
	 *
	 * @return QueryInterface
	 */
	public function set_order( string $column, string $order = 'ASC' ): QueryInterface {
		$this->validate_column( $column );
		$this->orderby[] = "`{$column}` {$this->normalize_order( $order )}";
		return $this;
	}

	/**
	 * Limit the number of results for the query.
	 *
	 * @param int $limit
	 *
	 * @return QueryInterface
	 */
	public function set_limit( int $limit ): QueryInterface {
		$this->limit = ( new PositiveInteger( $limit ) )->get();

		return $this;
	}

	/**
	 * Set an offset for the results.
	 *
	 * @param int $offset
	 *
	 * @return QueryInterface
	 */
	public function set_offset( int $offset ): QueryInterface {
		$this->offset = ( new PositiveInteger( $offset ) )->get();

		return $this;
	}

	/**
	 * Get the results of the query.
	 *
	 * @return mixed
	 */
	public function get_results() {
		if ( null === $this->results ) {
			$this->query_results();
		}

		return $this->results;
	}

	/**
	 * Get the number of results returned by the query.
	 *
	 * @return int
	 */
	public function get_count(): int {
		if ( null === $this->count ) {
			$this->count_results();
		}

		return $this->count;
	}

	/**
	 * Gets the first result of the query.
	 *
	 * @return array
	 */
	public function get_row(): array {
		if ( null === $this->results ) {
			$old_limit = $this->limit ?? 0;
			$this->set_limit( 1 );
			$this->query_results();
			$this->set_limit( $old_limit );
		}

		return $this->results[0] ?? [];
	}

	/**
	 * Perform the query and save it to the results.
	 */
	protected function query_results() {
		$this->results = $this->wpdb->get_results(
			$this->build_query(), // phpcs:ignore WordPress.DB.PreparedSQL
			ARRAY_A
		);
	}

	/**
	 * Count the results and save the result.
	 */
	protected function count_results() {
		$this->count = (int) $this->wpdb->get_var( $this->build_query( true ) ); // phpcs:ignore WordPress.DB.PreparedSQL
	}

	/**
	 * Validate that a given column is valid for the current table.
	 *
	 * @param string $column
	 *
	 * @throws InvalidQuery When the given column is not valid for the current table.
	 */
	protected function validate_column( string $column ) {
		if ( ! array_key_exists( $column, $this->table->get_columns() ) ) {
			throw InvalidQuery::from_column( $column, get_class( $this->table ) );
		}
	}

	/**
	 * Validate that a compare operator is valid.
	 *
	 * @param string $compare
	 *
	 * @throws InvalidQuery When the compare value is not valid.
	 */
	protected function validate_compare( string $compare ) {
		switch ( $compare ) {
			case '=':
			case '>':
			case '<':
			case 'IN':
			case 'NOT IN':
				// These are all valid.
				return;

			default:
				throw InvalidQuery::from_compare( $compare );
		}
	}


	/**
	 * Validate that a where relation is valid.
	 *
	 * @param string $relation
	 *
	 * @throws InvalidQuery When the relation value is not valid.
	 */
	protected function validate_where_relation( string $relation ) {
		switch ( $relation ) {
			case 'AND':
			case 'OR':
				// These are all valid.
				return;

			default:
				throw InvalidQuery::where_relation( $relation );
		}
	}

	/**
	 * Normalize the string for the order.
	 *
	 * Converts the string to uppercase, and will return only DESC or ASC.
	 *
	 * @param string $order
	 *
	 * @return string
	 */
	protected function normalize_order( string $order ): string {
		$order = strtoupper( $order );

		return 'DESC' === $order ? $order : 'ASC';
	}

	/**
	 * Build the query and return the query string.
	 *
	 * @param bool $get_count False to build a normal query, true to build a COUNT(*) query.
	 *
	 * @return string
	 */
	protected function build_query( bool $get_count = false ): string {
		$columns = $get_count ? 'COUNT(*)' : '*';
		$pieces  = [ "SELECT {$columns} FROM `{$this->table->get_name()}`" ];

		$pieces = array_merge( $pieces, $this->generate_where_pieces() );

		if ( ! empty( $this->groupby ) ) {
			$pieces[] = 'GROUP BY ' . implode( ', ', $this->groupby );
		}

		if ( ! $get_count ) {
			if ( empty( $this->groupby ) ) {
				$pieces[] = "GROUP BY `{$this->table->get_name()}`.`{$this->table->get_primary_column()}`";
			}

			if ( $this->orderby ) {
				$pieces[] = 'ORDER BY ' . implode( ', ', $this->orderby );
			}

			if ( $this->limit ) {
				$pieces[] = "LIMIT {$this->limit}";
			}

			if ( $this->offset ) {
				$pieces[] = "OFFSET {$this->offset}";
			}
		}

		return join( "\n", $pieces );
	}

	/**
	 * Generate the pieces for the WHERE part of the query.
	 *
	 * @return string[]
	 */
	protected function generate_where_pieces(): array {
		if ( empty( $this->where ) ) {
			return [];
		}

		$where_pieces = [ 'WHERE' ];
		foreach ( $this->where as $where ) {
			$column  = $where['column'];
			$compare = $where['compare'];

			if ( $compare === 'IN' || $compare === 'NOT IN' ) {
				$value = sprintf(
					"('%s')",
					join(
						"','",
						array_map(
							function( $value ) {
								return $this->wpdb->_escape( $value );
							},
							$where['value']
						)
					)
				);
			} else {
				$value = "'{$this->wpdb->_escape( $where['value'] )}'";
			}

			if ( count( $where_pieces ) > 1 ) {
				$where_pieces[] = $this->where_relation ?? 'AND';
			}

			$where_pieces[] = "{$column} {$compare} {$value}";
		}

		return $where_pieces;
	}

	/**
	 * Insert a row of data into the table.
	 *
	 * @param array $data
	 *
	 * @return int
	 * @throws InvalidQuery When there is an error inserting the data.
	 */
	public function insert( array $data ): int {
		foreach ( $data as $column => &$value ) {
			$this->validate_column( $column );
			$value = $this->sanitize_value( $column, $value );
		}

		$result = $this->wpdb->insert( $this->table->get_name(), $data );

		if ( false === $result ) {
			throw InvalidQuery::from_insert( $this->wpdb->last_error ?: 'Error inserting data.' );
		}

		// Save a local copy of the last inserted ID.
		$this->last_insert_id = $this->wpdb->insert_id;

		return $result;
	}

	/**
	 * Returns the last inserted ID. Must be called after insert.
	 *
	 * @since x.x.x
	 *
<<<<<<< HEAD
	 * @return int
	 */
	public function last_insert_id(): int {
		return $this->wpdb->insert_id;
=======
	 * @return int|null
	 */
	public function last_insert_id(): ?int {
		return $this->last_insert_id;
>>>>>>> 4bfc1c72
	}

	/**
	 * Delete rows from the database.
	 *
	 * @param string $where_column Column to use when looking for values to delete.
	 * @param mixed  $value        Value to use when determining what rows to delete.
	 *
	 * @return int The number of rows deleted.
	 * @throws InvalidQuery When there is an error deleting data.
	 */
	public function delete( string $where_column, $value ): int {
		$this->validate_column( $where_column );
		$result = $this->wpdb->delete( $this->table->get_name(), [ $where_column => $value ] );

		if ( false === $result ) {
			throw InvalidQuery::from_delete( $this->wpdb->last_error ?: 'Error deleting data.' );
		}

		return $result;
	}

	/**
	 * Update data in the database.
	 *
	 * @param array $data  Array of columns and their values.
	 * @param array $where Array of where conditions for updating values.
	 *
	 * @return int
	 * @throws InvalidQuery When there is an error updating data, or when an empty where array is provided.
	 */
	public function update( array $data, array $where ): int {
		if ( empty( $where ) ) {
			throw InvalidQuery::empty_where();
		}

		foreach ( $data as $column => &$value ) {
			$this->validate_column( $column );
			$value = $this->sanitize_value( $column, $value );
		}

		$result = $this->wpdb->update(
			$this->table->get_name(),
			$data,
			$where
		);

		if ( false === $result ) {
			throw InvalidQuery::from_update( $this->wpdb->last_error ?: 'Error updating data.' );
		}

		return $result;
	}

	/**
	 * Batch update or insert a set of records.
	 *
	 * @param array $records Array of records to be updated or inserted.
	 *
	 * @throws InvalidQuery If an invalid column name is provided.
	 */
	public function update_or_insert( array $records ): void {
		if ( empty( $records ) ) {
			return;
		}

		$update_values = [];
		$columns       = array_keys( reset( $records ) );
		foreach ( $columns as $c ) {
			$this->validate_column( $c );
			$update_values[] = "`$c`=VALUES(`$c`)";
		}

		$single_placeholder = '(' . implode( ',', array_fill( 0, count( $columns ), "'%s'" ) ) . ')';
		$chunk_size         = 200;
		$num_issues         = count( $records );
		for ( $i = 0; $i < $num_issues; $i += $chunk_size ) {
			$all_values       = [];
			$all_placeholders = [];
			foreach ( array_slice( $records, $i, $chunk_size ) as $issue ) {
				if ( array_keys( $issue ) !== $columns ) {
					throw new InvalidQuery( 'Not all records contain the same columns' );
				}
				$all_placeholders[] = $single_placeholder;
				array_push( $all_values, ...array_values( $issue ) );
			}

			$column_names = '(`' . implode( '`, `', $columns ) . '`)';

			$query  = "INSERT INTO `{$this->table->get_name()}` $column_names VALUES ";
			$query .= implode( ', ', $all_placeholders );
			$query .= ' ON DUPLICATE KEY UPDATE ' . implode( ', ', $update_values );

			$this->wpdb->query( $this->wpdb->prepare( $query, $all_values ) ); // phpcs:ignore WordPress.DB.PreparedSQL
		}
	}

	/**
	 * Sanitize a value for a given column before inserting it into the DB.
	 *
	 * @param string $column The column name.
	 * @param mixed  $value  The value to sanitize.
	 *
	 * @return mixed The sanitized value.
	 */
	abstract protected function sanitize_value( string $column, $value );
}<|MERGE_RESOLUTION|>--- conflicted
+++ resolved
@@ -411,17 +411,10 @@
 	 *
 	 * @since x.x.x
 	 *
-<<<<<<< HEAD
-	 * @return int
-	 */
-	public function last_insert_id(): int {
-		return $this->wpdb->insert_id;
-=======
 	 * @return int|null
 	 */
 	public function last_insert_id(): ?int {
 		return $this->last_insert_id;
->>>>>>> 4bfc1c72
 	}
 
 	/**
