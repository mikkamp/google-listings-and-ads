<?php
declare( strict_types=1 );

namespace Automattic\WooCommerce\GoogleListingsAndAds\DB;

use Automattic\WooCommerce\GoogleListingsAndAds\Exception\InvalidQuery;

defined( 'ABSPATH' ) || exit;

/**
 * Interface QueryInterface
 *
 * @package Automattic\WooCommerce\GoogleListingsAndAds\DB
 */
interface QueryInterface {

	/**
	 * Set a where clause to query.
	 *
	 * @param string $column  The column name.
	 * @param mixed  $value   The where value.
	 * @param string $compare The comparison to use. Valid values are =, <, >, IN, NOT IN.
	 *
	 * @return $this
	 */
	public function where( string $column, $value, string $compare = '=' ): QueryInterface;

	/**
	 * Set the where relation for the query.
	 *
	 * @param string $relation
	 *
	 * @return QueryInterface
	 */
	public function set_where_relation( string $relation ): QueryInterface;

	/**
	 * @param string $column
	 * @param string $order
	 *
	 * @return QueryInterface
	 */
	public function set_order( string $column, string $order = 'DESC' ): QueryInterface;

	/**
	 * Limit the number of results for the query.
	 *
	 * @param int $limit
	 *
	 * @return QueryInterface
	 */
	public function set_limit( int $limit ): QueryInterface;

	/**
	 * Set an offset for the results.
	 *
	 * @param int $offset
	 *
	 * @return QueryInterface
	 */
	public function set_offset( int $offset ): QueryInterface;

	/**
	 * Get the results of the query.
	 *
	 * @return mixed
	 */
	public function get_results();

	/**
	 * Get the number of results returned by the query.
	 *
	 * @return int
	 */
	public function get_count(): int;

	/**
	 * Gets the first result of the query.
	 *
	 * @return array
	 */
	public function get_row(): array;

	/**
	 * Insert a row of data into the table.
	 *
	 * @param array $data
	 *
	 * @return int
	 * @throws InvalidQuery When there is an error inserting the data.
	 */
	public function insert( array $data ): int;

	/**
	 * Returns the last inserted ID. Must be called after insert.
	 *
	 * @since x.x.x
	 *
<<<<<<< HEAD
	 * @return int
	 */
	public function last_insert_id(): int;
=======
	 * @return int|null
	 */
	public function last_insert_id(): ?int;
>>>>>>> 4bfc1c72

	/**
	 * Delete rows from the database.
	 *
	 * @param string $where_column Column to use when looking for values to delete.
	 * @param mixed  $value        Value to use when determining what rows to delete.
	 *
	 * @return int The number of rows deleted.
	 * @throws InvalidQuery When there is an error deleting data.
	 */
	public function delete( string $where_column, $value ): int;

	/**
	 * Update data in the database.
	 *
	 * @param array $data  Array of columns and their values.
	 * @param array $where Array of where conditions for updating values.
	 *
	 * @return int
	 * @throws InvalidQuery When there is an error updating data, or when an empty where array is provided.
	 */
	public function update( array $data, array $where ): int;

	/**
	 * Batch update or insert a set of records.
	 *
	 * @param array $records Array of records to be updated or inserted.
	 *
	 * @throws InvalidQuery If an invalid column name is provided.
	 */
	public function update_or_insert( array $records ): void;
}<|MERGE_RESOLUTION|>--- conflicted
+++ resolved
@@ -96,15 +96,9 @@
 	 *
 	 * @since x.x.x
 	 *
-<<<<<<< HEAD
-	 * @return int
-	 */
-	public function last_insert_id(): int;
-=======
 	 * @return int|null
 	 */
 	public function last_insert_id(): ?int;
->>>>>>> 4bfc1c72
 
 	/**
 	 * Delete rows from the database.
