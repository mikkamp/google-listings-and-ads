--- conflicted
+++ resolved
@@ -482,7 +482,8 @@
 			join( ',', $item_info ),
 		);
 
-<<<<<<< HEAD
+		$this->add_inline_event_script( $purchase_page_gtag );
+
 		if ( $this->is_enhanced_conversion_enabled() ) {
 			// Enhanced conversion data.
 			$ec_data         = [];
@@ -548,10 +549,6 @@
 
 			$this->add_inline_event_script( $purchase_user_data_gtag );
 		}
-
-=======
->>>>>>> aaa28be8
-		$this->add_inline_event_script( $purchase_page_gtag );
 	}
 
 	/**
