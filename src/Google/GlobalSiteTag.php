--- conflicted
+++ resolved
@@ -218,19 +218,6 @@
 	 */
 	public function activate_global_site_tag( string $ads_conversion_id ) {
 		if ( $this->gtag_js->is_adding_framework() ) {
-<<<<<<< HEAD
-			$config = wp_json_encode( $this->get_config_object() );
-			add_filter(
-				'woocommerce_gtag_snippet',
-				function ( $gtag_snippet ) use ( $ads_conversion_id, $config ) {
-					return preg_replace(
-						'~(\s)</script>~',
-						"\tgtag('config', '" . $ads_conversion_id . "', $config);\n$1</script>",
-						$gtag_snippet
-					);
-				}
-			);
-=======
 			if ( version_compare( \WC_GOOGLE_ANALYTICS_INTEGRATION_VERSION, '2.0.0', '>=' ) ) {
 				wp_add_inline_script(
 					'woocommerce-google-analytics-integration',
@@ -238,18 +225,18 @@
 				);
 			} else {
 				// Legacy code to support Google Analytics for WooCommerce version < 2.0.0.
+				$config = wp_json_encode( $this->get_config_object() );
 				add_filter(
 					'woocommerce_gtag_snippet',
-					function ( $gtag_snippet ) use ( $ads_conversion_id ) {
+					function ( $gtag_snippet ) use ( $ads_conversion_id, $config ) {
 						return preg_replace(
 							'~(\s)</script>~',
-							"\tgtag('config', '" . $ads_conversion_id . "', { 'groups': 'GLA', 'send_page_view': false });\n$1</script>",
+							"\tgtag('config', '" . $ads_conversion_id . "', $config);\n$1</script>",
 							$gtag_snippet
 						);
 					}
 				);
 			}
->>>>>>> d896b88f
 		} else {
 			$this->display_global_site_tag( $ads_conversion_id );
 		}
@@ -261,7 +248,6 @@
 	 * @param string $ads_conversion_id Google Ads account conversion ID.
 	 */
 	protected function display_global_site_tag( string $ads_conversion_id ) {
-		$config = $this->get_config_object();
 		// phpcs:disable WordPress.WP.EnqueuedResources.NonEnqueuedScript
 		?>
 
@@ -277,14 +263,10 @@
 
 			gtag('js', new Date());
 			gtag('set', 'developer_id.<?php echo esc_js( self::DEVELOPER_ID ); ?>', true);
-<<<<<<< HEAD
-			gtag('config', '<?php echo esc_js( $ads_conversion_id ); ?>', <?php echo wp_json_encode( $config ); // phpcs:disable WordPress.Security.EscapeOutput.OutputNotEscaped ?>);
-=======
 			<?php
 				// phpcs:ignore WordPress.Security.EscapeOutput.OutputNotEscaped
 				echo $this->get_gtag_config( $ads_conversion_id );
 			?>
->>>>>>> d896b88f
 		</script>
 
 		<?php
@@ -297,9 +279,11 @@
 	 * @param string $ads_conversion_id Google Ads account conversion ID.
 	 */
 	protected function get_gtag_config( string $ads_conversion_id ) {
+		$config = $this->get_config_object();
 		return sprintf(
-			'gtag("config", "%1$s", { "groups": "GLA", "send_page_view": false });',
-			esc_js( $ads_conversion_id )
+			'gtag("config", "%1$s", %2$s);',
+			esc_js( $ads_conversion_id ),
+			wp_json_encode( $config )
 		);
 	}
 
@@ -437,8 +421,6 @@
 			esc_js( $language ),
 			join( ',', $item_info ),
 		);
-<<<<<<< HEAD
-		wp_print_inline_script_tag( $purchase_page_gtag );
 
 		if ( $this->is_enhanced_conversion_enabled() ) {
 			// Enhanced conversion data.
@@ -496,11 +478,10 @@
 
 			$purchase_user_data_gtag = sprintf( 'gtag("set", "user_data", %s)', wp_json_encode( $ec_data ) );
 
-			wp_print_inline_script_tag( $purchase_user_data_gtag );
-		}
-=======
+			$this->add_inline_event_script( $purchase_user_data_gtag );
+		}
+
 		$this->add_inline_event_script( $purchase_page_gtag );
->>>>>>> d896b88f
 	}
 
 	/**
