<?php

namespace Automattic\WooCommerce\GoogleListingsAndAds\Google;

use Automattic\WooCommerce\GoogleListingsAndAds\Infrastructure\Service;

/**
 * Helper class for Account request Review feature
 */
class RequestReviewStatuses implements Service {

	public const ENABLED        = 'ENABLED';
	public const DISAPPROVED    = 'DISAPPROVED';
	public const WARNING        = 'WARNING';
	public const UNDER_REVIEW   = 'UNDER_REVIEW';
	public const PENDING_REVIEW = 'PENDING_REVIEW';
	public const ONBOARDING     = 'ONBOARDING';
	public const APPROVED       = 'APPROVED';
	public const NO_OFFERS      = 'NO_OFFERS_UPLOADED';


	public const MC_ACCOUNT_REVIEW_LIFETIME = MINUTE_IN_SECONDS * 20; // 20 minutes

	/**
	 * Merges the different program statuses, issues and cooldown period date.
	 *
	 * @param array $response Associative array containing the response data from Google API
	 * @return array The computed status, with the issues and cooldown period.
	 */
	public function get_statuses_from_response( array $response ) {
		$issues   = [];
		$cooldown = 0;
<<<<<<< HEAD
		$status   = 'APPROVED';
		$review_eligible_regions = [];
=======
		$status   = null;

		$valid_program_states = [ self::ENABLED, self::NO_OFFERS ];
>>>>>>> c41a19f5

		foreach ( $response as $program_type ) {

<<<<<<< HEAD
				if ( isset( $region_status['reviewEligibilityStatus'] ) && $region_status['reviewEligibilityStatus'] === self::ELIGIBLE ) {
					array_push( $review_eligible_regions, $region_status['regionCodes'][0] );
				}

				if (
					isset( $region_status['reviewIneligibilityReasonDetails'] ) &&
					isset( $region_status['reviewIneligibilityReasonDetails']['cooldownTime'] )
				) {
					$region_cooldown = intval( $region_status['reviewIneligibilityReasonDetails']['cooldownTime'] );
					if ( ! $cooldown || $region_cooldown > $cooldown ) {
						$cooldown = $region_cooldown;
					}
				}

				if ( $region_status['eligibilityStatus'] === self::DISAPPROVED || $region_status['eligibilityStatus'] === self::WARNING ) {
					if ( $status !== self::DISAPPROVED ) {
						$status = $region_status['eligibilityStatus'];
					}

					$issues = array_merge( $issues, $region_status['reviewIssues'] ?? [] );
				}

				if ( $status === self::DISAPPROVED ) {
					continue;
				}

				if ( $region_status['eligibilityStatus'] === self::UNDER_REVIEW ) {
					$status = self::UNDER_REVIEW;
				}

				if ( $status === self::UNDER_REVIEW ) {
					continue;
				}

				if ( $region_status['eligibilityStatus'] === self::PENDING_REVIEW ) {
					$status = self::PENDING_REVIEW;
				}

				if ( $status === self::PENDING_REVIEW ) {
					continue;
				}

				if ( $region_status['eligibilityStatus'] === self::ONBOARDING ) {
					$status = self::ONBOARDING;
				}
=======
			// In case any Program is with no offers we consider it Onboarding
			if ( $program_type['data']['globalState'] === self::NO_OFFERS ) {
				$status = self::ONBOARDING;
				break;
			}

			// In case any Program is not enabled or there are no regionStatuses we return null status
			if ( ! isset( $program_type['data']['regionStatuses'] ) || ! in_array( $program_type['data']['globalState'], $valid_program_states, true ) ) {
				continue;
			}

			// otherwise we compute the new status, issues and cooldown period
			foreach ( $program_type['data']['regionStatuses'] as $region_status ) {
				$issues   = array_merge( $issues, $region_status['reviewIssues'] ?? [] );
				$cooldown = $this->maybe_update_cooldown_period( $region_status, $cooldown );
				$status   = $this->maybe_update_status( $region_status['eligibilityStatus'], $status );
>>>>>>> c41a19f5
			}
		}

		return [
			'issues'   => array_map( 'strtolower', array_values( array_unique( $issues ) ) ),
			'cooldown' => $this->get_cooldown( $cooldown ), // add lifetime cache to cooldown time
			'status'   => $status,
			'reviewEligibleRegions' => array_unique( $review_eligible_regions )
		];
	}
	/**
	 * Updates the cooldown period in case the new cooldown period date is available and later than the current cooldown period.
	 *
	 * @param array $region_status Associative array containing (maybe) a cooldown date property.
	 * @param int   $cooldown Referenced current cooldown to compare with
	 *
	 * @return int The cooldown
	 */
	private function maybe_update_cooldown_period( $region_status, $cooldown ) {
		if (
			isset( $region_status['reviewIneligibilityReasonDetails'] ) &&
			isset( $region_status['reviewIneligibilityReasonDetails']['cooldownTime'] )
		) {
			$region_cooldown = intval( strtotime( $region_status['reviewIneligibilityReasonDetails']['cooldownTime'] ) );

			if ( ! $cooldown || $region_cooldown > $cooldown ) {
				$cooldown = $region_cooldown;
			}
		}

		return $cooldown;
	}

	/**
	 * Updates the status reference in case the new status has more priority.
	 *
	 * @param String $new_status New status to check has more priority than the current one
	 * @param String $status Referenced current status
	 *
	 * @return String The status
	 */
	private function maybe_update_status( $new_status, $status ) {
		$status_priority_list = [
			self::ONBOARDING, // highest priority
			self::DISAPPROVED,
			self::WARNING,
			self::UNDER_REVIEW,
			self::PENDING_REVIEW,
			self::APPROVED,
		];

		$current_status_priority = array_search( $status, $status_priority_list, true );
		$new_status_priority     = array_search( $new_status, $status_priority_list, true );

		if ( $new_status_priority !== false && ( is_null( $status ) || $current_status_priority > $new_status_priority ) ) {
			return $new_status;
		}

		return $status;
	}


	/**
	 * Allows a hook to modify the lifetime of the Account review data.
	 *
	 * @return int
	 */
	public function get_account_review_lifetime(): int {
		return apply_filters( 'woocommerce_gla_mc_account_review_lifetime', self::MC_ACCOUNT_REVIEW_LIFETIME );
	}

	/**
	 * @param int $cooldown The cooldown in PHP format (seconds)
	 *
	 * @return int The cooldown in milliseconds and adding the lifetime cache
	 */
	private function get_cooldown( int $cooldown ) {
		if ( $cooldown ) {
			$cooldown = ( $cooldown + $this->get_account_review_lifetime() ) * 1000;
		}

		return $cooldown;
	}

}<|MERGE_RESOLUTION|>--- conflicted
+++ resolved
@@ -30,64 +30,13 @@
 	public function get_statuses_from_response( array $response ) {
 		$issues   = [];
 		$cooldown = 0;
-<<<<<<< HEAD
-		$status   = 'APPROVED';
-		$review_eligible_regions = [];
-=======
 		$status   = null;
 
 		$valid_program_states = [ self::ENABLED, self::NO_OFFERS ];
->>>>>>> c41a19f5
+		$review_eligible_regions = [];
 
 		foreach ( $response as $program_type ) {
 
-<<<<<<< HEAD
-				if ( isset( $region_status['reviewEligibilityStatus'] ) && $region_status['reviewEligibilityStatus'] === self::ELIGIBLE ) {
-					array_push( $review_eligible_regions, $region_status['regionCodes'][0] );
-				}
-
-				if (
-					isset( $region_status['reviewIneligibilityReasonDetails'] ) &&
-					isset( $region_status['reviewIneligibilityReasonDetails']['cooldownTime'] )
-				) {
-					$region_cooldown = intval( $region_status['reviewIneligibilityReasonDetails']['cooldownTime'] );
-					if ( ! $cooldown || $region_cooldown > $cooldown ) {
-						$cooldown = $region_cooldown;
-					}
-				}
-
-				if ( $region_status['eligibilityStatus'] === self::DISAPPROVED || $region_status['eligibilityStatus'] === self::WARNING ) {
-					if ( $status !== self::DISAPPROVED ) {
-						$status = $region_status['eligibilityStatus'];
-					}
-
-					$issues = array_merge( $issues, $region_status['reviewIssues'] ?? [] );
-				}
-
-				if ( $status === self::DISAPPROVED ) {
-					continue;
-				}
-
-				if ( $region_status['eligibilityStatus'] === self::UNDER_REVIEW ) {
-					$status = self::UNDER_REVIEW;
-				}
-
-				if ( $status === self::UNDER_REVIEW ) {
-					continue;
-				}
-
-				if ( $region_status['eligibilityStatus'] === self::PENDING_REVIEW ) {
-					$status = self::PENDING_REVIEW;
-				}
-
-				if ( $status === self::PENDING_REVIEW ) {
-					continue;
-				}
-
-				if ( $region_status['eligibilityStatus'] === self::ONBOARDING ) {
-					$status = self::ONBOARDING;
-				}
-=======
 			// In case any Program is with no offers we consider it Onboarding
 			if ( $program_type['data']['globalState'] === self::NO_OFFERS ) {
 				$status = self::ONBOARDING;
@@ -104,7 +53,9 @@
 				$issues   = array_merge( $issues, $region_status['reviewIssues'] ?? [] );
 				$cooldown = $this->maybe_update_cooldown_period( $region_status, $cooldown );
 				$status   = $this->maybe_update_status( $region_status['eligibilityStatus'], $status );
->>>>>>> c41a19f5
+				if ( isset( $region_status['reviewEligibilityStatus'] ) && $region_status['reviewEligibilityStatus'] === self::ELIGIBLE ) {
+					array_push( $review_eligible_regions, $region_status['regionCodes'][0] );
+				}
 			}
 		}
 
@@ -112,7 +63,7 @@
 			'issues'   => array_map( 'strtolower', array_values( array_unique( $issues ) ) ),
 			'cooldown' => $this->get_cooldown( $cooldown ), // add lifetime cache to cooldown time
 			'status'   => $status,
-			'reviewEligibleRegions' => array_unique( $review_eligible_regions )
+			'reviewEligibleRegions' => array_unique( $review_eligible_regions ),
 		];
 	}
 	/**
