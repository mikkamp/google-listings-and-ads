--- conflicted
+++ resolved
@@ -125,8 +125,7 @@
 	}
 
 	/**
-<<<<<<< HEAD
-	 * Get an array of merchant center supported countries.
+	 * Get an array of Google Merchant Center supported countries.
 	 *
 	 * WooCommerce Countries -> https://github.com/woocommerce/woocommerce/blob/master/i18n/countries.php
 	 * Google Supported Countries -> https://support.google.com/merchants/answer/160637?hl=en
@@ -137,7 +136,9 @@
 	 */
 	protected function get_mc_supported_countries( bool $include_beta = false ): array {
 		return array_keys( $this->get_mc_supported_countries_currencies( $include_beta ) );
-=======
+	}
+
+	/**
 	 * Get an array of Google Merchant Center supported languages (ISO 639-1).
 	 *
 	 * WooCommerce Languages -> https://translate.wordpress.org/projects/wp-plugins/woocommerce/
@@ -181,6 +182,5 @@
 			'uk', // Ukrainian
 			'vi', // Vietnamese
 		];
->>>>>>> bc1cc42f
 	}
 }