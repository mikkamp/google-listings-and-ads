--- conflicted
+++ resolved
@@ -145,52 +145,6 @@
 	}
 
 	/**
-<<<<<<< HEAD
-	 *
-	 * Merge the YOAST Fields with the Attribute Mapping available sources
-	 *
-	 * @param array  $sources The current sources
-	 * @param string $attribute_id The Attribute ID
-	 * @return array The merged sources
-	 */
-	protected function load_yoast_seo_attribute_mapping_sources( array $sources, string $attribute_id ): array {
-		if ( $attribute_id === GTIN::get_id() ) {
-			return array_merge( self::get_yoast_seo_attribute_mapping_gtin_sources(), $sources );
-		}
-
-		if ( $attribute_id === MPN::get_id() ) {
-			return array_merge( self::get_yoast_seo_attribute_mapping_mpn_sources(), $sources );
-		}
-
-		return $sources;
-	}
-
-	/**
-	 * Load the group disabled option for Attribute mapping YOAST SEO
-	 *
-	 * @return array The disabled group option
-	 */
-	protected function get_yoast_seo_attribute_mapping_group_source(): array {
-		return [ 'disabled:' . self::VALUE_KEY => __( '- Yoast SEO -', 'google-listings-and-ads' ) ];
-	}
-
-	/**
-	 * Load the GTIN Fields for Attribute mapping YOAST SEO
-	 *
-	 * @return array The GTIN sources
-	 */
-	protected function get_yoast_seo_attribute_mapping_gtin_sources(): array {
-		return array_merge( self::get_yoast_seo_attribute_mapping_group_source(), [ self::VALUE_KEY . ':gtin' => __( 'GTIN Field', 'google-listings-and-ads' ) ] );
-	}
-
-	/**
-	 * Load the MPN Fields for Attribute mapping YOAST SEO
-	 *
-	 * @return array The MPN sources
-	 */
-	protected function get_yoast_seo_attribute_mapping_mpn_sources(): array {
-		return array_merge( self::get_yoast_seo_attribute_mapping_group_source(), [ self::VALUE_KEY . ':mpn' => __( 'MPN Field', 'google-listings-and-ads' ) ] );
-=======
 	 * Get identifier meta from product.
 	 * For variations fallback to parent product if meta is empty.
 	 *
@@ -217,6 +171,52 @@
 		}
 
 		return $product->get_meta( 'wpseo_global_identifier_values', true );
->>>>>>> 033b650b
+	}
+
+	/**
+	 *
+	 * Merge the YOAST Fields with the Attribute Mapping available sources
+	 *
+	 * @param array  $sources The current sources
+	 * @param string $attribute_id The Attribute ID
+	 * @return array The merged sources
+	 */
+	protected function load_yoast_seo_attribute_mapping_sources( array $sources, string $attribute_id ): array {
+		if ( $attribute_id === GTIN::get_id() ) {
+			return array_merge( self::get_yoast_seo_attribute_mapping_gtin_sources(), $sources );
+		}
+
+		if ( $attribute_id === MPN::get_id() ) {
+			return array_merge( self::get_yoast_seo_attribute_mapping_mpn_sources(), $sources );
+		}
+
+		return $sources;
+	}
+
+	/**
+	 * Load the group disabled option for Attribute mapping YOAST SEO
+	 *
+	 * @return array The disabled group option
+	 */
+	protected function get_yoast_seo_attribute_mapping_group_source(): array {
+		return [ 'disabled:' . self::VALUE_KEY => __( '- Yoast SEO -', 'google-listings-and-ads' ) ];
+	}
+
+	/**
+	 * Load the GTIN Fields for Attribute mapping YOAST SEO
+	 *
+	 * @return array The GTIN sources
+	 */
+	protected function get_yoast_seo_attribute_mapping_gtin_sources(): array {
+		return array_merge( self::get_yoast_seo_attribute_mapping_group_source(), [ self::VALUE_KEY . ':gtin' => __( 'GTIN Field', 'google-listings-and-ads' ) ] );
+	}
+
+	/**
+	 * Load the MPN Fields for Attribute mapping YOAST SEO
+	 *
+	 * @return array The MPN sources
+	 */
+	protected function get_yoast_seo_attribute_mapping_mpn_sources(): array {
+		return array_merge( self::get_yoast_seo_attribute_mapping_group_source(), [ self::VALUE_KEY . ':mpn' => __( 'MPN Field', 'google-listings-and-ads' ) ] );
 	}
 }