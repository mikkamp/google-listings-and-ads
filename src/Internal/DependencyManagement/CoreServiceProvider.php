--- conflicted
+++ resolved
@@ -96,12 +96,9 @@
 		SiteVerificationMeta::class   => true,
 		BatchProductHelper::class     => true,
 		ProductRepository::class      => true,
-<<<<<<< HEAD
 		MetaBoxInterface::class       => true,
 		MetaBoxInitializer::class     => true,
 		ViewFactory::class            => true,
-=======
->>>>>>> a21eb75a
 		DebugLogger::class            => true,
 		MerchantAccountState::class   => true,
 		DBInstaller::class            => true,
@@ -161,24 +158,16 @@
 		$this->conditionally_share_with_tags( SetupCampaignNote::class );
 
 		$this->share_with_tags( ProductMetaHandler::class );
-<<<<<<< HEAD
+		$this->share_with_tags( MerchantAccountState::class );
 		$this->share_with_tags( ProductRepository::class );
 		$this->share_with_tags( MerchantAccountState::class );
 		$this->share( ProductHelper::class, ProductMetaHandler::class );
-=======
-		$this->share_with_tags( MerchantAccountState::class );
-		$this->share_with_tags( ProductRepository::class );
-		$this->share_with_tags( ProductHelper::class, ProductMetaHandler::class );
->>>>>>> a21eb75a
 		$this->share_with_tags( BatchProductHelper::class, ProductMetaHandler::class, ProductHelper::class );
 		$this->share_with_tags(
 			ProductSyncer::class,
 			GoogleProductService::class,
 			BatchProductHelper::class,
-<<<<<<< HEAD
 			ProductHelper::class,
-=======
->>>>>>> a21eb75a
 			ValidatorInterface::class
 		);
 
