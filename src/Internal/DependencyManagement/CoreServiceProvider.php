<?php
declare( strict_types=1 );

namespace Automattic\WooCommerce\GoogleListingsAndAds\Internal\DependencyManagement;

use Automattic\WooCommerce\GoogleListingsAndAds\Admin\Admin;
use Automattic\WooCommerce\GoogleListingsAndAds\API\Site\RESTControllers;
use Automattic\WooCommerce\GoogleListingsAndAds\Assets\AssetsHandler;
use Automattic\WooCommerce\GoogleListingsAndAds\Assets\AssetsHandlerInterface;
use Automattic\WooCommerce\GoogleListingsAndAds\ConnectionTest;
use Automattic\WooCommerce\GoogleListingsAndAds\Google\GoogleProductService;
use Automattic\WooCommerce\GoogleListingsAndAds\Infrastructure\Conditional;
use Automattic\WooCommerce\GoogleListingsAndAds\Infrastructure\Service;
use Automattic\WooCommerce\GoogleListingsAndAds\Menu\GetStarted;
use Automattic\WooCommerce\GoogleListingsAndAds\Menu\SetupMerchantCenter;
use Automattic\WooCommerce\GoogleListingsAndAds\Menu\SetupAds;
use Automattic\WooCommerce\GoogleListingsAndAds\Menu\Dashboard;
use Automattic\WooCommerce\GoogleListingsAndAds\Menu\Analytics;
use Automattic\WooCommerce\GoogleListingsAndAds\Menu\ProductFeed;
use Automattic\WooCommerce\GoogleListingsAndAds\Menu\Settings;
use Automattic\WooCommerce\GoogleListingsAndAds\Menu\GoogleConnect;
use Automattic\WooCommerce\GoogleListingsAndAds\Options\Options;
use Automattic\WooCommerce\GoogleListingsAndAds\Options\OptionsInterface;
<<<<<<< HEAD
use Automattic\WooCommerce\GoogleListingsAndAds\Pages\ConnectAccount;
use Automattic\WooCommerce\GoogleListingsAndAds\Product\ProductHelper;
use Automattic\WooCommerce\GoogleListingsAndAds\Product\ProductMetaHandler;
use Automattic\WooCommerce\GoogleListingsAndAds\Product\ProductSyncer;
=======
>>>>>>> d1eb57af
use Automattic\WooCommerce\GoogleListingsAndAds\Proxies\Tracks as TracksProxy;
use Automattic\WooCommerce\GoogleListingsAndAds\TaskList\CompleteSetup;
use Automattic\WooCommerce\GoogleListingsAndAds\Tracking\Events\Loaded;
use Automattic\WooCommerce\GoogleListingsAndAds\Tracking\EventTracking;
use Automattic\WooCommerce\GoogleListingsAndAds\Tracking\TrackerSnapshot;
use Automattic\WooCommerce\GoogleListingsAndAds\Tracking\Tracks;
use Automattic\WooCommerce\GoogleListingsAndAds\Tracking\TracksAwareInterface;
use Automattic\WooCommerce\GoogleListingsAndAds\Tracking\TracksInterface;
use Psr\Container\ContainerInterface;
use Symfony\Component\Validator\Validator\ValidatorInterface;

/**
 * Class CoreServiceProvider
 *
 * @package Automattic\WooCommerce\GoogleListingsAndAds\Internal\DependencyManagement
 */
class CoreServiceProvider extends AbstractServiceProvider {

	/**
	 * @var array
	 */
	protected $provides = [
		Admin::class                  => true,
		Analytics::class              => true,
		AssetsHandlerInterface::class => true,
		CompleteSetup::class          => true,
		Dashboard::class              => true,
		EventTracking::class          => true,
		GetStarted::class             => true,
		Loaded::class                 => true,
		OptionsInterface::class       => true,
		ProductFeed::class            => true,
		RESTControllers::class        => true,
		Service::class                => true,
		Settings::class               => true,
		SetupAds::class               => true,
		SetupMerchantCenter::class    => true,
		TrackerSnapshot::class        => true,
		Tracks::class                 => true,
		TracksInterface::class        => true,
		ProductSyncer::class          => true,
		ProductMetaHandler::class     => true,
	];

	/**
	 * Use the register method to register items with the container via the
	 * protected $this->leagueContainer property or the `getLeagueContainer` method
	 * from the ContainerAwareTrait.
	 *
	 * @return void
	 */
	public function register(): void {
		// Share our interfaces, possibly with concrete objects.
		$this->share_interface( AssetsHandlerInterface::class, AssetsHandler::class );
		$this->share_interface(
			TracksInterface::class,
			$this->share_with_tags( Tracks::class, TracksProxy::class )
		);
		$this->share_interface( OptionsInterface::class, Options::class );

		// Share our regular service classes.
		$this->conditionally_share_with_tags( Admin::class, AssetsHandlerInterface::class );
		$this->conditionally_share_with_tags( GetStarted::class );
		$this->conditionally_share_with_tags( SetupMerchantCenter::class );
		$this->conditionally_share_with_tags( SetupAds::class );
		$this->conditionally_share_with_tags( Dashboard::class );
		$this->conditionally_share_with_tags( Analytics::class );
		$this->conditionally_share_with_tags( ProductFeed::class );
		$this->conditionally_share_with_tags( Settings::class );
		$this->conditionally_share_with_tags( TrackerSnapshot::class );
		$this->conditionally_share_with_tags( EventTracking::class, ContainerInterface::class );
		$this->conditionally_share_with_tags( RESTControllers::class, ContainerInterface::class );
		$this->conditionally_share_with_tags( ConnectionTest::class, ContainerInterface::class );
		$this->conditionally_share_with_tags( CompleteSetup::class, ContainerInterface::class );

		$this->share( ProductMetaHandler::class );
		$this->share( ProductHelper::class, ProductMetaHandler::class );
		$this->share(
			ProductSyncer::class,
			GoogleProductService::class,
			ProductMetaHandler::class,
			ProductHelper::class,
			ValidatorInterface::class
		);

		// Set up inflector for tracks classes.
		$this->getLeagueContainer()
			->inflector( TracksAwareInterface::class )
			->invokeMethod( 'set_tracks', [ TracksInterface::class ] );

		// Share other classes.
		$this->conditionally_share_with_tags( Loaded::class );
	}

	/**
	 * Maybe share a class and add interfaces as tags.
	 *
	 * This will also check any classes that implement the Conditional interface and only add them if
	 * they are needed.
	 *
	 * @param string $class        The class name to add.
	 * @param mixed  ...$arguments Constructor arguments for the class.
	 */
	protected function conditionally_share_with_tags( string $class, ...$arguments ) {
		$implements = class_implements( $class );
		if ( array_key_exists( Conditional::class, $implements ) ) {
			/** @var Conditional $class */
			if ( ! $class::is_needed() ) {
				return;
			}
		}

		$this->share_with_tags( $class, ...$arguments );
	}
}<|MERGE_RESOLUTION|>--- conflicted
+++ resolved
@@ -21,13 +21,9 @@
 use Automattic\WooCommerce\GoogleListingsAndAds\Menu\GoogleConnect;
 use Automattic\WooCommerce\GoogleListingsAndAds\Options\Options;
 use Automattic\WooCommerce\GoogleListingsAndAds\Options\OptionsInterface;
-<<<<<<< HEAD
-use Automattic\WooCommerce\GoogleListingsAndAds\Pages\ConnectAccount;
 use Automattic\WooCommerce\GoogleListingsAndAds\Product\ProductHelper;
 use Automattic\WooCommerce\GoogleListingsAndAds\Product\ProductMetaHandler;
 use Automattic\WooCommerce\GoogleListingsAndAds\Product\ProductSyncer;
-=======
->>>>>>> d1eb57af
 use Automattic\WooCommerce\GoogleListingsAndAds\Proxies\Tracks as TracksProxy;
 use Automattic\WooCommerce\GoogleListingsAndAds\TaskList\CompleteSetup;
 use Automattic\WooCommerce\GoogleListingsAndAds\Tracking\Events\Loaded;
@@ -69,6 +65,7 @@
 		Tracks::class                 => true,
 		TracksInterface::class        => true,
 		ProductSyncer::class          => true,
+		ProductHelper::class          => true,
 		ProductMetaHandler::class     => true,
 	];
 
