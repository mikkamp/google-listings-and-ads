--- conflicted
+++ resolved
@@ -76,25 +76,10 @@
 	 * @return bool
 	 */
 	public function has_page_not_found_error(): bool {
-<<<<<<< HEAD
-		$ids = wc_get_products(
-			[
-				'return' => 'ids',
-				'limit'  => 1,
-			]
-		);
-		if ( ! empty( $ids ) ) {
-			$url     = get_permalink( $ids[0] );
-			$headers = get_headers( $url );
-			if ( ! empty( $headesr ) && $headers[0] !== 'HTTP/1.1 200 OK' ) {
-				return true;
-			}
-=======
 		$url      = $this->get_landing_page_url();
 		$response = wp_remote_get( $url );
 		if ( 200 !== wp_remote_retrieve_response_code( $response ) ) {
 			return true;
->>>>>>> 9cbf4da4
 		}
 		return false;
 	}
@@ -105,35 +90,16 @@
 	 * @return bool
 	 */
 	public function has_redirects(): bool {
-<<<<<<< HEAD
-		$ids = wc_get_products(
-			[
-				'return' => 'ids',
-				'limit'  => 1,
-			]
-		);
-		if ( ! empty( $ids ) ) {
-			$headers = get_headers( get_permalink( $ids[0] ) );
-			if ( ! empty( $headesr ) && isset( $headers[0] ) ) {
-				if ( $headers[0] === 'HTTP/1.1 302 Found' ) {
-					// this is the URL where it's redirecting
-					return true;
-				}
-			}
-=======
 		$url      = $this->get_landing_page_url();
 		$response = wp_remote_get( $url, [ 'redirection' => 0 ] );
 		$code     = wp_remote_retrieve_response_code( $response );
 		if ( $code >= 300 && $code <= 399 ) {
 			return true;
->>>>>>> 9cbf4da4
-		}
-		return false;
-	}
-
-	/**
-<<<<<<< HEAD
-=======
+		}
+		return false;
+	}
+
+	/**
 	 * Returns a product page URL, uses homepage as a fallback.
 	 *
 	 * @return string Landing page URL.
@@ -148,43 +114,18 @@
 	}
 
 	/**
->>>>>>> 9cbf4da4
 	 * Check if the merchant set the restrictions in robots.txt or not in the store.
 	 *
 	 * @return bool
 	 */
 	public function has_restriction(): bool {
-<<<<<<< HEAD
-		return ! $this->robots_allowed( get_site_url() );
-=======
 		return ! $this->robots_allowed( $this->get_site_url() );
->>>>>>> 9cbf4da4
 	}
 
 	/**
 	 * Check if the robots.txt has restrictions or not in the store.
 	 *
 	 * @param string $url
-<<<<<<< HEAD
-	 * @param bool   $useragent
-	 * @return bool
-	 */
-	private function robots_allowed( $url, $useragent = false ) {
-		// parse url to retrieve host and path
-		$parsed = wp_parse_url( $url );
-
-		$agents = [ preg_quote( '*', null ) ];
-		if ( $useragent ) {
-			$agents[] = preg_quote( $useragent, null );
-		}
-		$agents = implode( '|', $agents );
-
-		// location of robots.txt file
-
-		$robotstxt = file( "http://{$parsed['host']}/robots.txt" );
-
-		// if there isn't a robots, then we're allowed in
-=======
 	 * @return bool
 	 */
 	private function robots_allowed( $url ) {
@@ -201,7 +142,6 @@
 		$body      = wp_remote_retrieve_body( $response );
 		$robotstxt = preg_split( "/\r\n|\n|\r/", $body );
 
->>>>>>> 9cbf4da4
 		if ( empty( $robotstxt ) ) {
 			return true;
 		}
@@ -209,39 +149,11 @@
 		$rules        = [];
 		$rule_applies = false;
 		foreach ( $robotstxt as $line ) {
-<<<<<<< HEAD
-			// skip blank lines
-=======
->>>>>>> 9cbf4da4
 			$line = trim( $line );
 			if ( ! $line ) {
 				continue;
 			}
 
-<<<<<<< HEAD
-			// following rules only apply if User-agent matches $useragent or '*'
-			if ( preg_match( '/^\s*User-agent: (.*)/i', $line, $match ) ) {
-				$rule_applies = preg_match( "/($agents)/i", $match[1] );
-			}
-			if ( $rule_applies && preg_match( '/^\s*Disallow:(.*)/i', $line, $regs ) ) {
-				// an empty rule implies full access - no further tests required
-				if ( ! $regs[1] ) {
-					return true;
-				}
-				// add rules that apply to array for testing
-				$rules[] = preg_quote( trim( $regs[1] ), '/' );
-			}
-		}
-
-		foreach ( $rules as $rule ) {
-			// check if page is disallowed to us
-			if ( preg_match( "/^$rule/", $parsed['path'] ) ) {
-				return false;
-			}
-		}
-
-		// page is not disallowed
-=======
 			// following rules only apply if User-agent matches '*'
 			if ( preg_match( '/^\s*User-agent:\s*(.*)/i', $line, $match ) ) {
 				$rule_applies = '*' === $match[1];
@@ -258,7 +170,6 @@
 			}
 		}
 
->>>>>>> 9cbf4da4
 		return true;
 	}
 
