--- conflicted
+++ resolved
@@ -21,12 +21,9 @@
 	use PluginHelper;
 
 	private const VALID_OPTIONS = [
+		self::ADS_ACCOUNT_STATE      => true,
+		self::ADS_BILLING_URL        => true,
 		self::ADS_ID                 => true,
-<<<<<<< HEAD
-		self::ADS_BILLING_URL        => true,
-=======
-		self::ADS_ACCOUNT_STATE      => true,
->>>>>>> 354f7548
 		self::DB_VERSION             => true,
 		self::FILE_VERSION           => true,
 		self::INSTALL_TIMESTAMP      => true,
