--- conflicted
+++ resolved
@@ -19,14 +19,6 @@
 	use PluginHelper;
 
 	private const VALID_OPTIONS = [
-<<<<<<< HEAD
-		self::MC_SETUP_COMPLETE => true,
-		self::MERCHANT_CENTER   => true,
-		self::MERCHANT_ID       => true,
-		self::SHIPPING_RATES    => true,
-		self::SHIPPING_TIMES    => true,
-		self::ADS_ID            => true,
-=======
 		self::DB_VERSION            => true,
 		self::FILE_VERSION          => true,
 		self::INSTALL_TIMESTAMP     => true,
@@ -35,7 +27,7 @@
 		self::MERCHANT_ID           => true,
 		self::SHIPPING_RATES        => true,
 		self::SHIPPING_TIMES        => true,
->>>>>>> ca6bbc3a
+		self::ADS_ID                => true,
 	];
 
 	/**
