--- conflicted
+++ resolved
@@ -19,17 +19,11 @@
 	use PluginHelper;
 
 	private const VALID_OPTIONS = [
-<<<<<<< HEAD
-		self::MERCHANT_CENTER => true,
-		self::MERCHANT_ID     => true,
-		self::SHIPPING_RATES  => true,
-		self::ADS_ID          => true,
-=======
 		self::MC_SETUP_COMPLETE => true,
 		self::MERCHANT_CENTER   => true,
 		self::MERCHANT_ID       => true,
 		self::SHIPPING_RATES    => true,
->>>>>>> a2091cd7
+		self::ADS_ID            => true,
 	];
 
 	/**
