<?php
declare( strict_types=1 );

namespace Automattic\WooCommerce\GoogleListingsAndAds\Options;

use Automattic\WooCommerce\GoogleListingsAndAds\Value\PositiveInteger;

/**
 * Interface OptionsInterface
 *
 * @package Automattic\WooCommerce\GoogleListingsAndAds\Options
 */
interface OptionsInterface {

<<<<<<< HEAD

	public const ADS_ACCOUNT_CURRENCY      = 'ads_account_currency';
	public const ADS_ACCOUNT_STATE         = 'ads_account_state';
	public const ADS_BILLING_URL           = 'ads_billing_url';
	public const ADS_ID                    = 'ads_id';
	public const ADS_CONVERSION_ACTION     = 'ads_conversion_action';
	public const ADS_SETUP_COMPLETED_AT    = 'ads_setup_completed_at';
	public const CONTACT_INFO_SETUP        = 'contact_info_setup';
	public const DB_VERSION                = 'db_version';
	public const FILE_VERSION              = 'file_version';
	public const GOOGLE_CONNECTED          = 'google_connected';
	public const INSTALL_TIMESTAMP         = 'install_timestamp';
	public const MC_NEXT_REVIEW_REQUEST_AT = 'mc_next_review_requested_at';
	public const MC_SETUP_COMPLETED_AT     = 'mc_setup_completed_at';
	public const MERCHANT_ACCOUNT_STATE    = 'merchant_account_state';
	public const MERCHANT_CENTER           = 'merchant_center';
	public const MERCHANT_ID               = 'merchant_id';
	public const REDIRECT_TO_ONBOARDING    = 'redirect_to_onboarding';
	public const SHIPPING_RATES            = 'shipping_rates';
	public const SHIPPING_TIMES            = 'shipping_times';
	public const SITE_VERIFICATION         = 'site_verification';
	public const TARGET_AUDIENCE           = 'target_audience';
	public const WP_TOS_ACCEPTED           = 'wp_tos_accepted';

	public const VALID_OPTIONS = [
		self::ADS_ACCOUNT_CURRENCY      => true,
		self::ADS_ACCOUNT_STATE         => true,
		self::ADS_BILLING_URL           => true,
		self::ADS_ID                    => true,
		self::ADS_CONVERSION_ACTION     => true,
		self::ADS_SETUP_COMPLETED_AT    => true,
		self::CONTACT_INFO_SETUP        => true,
		self::DB_VERSION                => true,
		self::FILE_VERSION              => true,
		self::GOOGLE_CONNECTED          => true,
		self::INSTALL_TIMESTAMP         => true,
		self::MC_NEXT_REVIEW_REQUEST_AT => true,
		self::MC_SETUP_COMPLETED_AT     => true,
		self::MERCHANT_ACCOUNT_STATE    => true,
		self::MERCHANT_CENTER           => true,
		self::MERCHANT_ID               => true,
		self::SHIPPING_RATES            => true,
		self::SHIPPING_TIMES            => true,
		self::REDIRECT_TO_ONBOARDING    => true,
		self::SITE_VERIFICATION         => true,
		self::TARGET_AUDIENCE           => true,
		self::WP_TOS_ACCEPTED           => true,
=======
	public const ADS_ACCOUNT_CURRENCY   = 'ads_account_currency';
	public const ADS_ACCOUNT_STATE      = 'ads_account_state';
	public const ADS_BILLING_URL        = 'ads_billing_url';
	public const ADS_ID                 = 'ads_id';
	public const ADS_CONVERSION_ACTION  = 'ads_conversion_action';
	public const ADS_SETUP_COMPLETED_AT = 'ads_setup_completed_at';
	public const CONTACT_INFO_SETUP     = 'contact_info_setup';
	public const DELAYED_ACTIVATE       = 'delayed_activate';
	public const DB_VERSION             = 'db_version';
	public const FILE_VERSION           = 'file_version';
	public const GOOGLE_CONNECTED       = 'google_connected';
	public const INSTALL_TIMESTAMP      = 'install_timestamp';
	public const MC_SETUP_COMPLETED_AT  = 'mc_setup_completed_at';
	public const MERCHANT_ACCOUNT_STATE = 'merchant_account_state';
	public const MERCHANT_CENTER        = 'merchant_center';
	public const MERCHANT_ID            = 'merchant_id';
	public const REDIRECT_TO_ONBOARDING = 'redirect_to_onboarding';
	public const SHIPPING_RATES         = 'shipping_rates';
	public const SHIPPING_TIMES         = 'shipping_times';
	public const SITE_VERIFICATION      = 'site_verification';
	public const TARGET_AUDIENCE        = 'target_audience';
	public const WP_TOS_ACCEPTED        = 'wp_tos_accepted';

	public const VALID_OPTIONS = [
		self::ADS_ACCOUNT_CURRENCY   => true,
		self::ADS_ACCOUNT_STATE      => true,
		self::ADS_BILLING_URL        => true,
		self::ADS_ID                 => true,
		self::ADS_CONVERSION_ACTION  => true,
		self::ADS_SETUP_COMPLETED_AT => true,
		self::CONTACT_INFO_SETUP     => true,
		self::DB_VERSION             => true,
		self::FILE_VERSION           => true,
		self::GOOGLE_CONNECTED       => true,
		self::INSTALL_TIMESTAMP      => true,
		self::MC_SETUP_COMPLETED_AT  => true,
		self::MERCHANT_ACCOUNT_STATE => true,
		self::MERCHANT_CENTER        => true,
		self::MERCHANT_ID            => true,
		self::DELAYED_ACTIVATE       => true,
		self::SHIPPING_RATES         => true,
		self::SHIPPING_TIMES         => true,
		self::REDIRECT_TO_ONBOARDING => true,
		self::SITE_VERIFICATION      => true,
		self::TARGET_AUDIENCE        => true,
		self::WP_TOS_ACCEPTED        => true,
>>>>>>> 208bd6a0
	];

	public const OPTION_TYPES = [
		self::ADS_ID      => PositiveInteger::class,
		self::MERCHANT_ID => PositiveInteger::class,
	];

	/**
	 * Get an option.
	 *
	 * @param string $name The option name.
	 * @param mixed  $default A default value for the option.
	 *
	 * @return mixed
	 */
	public function get( string $name, $default = null);

	/**
	 * Add an option.
	 *
	 * @param string $name The option name.
	 * @param mixed  $value The option value.
	 *
	 * @return bool
	 */
	public function add( string $name, $value): bool;

	/**
	 * Update an option.
	 *
	 * @param string $name The option name.
	 * @param mixed  $value The option value.
	 *
	 * @return bool
	 */
	public function update( string $name, $value): bool;

	/**
	 * Delete an option.
	 *
	 * @param string $name The option name.
	 *
	 * @return bool
	 */
	public function delete( string $name): bool;

	/**
	 * Helper function to retrieve the Merchant Account ID.
	 *
	 * @return int
	 */
	public function get_merchant_id(): int;

	/**
	 * Returns all available option keys.
	 *
	 * @return array
	 */
	public static function get_all_option_keys(): array;

	/**
	 * Helper function to retrieve the Ads Account ID.
	 *
	 * @return int
	 */
	public function get_ads_id(): int;
}<|MERGE_RESOLUTION|>--- conflicted
+++ resolved
@@ -12,7 +12,6 @@
  */
 interface OptionsInterface {
 
-<<<<<<< HEAD
 
 	public const ADS_ACCOUNT_CURRENCY      = 'ads_account_currency';
 	public const ADS_ACCOUNT_STATE         = 'ads_account_state';
@@ -21,6 +20,7 @@
 	public const ADS_CONVERSION_ACTION     = 'ads_conversion_action';
 	public const ADS_SETUP_COMPLETED_AT    = 'ads_setup_completed_at';
 	public const CONTACT_INFO_SETUP        = 'contact_info_setup';
+	public const DELAYED_ACTIVATE       = 'delayed_activate';
 	public const DB_VERSION                = 'db_version';
 	public const FILE_VERSION              = 'file_version';
 	public const GOOGLE_CONNECTED          = 'google_connected';
@@ -54,60 +54,13 @@
 		self::MERCHANT_ACCOUNT_STATE    => true,
 		self::MERCHANT_CENTER           => true,
 		self::MERCHANT_ID               => true,
+		self::DELAYED_ACTIVATE       => true,
 		self::SHIPPING_RATES            => true,
 		self::SHIPPING_TIMES            => true,
 		self::REDIRECT_TO_ONBOARDING    => true,
 		self::SITE_VERIFICATION         => true,
 		self::TARGET_AUDIENCE           => true,
 		self::WP_TOS_ACCEPTED           => true,
-=======
-	public const ADS_ACCOUNT_CURRENCY   = 'ads_account_currency';
-	public const ADS_ACCOUNT_STATE      = 'ads_account_state';
-	public const ADS_BILLING_URL        = 'ads_billing_url';
-	public const ADS_ID                 = 'ads_id';
-	public const ADS_CONVERSION_ACTION  = 'ads_conversion_action';
-	public const ADS_SETUP_COMPLETED_AT = 'ads_setup_completed_at';
-	public const CONTACT_INFO_SETUP     = 'contact_info_setup';
-	public const DELAYED_ACTIVATE       = 'delayed_activate';
-	public const DB_VERSION             = 'db_version';
-	public const FILE_VERSION           = 'file_version';
-	public const GOOGLE_CONNECTED       = 'google_connected';
-	public const INSTALL_TIMESTAMP      = 'install_timestamp';
-	public const MC_SETUP_COMPLETED_AT  = 'mc_setup_completed_at';
-	public const MERCHANT_ACCOUNT_STATE = 'merchant_account_state';
-	public const MERCHANT_CENTER        = 'merchant_center';
-	public const MERCHANT_ID            = 'merchant_id';
-	public const REDIRECT_TO_ONBOARDING = 'redirect_to_onboarding';
-	public const SHIPPING_RATES         = 'shipping_rates';
-	public const SHIPPING_TIMES         = 'shipping_times';
-	public const SITE_VERIFICATION      = 'site_verification';
-	public const TARGET_AUDIENCE        = 'target_audience';
-	public const WP_TOS_ACCEPTED        = 'wp_tos_accepted';
-
-	public const VALID_OPTIONS = [
-		self::ADS_ACCOUNT_CURRENCY   => true,
-		self::ADS_ACCOUNT_STATE      => true,
-		self::ADS_BILLING_URL        => true,
-		self::ADS_ID                 => true,
-		self::ADS_CONVERSION_ACTION  => true,
-		self::ADS_SETUP_COMPLETED_AT => true,
-		self::CONTACT_INFO_SETUP     => true,
-		self::DB_VERSION             => true,
-		self::FILE_VERSION           => true,
-		self::GOOGLE_CONNECTED       => true,
-		self::INSTALL_TIMESTAMP      => true,
-		self::MC_SETUP_COMPLETED_AT  => true,
-		self::MERCHANT_ACCOUNT_STATE => true,
-		self::MERCHANT_CENTER        => true,
-		self::MERCHANT_ID            => true,
-		self::DELAYED_ACTIVATE       => true,
-		self::SHIPPING_RATES         => true,
-		self::SHIPPING_TIMES         => true,
-		self::REDIRECT_TO_ONBOARDING => true,
-		self::SITE_VERIFICATION      => true,
-		self::TARGET_AUDIENCE        => true,
-		self::WP_TOS_ACCEPTED        => true,
->>>>>>> 208bd6a0
 	];
 
 	public const OPTION_TYPES = [
