--- conflicted
+++ resolved
@@ -10,14 +10,6 @@
  */
 interface OptionsInterface {
 
-<<<<<<< HEAD
-	public const MC_SETUP_COMPLETE = 'mc_setup_complete';
-	public const MERCHANT_CENTER   = 'merchant_center';
-	public const MERCHANT_ID       = 'merchant_id';
-	public const SHIPPING_RATES    = 'shipping_rates';
-	public const SHIPPING_TIMES    = 'shipping_times';
-	public const ADS_ID            = 'ads_id';
-=======
 	public const DB_VERSION            = 'db_version';
 	public const FILE_VERSION          = 'file_version';
 	public const INSTALL_TIMESTAMP     = 'install_timestamp';
@@ -26,7 +18,7 @@
 	public const MERCHANT_ID           = 'merchant_id';
 	public const SHIPPING_RATES        = 'shipping_rates';
 	public const SHIPPING_TIMES        = 'shipping_times';
->>>>>>> ca6bbc3a
+	public const ADS_ID                = 'ads_id';
 
 	/**
 	 * Get an option.
