--- conflicted
+++ resolved
@@ -13,11 +13,8 @@
 	public const MERCHANT_CENTER   = 'merchant_center';
 	public const MERCHANT_ID       = 'merchant_id';
 	public const SHIPPING_RATES    = 'shipping_rates';
-<<<<<<< HEAD
+	public const SHIPPING_TIMES    = 'shipping_times';
 	public const ADS_ID            = 'ads_id';
-=======
-	public const SHIPPING_TIMES    = 'shipping_times';
->>>>>>> 88ab5a33
 
 	/**
 	 * Get an option.
