--- conflicted
+++ resolved
@@ -91,14 +91,6 @@
 	}
 
 	/**
-<<<<<<< HEAD
-	 * Check whether debugging mode is enabled.
-	 *
-	 * @return bool Whether debugging mode is enabled.
-	 */
-	protected function is_debug_mode(): bool {
-		return defined( 'WP_DEBUG' ) && WP_DEBUG;
-=======
 	 * Get the plugin basename
 	 *
 	 * @return string
@@ -132,6 +124,14 @@
 	 */
 	protected function get_documentation_url(): string {
 		return 'https://docs.woocommerce.com/document/google-listings-and-ads/';
->>>>>>> 6080b094
+	}
+
+	/**
+	 * Check whether debugging mode is enabled.
+	 *
+	 * @return bool Whether debugging mode is enabled.
+	 */
+	protected function is_debug_mode(): bool {
+		return defined( 'WP_DEBUG' ) && WP_DEBUG;
 	}
 }