<?php
declare( strict_types=1 );

namespace Automattic\WooCommerce\GoogleListingsAndAds\Product\AttributeMapping;

use Automattic\WooCommerce\GoogleListingsAndAds\Infrastructure\Service;
use Automattic\WooCommerce\GoogleListingsAndAds\Product\Attributes\Adult;
use Automattic\WooCommerce\GoogleListingsAndAds\Product\Attributes\AgeGroup;
use Automattic\WooCommerce\GoogleListingsAndAds\Product\Attributes\Brand;
use Automattic\WooCommerce\GoogleListingsAndAds\Product\Attributes\Color;
use Automattic\WooCommerce\GoogleListingsAndAds\Product\Attributes\AttributeInterface;
use Automattic\WooCommerce\GoogleListingsAndAds\Product\Attributes\Condition;
use Automattic\WooCommerce\GoogleListingsAndAds\Product\Attributes\Gender;
use Automattic\WooCommerce\GoogleListingsAndAds\Product\Attributes\GTIN;
use Automattic\WooCommerce\GoogleListingsAndAds\Product\Attributes\IsBundle;
use Automattic\WooCommerce\GoogleListingsAndAds\Product\Attributes\Material;
use Automattic\WooCommerce\GoogleListingsAndAds\Product\Attributes\MPN;
use Automattic\WooCommerce\GoogleListingsAndAds\Product\Attributes\Multipack;
use Automattic\WooCommerce\GoogleListingsAndAds\Product\Attributes\Pattern;
use Automattic\WooCommerce\GoogleListingsAndAds\Product\Attributes\Size;
use Automattic\WooCommerce\GoogleListingsAndAds\Product\Attributes\SizeSystem;
use Automattic\WooCommerce\GoogleListingsAndAds\Product\Attributes\SizeType;
use Automattic\WooCommerce\GoogleListingsAndAds\Product\Attributes\WithMappingInterface;
use WC_Product;

defined( 'ABSPATH' ) || exit;

/**
 * Helper Class for Attribute Mapping
 *
 * @package Automattic\WooCommerce\GoogleListingsAndAds\Product\AttributeMapping
 */
class AttributeMappingHelper implements Service {


	private const ATTRIBUTES_AVAILABLE_FOR_MAPPING = [
		Adult::class,
		AgeGroup::class,
		Brand::class,
		Color::class,
		Condition::class,
		Gender::class,
		GTIN::class,
		IsBundle::class,
		Material::class,
		MPN::class,
		Multipack::class,
		Pattern::class,
		Size::class,
		SizeSystem::class,
		SizeType::class,
	];

	public const CATEGORY_CONDITION_TYPE_ALL    = 'ALL';
	public const CATEGORY_CONDITION_TYPE_ONLY   = 'ONLY';
	public const CATEGORY_CONDITION_TYPE_EXCEPT = 'EXCEPT';

	/**
	 * Gets all the available attributes for mapping
	 *
	 * @return array
	 */
	public function get_attributes(): array {
		$destinations = [];

		/**
		 * @var WithMappingInterface $attribute
		 */
		foreach ( self::ATTRIBUTES_AVAILABLE_FOR_MAPPING as $attribute ) {
			array_push(
				$destinations,
				[
					'id'    => $attribute::get_id(),
					'label' => $attribute::get_name(),
					'enum'  => $attribute::is_enum(),
				]
			);
		}

		return $destinations;
	}

	/**
	 * Get the attribute class based on attribute ID.
	 *
	 * @param string $attribute_id  The attribute ID to get the class
	 * @return string|null The attribute class path or null if it's not found
	 */
<<<<<<< HEAD
	public static function get_attribute_by_id( string $attribute_id ): ?string {
		// Find the attribute class by id using a filter since PHP doesn't support user defined functions for comparison.
		// array_values is there because array_filter preserves keys index
		$attribute = array_values(
			array_filter(
				self::ATTRIBUTES_AVAILABLE_FOR_MAPPING,
				function ( $class ) use ( $attribute_id ) {
					/**
					 * @var AttributeInterface $class
					 */
					return $class::get_id() === $attribute_id;
				}
			)
		);

		return ! empty( $attribute ) ? $attribute[0] : null;
=======
	private function get_attribute_by_id( string $attribute_id ): ?string {
		foreach ( self::ATTRIBUTES_AVAILABLE_FOR_MAPPING as $class ) {
			if ( $class::get_id() === $attribute_id ) {
				return $class;
			}
		}

		return null;
>>>>>>> ecbca2b2
	}

	/**
	 * Get the sources for an attribute
	 *
	 * @param string $attribute_id The attribute ID to get the sources from.
	 * @return array The sources for the attribute
	 */
	public function get_sources_for_attribute( string $attribute_id ): array {
		/**
		 * @var AttributeInterface $attribute
		 */
		$attribute         = self::get_attribute_by_id( $attribute_id );
		$attribute_sources = [];

		if ( is_null( $attribute ) ) {
			return $attribute_sources;
		}

		foreach ( $attribute::get_sources() as $key => $value ) {
			array_push(
				$attribute_sources,
				[
					'id'    => $key,
					'label' => $value,
				]
			);
		}

		return $attribute_sources;

	}

	/**
	 * Get the available conditions for the category.
	 *
	 * @return string[] The list of available category conditions
	 */
	public function get_category_condition_types(): array {
		return [
			self::CATEGORY_CONDITION_TYPE_ALL,
			self::CATEGORY_CONDITION_TYPE_EXCEPT,
			self::CATEGORY_CONDITION_TYPE_ONLY,
		];
	}

}<|MERGE_RESOLUTION|>--- conflicted
+++ resolved
@@ -21,7 +21,6 @@
 use Automattic\WooCommerce\GoogleListingsAndAds\Product\Attributes\SizeSystem;
 use Automattic\WooCommerce\GoogleListingsAndAds\Product\Attributes\SizeType;
 use Automattic\WooCommerce\GoogleListingsAndAds\Product\Attributes\WithMappingInterface;
-use WC_Product;
 
 defined( 'ABSPATH' ) || exit;
 
@@ -86,25 +85,7 @@
 	 * @param string $attribute_id  The attribute ID to get the class
 	 * @return string|null The attribute class path or null if it's not found
 	 */
-<<<<<<< HEAD
 	public static function get_attribute_by_id( string $attribute_id ): ?string {
-		// Find the attribute class by id using a filter since PHP doesn't support user defined functions for comparison.
-		// array_values is there because array_filter preserves keys index
-		$attribute = array_values(
-			array_filter(
-				self::ATTRIBUTES_AVAILABLE_FOR_MAPPING,
-				function ( $class ) use ( $attribute_id ) {
-					/**
-					 * @var AttributeInterface $class
-					 */
-					return $class::get_id() === $attribute_id;
-				}
-			)
-		);
-
-		return ! empty( $attribute ) ? $attribute[0] : null;
-=======
-	private function get_attribute_by_id( string $attribute_id ): ?string {
 		foreach ( self::ATTRIBUTES_AVAILABLE_FOR_MAPPING as $class ) {
 			if ( $class::get_id() === $attribute_id ) {
 				return $class;
@@ -112,7 +93,6 @@
 		}
 
 		return null;
->>>>>>> ecbca2b2
 	}
 
 	/**
