<?php
declare( strict_types=1 );

namespace Automattic\WooCommerce\GoogleListingsAndAds\Product\AttributeMapping;

use Automattic\WooCommerce\GoogleListingsAndAds\Infrastructure\Service;
use Automattic\WooCommerce\GoogleListingsAndAds\Product\Attributes\Adult;
use Automattic\WooCommerce\GoogleListingsAndAds\Product\Attributes\AgeGroup;
use Automattic\WooCommerce\GoogleListingsAndAds\Product\Attributes\Brand;
use Automattic\WooCommerce\GoogleListingsAndAds\Product\Attributes\Color;
use Automattic\WooCommerce\GoogleListingsAndAds\Product\Attributes\AttributeInterface;
use Automattic\WooCommerce\GoogleListingsAndAds\Product\Attributes\Condition;
use Automattic\WooCommerce\GoogleListingsAndAds\Product\Attributes\Gender;
use Automattic\WooCommerce\GoogleListingsAndAds\Product\Attributes\GTIN;
use Automattic\WooCommerce\GoogleListingsAndAds\Product\Attributes\IsBundle;
use Automattic\WooCommerce\GoogleListingsAndAds\Product\Attributes\Material;
use Automattic\WooCommerce\GoogleListingsAndAds\Product\Attributes\MPN;
use Automattic\WooCommerce\GoogleListingsAndAds\Product\Attributes\Multipack;
use Automattic\WooCommerce\GoogleListingsAndAds\Product\Attributes\Pattern;
use Automattic\WooCommerce\GoogleListingsAndAds\Product\Attributes\Size;
use Automattic\WooCommerce\GoogleListingsAndAds\Product\Attributes\SizeSystem;
use Automattic\WooCommerce\GoogleListingsAndAds\Product\Attributes\SizeType;
use Automattic\WooCommerce\GoogleListingsAndAds\Product\Attributes\WithMappingInterface;
use WC_Product;

defined( 'ABSPATH' ) || exit;

/**
 * Helper Class for Attribute Mapping
 *
 * @package Automattic\WooCommerce\GoogleListingsAndAds\Product\AttributeMapping
 */
class AttributeMappingHelper implements Service {


	private const ATTRIBUTES_AVAILABLE_FOR_MAPPING = [
		Adult::class,
		AgeGroup::class,
		Brand::class,
		Color::class,
		Condition::class,
		Gender::class,
		GTIN::class,
		IsBundle::class,
		Material::class,
		MPN::class,
		Multipack::class,
		Pattern::class,
		Size::class,
		SizeSystem::class,
		SizeType::class,
	];

	public const CATEGORY_CONDITION_TYPE_ALL    = 'ALL';
	public const CATEGORY_CONDITION_TYPE_ONLY   = 'ONLY';
	public const CATEGORY_CONDITION_TYPE_EXCEPT = 'EXCEPT';

	/**
	 * Gets all the available attributes for mapping
	 *
	 * @return array
	 */
	public function get_attributes(): array {
		$destinations = [];

		/**
		 * @var WithMappingInterface $attribute
		 */
		foreach ( self::ATTRIBUTES_AVAILABLE_FOR_MAPPING as $attribute ) {
			array_push(
				$destinations,
				[
					'id'    => $attribute::get_id(),
					'label' => $attribute::get_name(),
					'enum'  => $attribute::is_enum(),
				]
			);
		}

		return $destinations;
	}

	/**
	 * Get the attribute class based on attribute ID.
	 *
	 * @param string $attribute_id  The attribute ID to get the class
	 * @return string|null The attribute class path or null if it's not found
	 */
	private function get_attribute_by_id( string $attribute_id ): ?string {
		// Find the attribute class by id using a filter since PHP doesn't support user defined functions for comparison.
		// array_values is there because array_filter preserves keys index
		$attribute = array_values(
			array_filter(
				self::ATTRIBUTES_AVAILABLE_FOR_MAPPING,
				function ( $class ) use ( $attribute_id ) {
					/**
					 * @var AttributeInterface $class
					 */
					return $class::get_id() === $attribute_id;
				}
			)
		);

		return ! empty( $attribute ) ? $attribute[0] : null;
	}

	/**
	 * Get the sources for an attribute
	 *
	 * @param string $attribute_id The attribute ID to get the sources from.
	 * @return array The sources for the attribute
	 */
	public function get_sources_for_attribute( string $attribute_id ): array {
		/**
		 * @var AttributeInterface $attribute
		 */
		$attribute         = self::get_attribute_by_id( $attribute_id );
		$attribute_sources = [];

		if ( is_null( $attribute ) ) {
			return $attribute_sources;
		}

		foreach ( $attribute::get_sources() as $key => $value ) {
			array_push(
				$attribute_sources,
				[
					'id'    => $key,
					'label' => $value,
				]
			);
		}

<<<<<<< HEAD
		return $sources;
	}

	/**
	 * Get a list of the available product sources.
	 *
	 * @return array An array with the available product sources.
	 */
	public static function get_source_product_fields() {
		$fields = [
			'product:backorders'       => __( 'Allow backorders setting', 'google-listings-and-ads' ),
			'product:title'            => __( 'Product title', 'google-listings-and-ads' ),
			'product:sku'              => __( 'SKU', 'google-listings-and-ads' ),
			'product:stock_quantity'   => __( 'Stock Qty', 'google-listings-and-ads' ),
			'product:stock_status'     => __( 'Stock Status', 'google-listings-and-ads' ),
			'product:tax_class'        => __( 'Tax class', 'google-listings-and-ads' ),
			'product:variation_title'  => __( 'Variation title (Product title for non variable Products)', 'google-listings-and-ads' ),
			'product:weight'           => __( 'Weight (raw value, no units)', 'google-listings-and-ads' ),
			'product:weight_with_unit' => __( 'Weight (with units)', 'google-listings-and-ads' ),
		];
		asort( $fields );

		$fields = array_merge(
			[
				'disabled:product' => __( '- Product fields -', 'google-listings-and-ads' ),
			],
			$fields
		);

		return apply_filters( 'woocommerce_gla_attribute_mapping_sources_product_fields', $fields );
	}

	/**
	 * Allowing to register custom attributes by using a filter.
	 *
	 * @return array The custom attributes
	 */
	public static function get_source_custom_attributes() {
		$attributes     = [];
		$attribute_keys = apply_filters( 'woocommerce_gla_attribute_mapping_sources_custom_attributes', [] );
		foreach ( $attribute_keys as $key ) {
			$attributes[ 'attribute:' . $key ] = $key;
		}

		if ( ! empty( $attributes ) ) {
			$attributes = array_merge(
				[
					'disabled:attribute' => __( '- Custom Attributes -', 'google-listings-and-ads' ),
				],
				$attributes
			);
		}
=======
		return $attribute_sources;
>>>>>>> 5fd311d5

	}

	/**
	 * Get the available conditions for the category.
	 *
	 * @return string[] The list of available category conditions
	 */
	public function get_category_condition_types(): array {
		return [
			self::CATEGORY_CONDITION_TYPE_ALL,
			self::CATEGORY_CONDITION_TYPE_EXCEPT,
			self::CATEGORY_CONDITION_TYPE_ONLY,
		];
	}

	public static function get_product_taxonomy( $taxonomy, WC_Product $product ): string {
		$values = get_the_terms( $product->get_id() , $taxonomy);
		return implode('|', wp_list_pluck( $values, 'name' ) );
	}

	public static function get_product_attribute( $attribute, WC_Product $product ): string {
		return $product->get_attribute( $attribute );
	}

	public static function get_product_field( $field, WC_Product $product): ?string {
		if ( 'variation_title' === $field ) {
			$product->get_title();
		}

		if ( 'weight_with_unit' === $field ) {
			$weight = $product->get_weight();
			return $weight . ' ' . get_option( 'woocommerce_weight_unit' );
		}

		if ( is_callable( [ $product, 'get_' . $field ] ) ) {
			$getter = 'get_' . $field;

			return $product->$getter();
		}

		return null;
	}

}<|MERGE_RESOLUTION|>--- conflicted
+++ resolved
@@ -131,62 +131,7 @@
 			);
 		}
 
-<<<<<<< HEAD
-		return $sources;
-	}
-
-	/**
-	 * Get a list of the available product sources.
-	 *
-	 * @return array An array with the available product sources.
-	 */
-	public static function get_source_product_fields() {
-		$fields = [
-			'product:backorders'       => __( 'Allow backorders setting', 'google-listings-and-ads' ),
-			'product:title'            => __( 'Product title', 'google-listings-and-ads' ),
-			'product:sku'              => __( 'SKU', 'google-listings-and-ads' ),
-			'product:stock_quantity'   => __( 'Stock Qty', 'google-listings-and-ads' ),
-			'product:stock_status'     => __( 'Stock Status', 'google-listings-and-ads' ),
-			'product:tax_class'        => __( 'Tax class', 'google-listings-and-ads' ),
-			'product:variation_title'  => __( 'Variation title (Product title for non variable Products)', 'google-listings-and-ads' ),
-			'product:weight'           => __( 'Weight (raw value, no units)', 'google-listings-and-ads' ),
-			'product:weight_with_unit' => __( 'Weight (with units)', 'google-listings-and-ads' ),
-		];
-		asort( $fields );
-
-		$fields = array_merge(
-			[
-				'disabled:product' => __( '- Product fields -', 'google-listings-and-ads' ),
-			],
-			$fields
-		);
-
-		return apply_filters( 'woocommerce_gla_attribute_mapping_sources_product_fields', $fields );
-	}
-
-	/**
-	 * Allowing to register custom attributes by using a filter.
-	 *
-	 * @return array The custom attributes
-	 */
-	public static function get_source_custom_attributes() {
-		$attributes     = [];
-		$attribute_keys = apply_filters( 'woocommerce_gla_attribute_mapping_sources_custom_attributes', [] );
-		foreach ( $attribute_keys as $key ) {
-			$attributes[ 'attribute:' . $key ] = $key;
-		}
-
-		if ( ! empty( $attributes ) ) {
-			$attributes = array_merge(
-				[
-					'disabled:attribute' => __( '- Custom Attributes -', 'google-listings-and-ads' ),
-				],
-				$attributes
-			);
-		}
-=======
 		return $attribute_sources;
->>>>>>> 5fd311d5
 
 	}
 
