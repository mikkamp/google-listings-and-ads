<?php
declare( strict_types=1 );

namespace Automattic\WooCommerce\GoogleListingsAndAds\Product\Attributes;

use Automattic\WooCommerce\GoogleListingsAndAds\Exception\InvalidClass;
use Automattic\WooCommerce\GoogleListingsAndAds\Exception\InvalidValue;
use Automattic\WooCommerce\GoogleListingsAndAds\Exception\ValidateInterface;
use Automattic\WooCommerce\GoogleListingsAndAds\Infrastructure\Service;
use Automattic\WooCommerce\GoogleListingsAndAds\PluginHelper;
use WC_Product;

defined( 'ABSPATH' ) || exit;

/**
 * Class AttributeManager
 *
 * @package Automattic\WooCommerce\GoogleListingsAndAds\Product\Attributes
 */
class AttributeManager implements Service {

	use PluginHelper;
	use ValidateInterface;

	protected const ATTRIBUTES = [
		GTIN::class,
		MPN::class,
		Brand::class,
		Gender::class,
<<<<<<< HEAD
		Color::class,
		Material::class,
		Pattern::class,
=======
		Size::class,
		SizeSystem::class,
		SizeType::class,
>>>>>>> 3bcf3747
	];

	/**
	 * @var array Attribute types mapped to product types
	 */
	protected $attribute_types_map;

	/**
	 * @param WC_Product         $product
	 * @param AttributeInterface $attribute
	 *
	 * @throws InvalidValue If the attribute is invalid for the given product.
	 */
	public function update( WC_Product $product, AttributeInterface $attribute ) {
		$this->validate( $product, $attribute::get_id() );

		if ( null === $attribute->get_value() || '' === $attribute->get_value() ) {
			$this->delete( $product, $attribute::get_id() );
			return;
		}

		$value = $attribute->get_value();
		if ( in_array( $attribute::get_value_type(), [ 'bool', 'boolean' ], true ) ) {
			$value = wc_bool_to_string( $value );
		}

		update_post_meta( $product->get_id(), $this->prefix_meta_key( $attribute::get_id() ), $value );
	}

	/**
	 * @param WC_Product $product
	 * @param string     $attribute_id
	 *
	 * @return AttributeInterface|null
	 *
	 * @throws InvalidValue If the attribute ID is invalid for the given product.
	 */
	public function get( WC_Product $product, string $attribute_id ): ?AttributeInterface {
		$this->validate( $product, $attribute_id );

		$attribute_class = $this->get_attribute_types_for_product( $product )[ $attribute_id ];
		$value           = get_post_meta( $product->get_id(), $this->prefix_meta_key( $attribute_id ), true );

		if ( null === $value || '' === $value ) {
			return null;
		}

		return new $attribute_class( $value );
	}

	/**
	 * Return attribute value.
	 *
	 * @param WC_Product $product
	 * @param string     $attribute_id
	 *
	 * @return mixed|null
	 */
	public function get_value( WC_Product $product, string $attribute_id ) {
		$attribute = $this->get( $product, $attribute_id );

		return $attribute instanceof AttributeInterface ? $attribute->get_value() : null;
	}

	/**
	 * Return all attributes for the given product
	 *
	 * @param WC_Product $product
	 *
	 * @return AttributeInterface[]
	 */
	public function get_all( WC_Product $product ): array {
		$all_attributes = [];
		foreach ( array_keys( $this->get_attribute_types_for_product( $product ) ) as $attribute_id ) {
			$attribute = $this->get( $product, $attribute_id );
			if ( null !== $attribute ) {
				$all_attributes[ $attribute_id ] = $attribute;
			}
		}

		return $all_attributes;
	}

	/**
	 * Return all attribute values for the given product
	 *
	 * @param WC_Product $product
	 *
	 * @return array of attribute values
	 */
	public function get_all_values( WC_Product $product ): array {
		$all_attributes = [];
		foreach ( array_keys( $this->get_attribute_types_for_product( $product ) ) as $attribute_id ) {
			$attribute = $this->get_value( $product, $attribute_id );
			if ( null !== $attribute ) {
				$all_attributes[ $attribute_id ] = $attribute;
			}
		}

		return $all_attributes;
	}

	/**
	 * @param WC_Product $product
	 * @param string     $attribute_id
	 *
	 * @throws InvalidValue If the attribute ID is invalid for the given product.
	 */
	public function delete( WC_Product $product, string $attribute_id ) {
		$this->validate( $product, $attribute_id );

		delete_post_meta( $product->get_id(), $this->prefix_meta_key( $attribute_id ) );
	}

	/**
	 * Returns an array of attribute types for the given product
	 *
	 * @param WC_Product $product
	 *
	 * @return string[] of attribute classes mapped to attribute IDs
	 */
	public function get_attribute_types_for_product( WC_Product $product ): array {
		return $this->get_attribute_types_for_product_types( [ $product->get_type() ] );
	}

	/**
	 * Returns an array of attribute types for the given product types
	 *
	 * @param string[] $product_types array of WooCommerce product types
	 *
	 * @return string[] of attribute classes mapped to attribute IDs
	 */
	public function get_attribute_types_for_product_types( array $product_types ): array {
		// flip the product types array to have them as array keys
		$product_types_keys = array_flip( $product_types );

		// intersect the product types with our stored attributes map to get arrays of attributes matching the given product types
		$match_attributes = array_intersect_key( $this->get_attribute_types_map(), $product_types_keys );

		// re-index the attributes map array to avoid string ($product_type) array keys
		$match_attributes = array_values( $match_attributes );

		// merge all of the attribute arrays from the map (there might be duplicates) and return the results
		return array_merge( ...$match_attributes );
	}

	/**
	 * Returns an array of attribute types for all product types
	 *
	 * @return string[][] of attribute classes mapped to product types
	 */
	public function get_attribute_types_map(): array {
		if ( ! isset( $this->attribute_types_map ) ) {
			$this->map_attribute_types();
		}

		return $this->attribute_types_map;
	}

	/**
	 * @param WC_Product $product
	 * @param string     $attribute_id
	 *
	 * @throws InvalidValue If the attribute type is invalid for the given product.
	 */
	protected function validate( WC_Product $product, string $attribute_id ) {
		$attribute_types = $this->get_attribute_types_for_product( $product );
		if ( ! isset( $attribute_types[ $attribute_id ] ) ) {
			throw InvalidValue::not_in_allowed_list( 'attribute_id', array_keys( $attribute_types ) );
		}
	}

	/**
	 * @throws InvalidClass If any of the given attribute classes do not implement the AttributeInterface.
	 */
	protected function map_attribute_types(): void {
		$available_attributes = apply_filters( 'gla_product_attribute_types', self::ATTRIBUTES );

		$this->attribute_types_map = [];
		foreach ( $available_attributes as $attribute_type ) {
			$this->validate_interface( $attribute_type, AttributeInterface::class );

			$attribute_id     = call_user_func( [ $attribute_type, 'get_id' ] );
			$applicable_types = call_user_func( [ $attribute_type, 'get_applicable_product_types' ] );

			/**
			 * Filters the list of applicable product types for each attribute.
			 *
			 * @param string[] $applicable_types Array of WooCommerce product types
			 * @param string   $attribute_type   Attribute class name (FQN)
			 */
			$applicable_types = apply_filters( "gla_attribute_applicable_product_types_{$attribute_id}", $applicable_types, $attribute_type );

			foreach ( $applicable_types as $product_type ) {
				$this->attribute_types_map[ $product_type ]                  = $this->attribute_types_map[ $product_type ] ?? [];
				$this->attribute_types_map[ $product_type ][ $attribute_id ] = $attribute_type;
			}
		}
	}
}<|MERGE_RESOLUTION|>--- conflicted
+++ resolved
@@ -27,15 +27,12 @@
 		MPN::class,
 		Brand::class,
 		Gender::class,
-<<<<<<< HEAD
+		Size::class,
+		SizeSystem::class,
+		SizeType::class,
 		Color::class,
 		Material::class,
 		Pattern::class,
-=======
-		Size::class,
-		SizeSystem::class,
-		SizeType::class,
->>>>>>> 3bcf3747
 	];
 
 	/**
