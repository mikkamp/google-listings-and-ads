--- conflicted
+++ resolved
@@ -30,15 +30,10 @@
 	 */
 	public function __construct() {
 		$this->attributes = [
-<<<<<<< HEAD
+			Brand::get_id()  => Brand::class,
 			GTIN::get_id()   => GTIN::class,
 			MPN::get_id()    => MPN::class,
 			Gender::get_id() => Gender::class,
-=======
-			Brand::get_id() => Brand::class,
-			GTIN::get_id()  => GTIN::class,
-			MPN::get_id()   => MPN::class,
->>>>>>> cefbe8b3
 		];
 	}
 
