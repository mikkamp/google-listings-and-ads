--- conflicted
+++ resolved
@@ -27,17 +27,14 @@
 		MPN::class,
 		Brand::class,
 		Gender::class,
-<<<<<<< HEAD
-		AgeGroup::class,
-		Adult::class,
-=======
 		Size::class,
 		SizeSystem::class,
 		SizeType::class,
 		Color::class,
 		Material::class,
 		Pattern::class,
->>>>>>> 80ae44e7
+		AgeGroup::class,
+		Adult::class,
 	];
 
 	/**
