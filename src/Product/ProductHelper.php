<?php
declare( strict_types=1 );

namespace Automattic\WooCommerce\GoogleListingsAndAds\Product;

use Automattic\WooCommerce\GoogleListingsAndAds\Exception\InvalidValue;
use Automattic\WooCommerce\GoogleListingsAndAds\Google\GoogleProductService;
use Automattic\WooCommerce\GoogleListingsAndAds\Infrastructure\Service;
use Automattic\WooCommerce\GoogleListingsAndAds\MerchantCenter\MerchantCenterAwareInterface;
use Automattic\WooCommerce\GoogleListingsAndAds\MerchantCenter\MerchantCenterAwareTrait;
use Automattic\WooCommerce\GoogleListingsAndAds\PluginHelper;
use Automattic\WooCommerce\GoogleListingsAndAds\Proxies\WC;
use Automattic\WooCommerce\GoogleListingsAndAds\Value\ChannelVisibility;
use Automattic\WooCommerce\GoogleListingsAndAds\Value\SyncStatus;
use Google_Service_ShoppingContent_Product as GoogleProduct;
use WC_Product;
use WC_Product_Variation;

defined( 'ABSPATH' ) || exit;

/**
 * Class ProductHelper
 *
 * @package Automattic\WooCommerce\GoogleListingsAndAds\Product
 */
class ProductHelper implements Service, MerchantCenterAwareInterface {

	use MerchantCenterAwareTrait;
	use PluginHelper;

	/**
	 * @var ProductMetaHandler
	 */
	protected $meta_handler;

	/**
	 * @var WC
	 */
	protected $wc;

	/**
	 * ProductHelper constructor.
	 *
	 * @param ProductMetaHandler $meta_handler
	 * @param WC                 $wc
	 */
	public function __construct( ProductMetaHandler $meta_handler, WC $wc ) {
		$this->meta_handler = $meta_handler;
		$this->wc           = $wc;
	}

	/**
	 * @param WC_Product    $product
	 * @param GoogleProduct $google_product
	 */
	public function mark_as_synced( WC_Product $product, GoogleProduct $google_product ) {
		$wc_product_id = $product->get_id();

		$this->meta_handler->update_synced_at( $wc_product_id, time() );
		$this->meta_handler->update_sync_status( $wc_product_id, SyncStatus::SYNCED );
		$this->update_empty_visibility( $product );

		// merge and update all google product ids
		$current_google_ids = $this->meta_handler->get_google_ids( $wc_product_id );
		$current_google_ids = ! empty( $current_google_ids ) ? $current_google_ids : [];
		$google_ids         = array_unique( array_merge( $current_google_ids, [ $google_product->getTargetCountry() => $google_product->getId() ] ) );
		$this->meta_handler->update_google_ids( $wc_product_id, $google_ids );

		// check if product is synced completely and remove any previous errors if it is
		$synced_countries = array_keys( $google_ids );
		$target_countries = $this->merchant_center->get_target_countries();
		if ( count( $synced_countries ) === count( $target_countries ) && empty( array_diff( $synced_countries, $target_countries ) ) ) {
			$this->meta_handler->delete_errors( $wc_product_id );
			$this->meta_handler->delete_failed_sync_attempts( $wc_product_id );
			$this->meta_handler->delete_sync_failed_at( $wc_product_id );
		}

		// mark the parent product as synced if it's a variation
		if ( $product instanceof WC_Product_Variation && ! empty( $product->get_parent_id() ) ) {
			$parent_product = $this->get_wc_product( $product->get_parent_id() );
			$this->mark_as_synced( $parent_product, $google_product );
		}
	}

	/**
	 * @param WC_Product $product
	 */
	public function mark_as_unsynced( WC_Product $product ) {
		$wc_product_id = $product->get_id();

		$this->meta_handler->delete_synced_at( $wc_product_id );
		$this->meta_handler->update_sync_status( $wc_product_id, SyncStatus::NOT_SYNCED );
		$this->meta_handler->delete_google_ids( $wc_product_id );
		$this->meta_handler->delete_errors( $wc_product_id );
		$this->meta_handler->delete_failed_sync_attempts( $wc_product_id );
		$this->meta_handler->delete_sync_failed_at( $wc_product_id );

		// mark the parent product as un-synced if it's a variation
		if ( $product instanceof WC_Product_Variation && ! empty( $product->get_parent_id() ) ) {
			$parent_product = $this->get_wc_product( $product->get_parent_id() );
			$this->mark_as_unsynced( $parent_product );
		}
	}

	/**
	 * Marks a WooCommerce product as invalid and stores the errors in a meta data key.
	 *
	 * Note: If a product variation is invalid then the parent product is also marked as invalid.
	 *
	 * @param WC_Product $product
	 * @param string[]   $errors
	 */
	public function mark_as_invalid( WC_Product $product, array $errors ) {
		// bail if no errors exist
		if ( empty( $errors ) ) {
			return;
		}

		$wc_product_id = $product->get_id();

		$this->meta_handler->update_errors( $wc_product_id, $errors );
		$this->meta_handler->update_sync_status( $wc_product_id, SyncStatus::HAS_ERRORS );
		$this->update_empty_visibility( $product );

		if ( ! empty( $errors[ GoogleProductService::INTERNAL_ERROR_REASON ] ) ) {
			// update failed sync attempts count in case of internal errors
			$failed_attempts = ! empty( $this->meta_handler->get_failed_sync_attempts( $wc_product_id ) ) ?
				$this->meta_handler->get_failed_sync_attempts( $wc_product_id ) :
				0;
			$this->meta_handler->update_failed_sync_attempts( $wc_product_id, $failed_attempts + 1 );
			$this->meta_handler->update_sync_failed_at( $wc_product_id, time() );
		}

		// mark the parent product as invalid if it's a variation
		if ( $product instanceof WC_Product_Variation && ! empty( $product->get_parent_id() ) ) {
			$wc_parent_id   = $product->get_parent_id();
			$parent_product = $this->get_wc_product( $wc_parent_id );

			$parent_errors = ! empty( $this->meta_handler->get_errors( $wc_parent_id ) ) ?
				$this->meta_handler->get_errors( $wc_parent_id ) :
				[];

			$parent_errors[ $wc_product_id ] = $errors;

			$this->mark_as_invalid( $parent_product, $parent_errors );
		}
	}

	/**
	 * Marks a WooCommerce product as pending synchronization.
	 *
	 * Note: If a product variation is pending then the parent product is also marked as pending.
	 *
	 * @param WC_Product $product
	 */
	public function mark_as_pending( WC_Product $product ) {
		$this->meta_handler->update_sync_status( $product->get_id(), SyncStatus::PENDING );

		// mark the parent product as pending if it's a variation
		if ( $product instanceof WC_Product_Variation && ! empty( $product->get_parent_id() ) ) {
			$wc_parent_id   = $product->get_parent_id();
			$parent_product = $this->get_wc_product( $wc_parent_id );
			$this->mark_as_pending( $parent_product );
		}
	}

	/**
	 * Update empty (NOT EXIST) visibility meta values to SYNC_AND_SHOW.
	 *
	 * @param WC_Product $product
	 */
	protected function update_empty_visibility( WC_Product $product ): void {
		$product_id = $product instanceof WC_Product_Variation ? $product->get_parent_id() : $product->get_id();
		$visibility = $this->meta_handler->get_visibility( $product_id );

		if ( empty( $visibility ) ) {
			$this->meta_handler->update_visibility( $product_id, ChannelVisibility::SYNC_AND_SHOW );
		}
	}

	/**
	 * @param WC_Product $product
	 *
	 * @return string[] An array of Google product IDs stored for each WooCommerce product
	 */
	public function get_synced_google_product_ids( WC_Product $product ): array {
		return $this->meta_handler->get_google_ids( $product->get_id() );
	}

	/**
	 * See: WCProductAdapter::map_wc_product_id()
	 *
	 * @param string $mc_product_id
	 *
	 * @return int the ID for the WC product linked to the provided Google product ID (0 if not found)
	 */
	public function get_wc_product_id( string $mc_product_id ): int {
		$pattern = '/' . preg_quote( $this->get_slug(), '/' ) . '_(\d+)$/';
		if ( ! preg_match( $pattern, $mc_product_id, $matches ) ) {
			return 0;
		}
		return intval( $matches[1] );
	}

	/**
<<<<<<< HEAD
	 * Attempt to get the WooCommerce product title.
	 * The MC ID is converted to a WC ID before retrieving the product.
	 * If we can't retrieve the title we fallback to the original MC ID.
	 *
	 * @param string $mc_product_id Merchant Center product ID.
	 *
	 * @return string
	 */
	public function get_wc_product_title( string $mc_product_id ): string {
		$product = wc_get_product( $this->get_wc_product_id( $mc_product_id ) );
		if ( ! $product ) {
			return $mc_product_id;
		}

		return $product->get_title();
=======
	 * Get WooCommerce product
	 *
	 * @param int|false $product_id
	 *
	 * @return WC_Product
	 * @throws InvalidValue If the given ID doesn't reference a valid product.
	 */
	public function get_wc_product( $product_id ): WC_Product {
		return $this->wc->get_product( $product_id );
>>>>>>> 8fcb26d8
	}

	/**
	 * @param WC_Product $product
	 *
	 * @return bool
	 */
	public function is_product_synced( WC_Product $product ): bool {
		$synced_at  = $this->meta_handler->get_synced_at( $product->get_id() );
		$google_ids = $this->meta_handler->get_google_ids( $product->get_id() );

		return ! empty( $synced_at ) && ! empty( $google_ids );
	}

	/**
	 * @param WC_Product $wc_product
	 *
	 * @return string
	 */
	public function get_visibility( WC_Product $wc_product ): string {
		$visibility = $this->meta_handler->get_visibility( $wc_product->get_id() );
		if ( $wc_product instanceof WC_Product_Variation ) {
			// todo: we might need to define visibility per variation later.
			$visibility = $this->meta_handler->get_visibility( $wc_product->get_parent_id() );
		}

		return $visibility;
	}

	/**
	 * Return a string indicating sync status based on several factors.
	 *
	 * @param WC_Product $wc_product
	 *
	 * @return string
	 */
	public function get_sync_status( WC_Product $wc_product ): string {
		return $this->meta_handler->get_sync_status( $wc_product->get_id() );
	}

	/**
	 * Return the string indicating the product status as reported by the Merchant Center.
	 *
	 * @param WC_Product $wc_product
	 *
	 * @return string
	 */
	public function get_mc_status( WC_Product $wc_product ): string {
		if ( $wc_product instanceof WC_Product_Variation ) {
			return $this->meta_handler->get_mc_status( $wc_product->get_parent_id() );
		}
		return $this->meta_handler->get_mc_status( $wc_product->get_id() );
	}

	/**
	 * If the provided product has a parent, return its ID. Otherwise, return the
	 * given (valid product) ID.
	 *
	 * @param int $product_id
	 *
	 * @return int The parent ID or product ID of it doesn't have a parent.
	 * @throws InvalidValue If the given ID doesn't reference a valid product.
	 */
	public function maybe_swap_for_parent_id( int $product_id ): int {
		$product = $this->get_wc_product( $product_id );
		if ( $product instanceof WC_Product_Variation ) {
			return $product->get_parent_id();
		}
		return $product_id;
	}
}<|MERGE_RESOLUTION|>--- conflicted
+++ resolved
@@ -203,7 +203,6 @@
 	}
 
 	/**
-<<<<<<< HEAD
 	 * Attempt to get the WooCommerce product title.
 	 * The MC ID is converted to a WC ID before retrieving the product.
 	 * If we can't retrieve the title we fallback to the original MC ID.
@@ -219,7 +218,9 @@
 		}
 
 		return $product->get_title();
-=======
+	}
+
+	/**
 	 * Get WooCommerce product
 	 *
 	 * @param int|false $product_id
@@ -229,7 +230,6 @@
 	 */
 	public function get_wc_product( $product_id ): WC_Product {
 		return $this->wc->get_product( $product_id );
->>>>>>> 8fcb26d8
 	}
 
 	/**
