--- conflicted
+++ resolved
@@ -220,8 +220,6 @@
 		return $visibility;
 	}
 
-<<<<<<< HEAD
-=======
 	/**
 	 * Return a string indicating sync status based on several factors.
 	 *
@@ -233,19 +231,4 @@
 		return $this->meta_handler->get_sync_status( $wc_product->get_id() );
 	}
 
-	/**
-	 * @param WC_Product $product
-	 * @param string     $target_country
-	 *
-	 * @return WCProductAdapter
-	 */
-	public static function generate_adapted_product( WC_Product $product, string $target_country ): WCProductAdapter {
-		return new WCProductAdapter(
-			[
-				'wc_product'    => $product,
-				'targetCountry' => $target_country,
-			]
-		);
-	}
->>>>>>> 89c443b9
 }