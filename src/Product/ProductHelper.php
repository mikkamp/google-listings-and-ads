<?php
declare( strict_types=1 );

namespace Automattic\WooCommerce\GoogleListingsAndAds\Product;

use Automattic\WooCommerce\GoogleListingsAndAds\Exception\InvalidValue;
use Automattic\WooCommerce\GoogleListingsAndAds\Google\GoogleProductService;
use Automattic\WooCommerce\GoogleListingsAndAds\Infrastructure\Service;
use Automattic\WooCommerce\GoogleListingsAndAds\MerchantCenter\MerchantCenterAwareInterface;
use Automattic\WooCommerce\GoogleListingsAndAds\MerchantCenter\MerchantCenterAwareTrait;
use Automattic\WooCommerce\GoogleListingsAndAds\PluginHelper;
use Automattic\WooCommerce\GoogleListingsAndAds\Proxies\WC;
use Automattic\WooCommerce\GoogleListingsAndAds\Value\ChannelVisibility;
use Automattic\WooCommerce\GoogleListingsAndAds\Value\SyncStatus;
use Google_Service_ShoppingContent_Product as GoogleProduct;
use WC_Product;
use WC_Product_Variation;

defined( 'ABSPATH' ) || exit;

/**
 * Class ProductHelper
 *
 * @package Automattic\WooCommerce\GoogleListingsAndAds\Product
 */
class ProductHelper implements Service, MerchantCenterAwareInterface {

	use MerchantCenterAwareTrait;
	use PluginHelper;

	/**
	 * @var ProductMetaHandler
	 */
	protected $meta_handler;

	/**
	 * @var WC
	 */
	protected $wc;

	/**
	 * ProductHelper constructor.
	 *
	 * @param ProductMetaHandler $meta_handler
	 * @param WC                 $wc
	 */
	public function __construct( ProductMetaHandler $meta_handler, WC $wc ) {
		$this->meta_handler = $meta_handler;
		$this->wc           = $wc;
	}

	/**
	 * @param WC_Product    $product
	 * @param GoogleProduct $google_product
	 */
	public function mark_as_synced( WC_Product $product, GoogleProduct $google_product ) {
		$this->meta_handler->update_synced_at( $product, time() );
		$this->meta_handler->update_sync_status( $product, SyncStatus::SYNCED );
		$this->update_empty_visibility( $product );

		// merge and update all google product ids
		$current_google_ids = $this->meta_handler->get_google_ids( $product );
		$current_google_ids = ! empty( $current_google_ids ) ? $current_google_ids : [];
		$google_ids         = array_unique( array_merge( $current_google_ids, [ $google_product->getTargetCountry() => $google_product->getId() ] ) );
		$this->meta_handler->update_google_ids( $product, $google_ids );

		// check if product is synced completely and remove any previous errors if it is
		$synced_countries = array_keys( $google_ids );
		$target_countries = $this->merchant_center->get_target_countries();
		if ( count( $synced_countries ) === count( $target_countries ) && empty( array_diff( $synced_countries, $target_countries ) ) ) {
			$this->meta_handler->delete_errors( $product );
			$this->meta_handler->delete_failed_sync_attempts( $product );
			$this->meta_handler->delete_sync_failed_at( $product );
		}

		// mark the parent product as synced if it's a variation
		if ( $product instanceof WC_Product_Variation && ! empty( $product->get_parent_id() ) ) {
			$parent_product = $this->get_wc_product( $product->get_parent_id() );
			$this->mark_as_synced( $parent_product, $google_product );
		}
	}

	/**
	 * @param WC_Product $product
	 */
	public function mark_as_unsynced( WC_Product $product ) {
		$this->meta_handler->delete_synced_at( $product );
		$this->meta_handler->update_sync_status( $product, SyncStatus::NOT_SYNCED );
		$this->meta_handler->delete_google_ids( $product );
		$this->meta_handler->delete_errors( $product );
		$this->meta_handler->delete_failed_sync_attempts( $product );
		$this->meta_handler->delete_sync_failed_at( $product );

		// mark the parent product as un-synced if it's a variation
		if ( $product instanceof WC_Product_Variation && ! empty( $product->get_parent_id() ) ) {
			$parent_product = $this->get_wc_product( $product->get_parent_id() );
			$this->mark_as_unsynced( $parent_product );
		}
	}

	/**
	 * @param WC_Product $product
	 * @param string     $google_id
	 */
	public function remove_google_id( WC_Product $product, string $google_id ) {
		$google_ids = $this->meta_handler->get_google_ids( $product );
		if ( empty( $google_ids ) ) {
			return;
		}

		$idx = array_search( $google_id, $google_ids, true );
		if ( false === $idx ) {
			return;
		}

		unset( $google_ids[ $idx ] );

		if ( ! empty( $google_ids ) ) {
			$this->meta_handler->update_google_ids( $product, $google_ids );
		} else {
			// if there are no Google IDs left then this product is no longer considered "synced"
			$this->mark_as_unsynced( $product );
		}

	}

	/**
	 * Marks a WooCommerce product as invalid and stores the errors in a meta data key.
	 *
	 * Note: If a product variation is invalid then the parent product is also marked as invalid.
	 *
	 * @param WC_Product $product
	 * @param string[]   $errors
	 */
	public function mark_as_invalid( WC_Product $product, array $errors ) {
		// bail if no errors exist
		if ( empty( $errors ) ) {
			return;
		}

<<<<<<< HEAD
		$this->meta_handler->update_errors( $product, $errors );
		$this->meta_handler->update_sync_status( $product, SyncStatus::HAS_ERRORS );
=======
		$wc_product_id = $product->get_id();

		do_action(
			'gla_log_errors',
			sprintf( 'Error syncing product ID %d', $wc_product_id ),
			$errors,
			__METHOD__
		);

		$this->meta_handler->update_errors( $wc_product_id, $errors );
		$this->meta_handler->update_sync_status( $wc_product_id, SyncStatus::HAS_ERRORS );
>>>>>>> 2da1c1ca
		$this->update_empty_visibility( $product );

		if ( ! empty( $errors[ GoogleProductService::INTERNAL_ERROR_REASON ] ) ) {
			// update failed sync attempts count in case of internal errors
			$failed_attempts = ! empty( $this->meta_handler->get_failed_sync_attempts( $product ) ) ?
				$this->meta_handler->get_failed_sync_attempts( $product ) :
				0;
			$this->meta_handler->update_failed_sync_attempts( $product, $failed_attempts + 1 );
			$this->meta_handler->update_sync_failed_at( $product, time() );
		}

		// mark the parent product as invalid if it's a variation
		if ( $product instanceof WC_Product_Variation && ! empty( $product->get_parent_id() ) ) {
			$wc_parent_id   = $product->get_parent_id();
			$parent_product = $this->get_wc_product( $wc_parent_id );

			$parent_errors = ! empty( $this->meta_handler->get_errors( $parent_product ) ) ?
				$this->meta_handler->get_errors( $parent_product ) :
				[];

			$parent_errors[ $product->get_id() ] = $errors;

			$this->mark_as_invalid( $parent_product, $parent_errors );
		}
	}

	/**
	 * Marks a WooCommerce product as pending synchronization.
	 *
	 * Note: If a product variation is pending then the parent product is also marked as pending.
	 *
	 * @param WC_Product $product
	 */
	public function mark_as_pending( WC_Product $product ) {
		$this->meta_handler->update_sync_status( $product, SyncStatus::PENDING );

		// mark the parent product as pending if it's a variation
		if ( $product instanceof WC_Product_Variation && ! empty( $product->get_parent_id() ) ) {
			$wc_parent_id   = $product->get_parent_id();
			$parent_product = $this->get_wc_product( $wc_parent_id );
			$this->mark_as_pending( $parent_product );
		}
	}

	/**
	 * Update empty (NOT EXIST) visibility meta values to SYNC_AND_SHOW.
	 *
	 * @param WC_Product $product
	 */
	protected function update_empty_visibility( WC_Product $product ): void {
		$product    = $product instanceof WC_Product_Variation ? $this->get_wc_product( $product->get_parent_id() ) : $product;
		$visibility = $this->meta_handler->get_visibility( $product );

		if ( empty( $visibility ) ) {
			$this->meta_handler->update_visibility( $product, ChannelVisibility::SYNC_AND_SHOW );
		}
	}

	/**
	 * @param WC_Product $product
	 *
	 * @return string[] An array of Google product IDs stored for each WooCommerce product
	 */
	public function get_synced_google_product_ids( WC_Product $product ): array {
		return $this->meta_handler->get_google_ids( $product );
	}

	/**
	 * See: WCProductAdapter::map_wc_product_id()
	 *
	 * @param string $mc_product_id
	 *
	 * @return int the ID for the WC product linked to the provided Google product ID (0 if not found)
	 */
	public function get_wc_product_id( string $mc_product_id ): int {
		$pattern = '/' . preg_quote( $this->get_slug(), '/' ) . '_(\d+)$/';
		if ( ! preg_match( $pattern, $mc_product_id, $matches ) ) {
			return 0;
		}
		return intval( $matches[1] );
	}

	/**
	 * Attempt to get the WooCommerce product title.
	 * The MC ID is converted to a WC ID before retrieving the product.
	 * If we can't retrieve the title we fallback to the original MC ID.
	 *
	 * @param string $mc_product_id Merchant Center product ID.
	 *
	 * @return string
	 */
	public function get_wc_product_title( string $mc_product_id ): string {
		$product = $this->get_wc_product( $this->get_wc_product_id( $mc_product_id ) );
		if ( ! $product ) {
			return $mc_product_id;
		}

		return $product->get_title();
	}

	/**
	 * Get WooCommerce product
	 *
	 * @param int|false $product_id
	 *
	 * @return WC_Product
	 * @throws InvalidValue If the given ID doesn't reference a valid product.
	 */
	public function get_wc_product( $product_id ): WC_Product {
		return $this->wc->get_product( $product_id );
	}

	/**
	 * @param WC_Product $product
	 *
	 * @return bool
	 */
	public function is_product_synced( WC_Product $product ): bool {
		$synced_at  = $this->meta_handler->get_synced_at( $product );
		$google_ids = $this->meta_handler->get_google_ids( $product );

		return ! empty( $synced_at ) && ! empty( $google_ids );
	}

	/**
	 * @param WC_Product $product
	 *
	 * @return bool
	 */
	public function is_sync_ready( WC_Product $product ): bool {
		return ( ChannelVisibility::DONT_SYNC_AND_SHOW !== $this->get_visibility( $product ) ) &&
			   ( in_array( $product->get_type(), ProductSyncer::get_supported_product_types(), true ) ) &&
			   ( 'publish' === $product->get_status() );
	}

	/**
	 * @param WC_Product $wc_product
	 *
	 * @return string
	 */
	public function get_visibility( WC_Product $wc_product ): string {
		$visibility = $this->meta_handler->get_visibility( $wc_product );
		if ( $wc_product instanceof WC_Product_Variation ) {
			// todo: we might need to define visibility per variation later.
			$visibility = $this->meta_handler->get_visibility( $this->get_wc_product( $wc_product->get_parent_id() ) );
		}

		return $visibility;
	}

	/**
	 * Return a string indicating sync status based on several factors.
	 *
	 * @param WC_Product $wc_product
	 *
	 * @return string
	 */
	public function get_sync_status( WC_Product $wc_product ): string {
		return $this->meta_handler->get_sync_status( $wc_product );
	}

	/**
	 * Return the string indicating the product status as reported by the Merchant Center.
	 *
	 * @param WC_Product $wc_product
	 *
	 * @return string
	 */
	public function get_mc_status( WC_Product $wc_product ): string {
		if ( $wc_product instanceof WC_Product_Variation ) {
			return $this->meta_handler->get_mc_status( $this->get_wc_product( $wc_product->get_parent_id() ) );
		}
		return $this->meta_handler->get_mc_status( $wc_product );
	}

	/**
	 * If the provided product has a parent, return its ID. Otherwise, return the
	 * given (valid product) ID.
	 *
	 * @param int $product_id
	 *
	 * @return int The parent ID or product ID of it doesn't have a parent.
	 * @throws InvalidValue If the given ID doesn't reference a valid product.
	 */
	public function maybe_swap_for_parent_id( int $product_id ): int {
		$product = $this->get_wc_product( $product_id );
		if ( $product instanceof WC_Product_Variation ) {
			return $product->get_parent_id();
		}
		return $product_id;
	}

	/**
	 * Get validation errors for a specific product.
	 * Combines errors for variable products, which have a variation-indexed array of errors.
	 *
	 * @param WC_Product $product
	 * @return array
	 */
	public function get_validation_errors( WC_Product $product ): array {
		$errors = $this->meta_handler->get_errors( $product->get_id() ) ?: [];

		$first_key = array_key_first( $errors );
		if ( ! empty( $errors ) && is_numeric( $first_key ) && 0 !== $first_key ) {
			$errors = array_unique( array_merge( ...$errors ) );
		}

		return $errors;
	}
}<|MERGE_RESOLUTION|>--- conflicted
+++ resolved
@@ -138,22 +138,15 @@
 			return;
 		}
 
-<<<<<<< HEAD
-		$this->meta_handler->update_errors( $product, $errors );
-		$this->meta_handler->update_sync_status( $product, SyncStatus::HAS_ERRORS );
-=======
-		$wc_product_id = $product->get_id();
-
 		do_action(
 			'gla_log_errors',
-			sprintf( 'Error syncing product ID %d', $wc_product_id ),
+			sprintf( 'Error syncing product ID %d', $product->get_id() ),
 			$errors,
 			__METHOD__
 		);
 
-		$this->meta_handler->update_errors( $wc_product_id, $errors );
-		$this->meta_handler->update_sync_status( $wc_product_id, SyncStatus::HAS_ERRORS );
->>>>>>> 2da1c1ca
+		$this->meta_handler->update_errors( $product, $errors );
+		$this->meta_handler->update_sync_status( $product, SyncStatus::HAS_ERRORS );
 		$this->update_empty_visibility( $product );
 
 		if ( ! empty( $errors[ GoogleProductService::INTERNAL_ERROR_REASON ] ) ) {
@@ -354,7 +347,7 @@
 	 * @return array
 	 */
 	public function get_validation_errors( WC_Product $product ): array {
-		$errors = $this->meta_handler->get_errors( $product->get_id() ) ?: [];
+		$errors = $this->meta_handler->get_errors( $product ) ?: [];
 
 		$first_key = array_key_first( $errors );
 		if ( ! empty( $errors ) && is_numeric( $first_key ) && 0 !== $first_key ) {
