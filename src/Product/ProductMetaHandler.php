<?php
declare( strict_types=1 );

namespace Automattic\WooCommerce\GoogleListingsAndAds\Product;

use Automattic\WooCommerce\GoogleListingsAndAds\Exception\InvalidMeta;
use Automattic\WooCommerce\GoogleListingsAndAds\Infrastructure\Registerable;
use Automattic\WooCommerce\GoogleListingsAndAds\Infrastructure\Service;
use Automattic\WooCommerce\GoogleListingsAndAds\PluginHelper;
use BadMethodCallException;

defined( 'ABSPATH' ) || exit;

/**
 * Class ProductMetaHandler
 *
 * @package Automattic\WooCommerce\GoogleListingsAndAds\Product
 *
 * @method update_synced_at( int $product_id, $value )
 * @method delete_synced_at( int $product_id )
 * @method get_synced_at( int $product_id )
 * @method update_google_ids( int $product_id, array $value )
 * @method delete_google_ids( int $product_id )
 * @method get_google_ids( int $product_id ): array
 * @method update_sync_enabled( int $product_id, $value )
 * @method delete_sync_enabled( int $product_id )
 * @method get_sync_enabled( int $product_id )
 */
class ProductMetaHandler implements Service, Registerable {

	use PluginHelper;

	public const KEY_SYNCED_AT    = 'synced_at';
	public const KEY_GOOGLE_IDS   = 'google_ids';
	public const KEY_SYNC_ENABLED = 'sync_enabled';

	public const VALID_KEYS = [
		self::KEY_SYNCED_AT,
		self::KEY_GOOGLE_IDS,
		self::KEY_SYNC_ENABLED,
	];

	/**
	 * @param string $name
	 * @param mixed  $arguments
	 *
	 * @return mixed
	 *
	 * @throws BadMethodCallException If the method that's called doesn't exist.
	 * @throws InvalidMeta            If the meta key is invalid.
	 */
	public function __call( $name, $arguments ) {
		$found_matches = preg_match( '/^([a-z]+)_([\w\d]+)$/i', $name, $matches );

		if ( ! $found_matches ) {
			throw new BadMethodCallException( sprintf( 'The method %s does not exist in class ProductMetaHandler', $name ) );
		}

		list( $function_name, $method, $key ) = $matches;

		// validate the method
		if ( ! in_array( $method, [ 'update', 'delete', 'get' ], true ) ) {
			throw new BadMethodCallException( sprintf( 'The method %s does not exist in class ProductMetaHandler', $function_name ) );
		}

		// set the value as the third argument if method is `update`
		if ( 'update' === $method ) {
			$arguments[2] = $arguments[1];
		}
		// set the key as the second argument
		$arguments[1] = $key;

		return call_user_func_array( [ $this, $method ], $arguments );
	}

	/**
	 * @param int    $product_id
	 * @param string $key
	 * @param mixed  $value
	 *
	 * @throws InvalidMeta If the meta key is invalid.
	 */
	public function update( int $product_id, string $key, $value ) {
		self::validate_meta_key( $key );

		update_post_meta( $product_id, $this->prefix_meta_key( $key ), $value );
	}

	/**
	 * @param int    $product_id
	 * @param string $key
	 *
	 * @throws InvalidMeta If the meta key is invalid.
	 */
	public function delete( int $product_id, string $key ) {
		self::validate_meta_key( $key );

		delete_post_meta( $product_id, $this->prefix_meta_key( $key ) );
	}

	/**
	 * @param int    $product_id
	 * @param string $key
	 *
	 * @return mixed The value
	 *
	 * @throws InvalidMeta If the meta key is invalid.
	 */
	public function get( int $product_id, string $key ) {
		self::validate_meta_key( $key );

		return get_post_meta( $product_id, $this->prefix_meta_key( $key ), true );
	}

	/**
	 * @param string $key
	 *
	 * @throws InvalidMeta If the meta key is invalid.
	 */
	protected static function validate_meta_key( string $key ) {
		if ( ! in_array( $key, self::VALID_KEYS, true ) ) {
			throw InvalidMeta::invalid_key( $key );
		}
	}

	/**
	 * Register a service.
	 */
	public function register(): void {
		add_filter(
			'woocommerce_product_data_store_cpt_get_products_query',
			function ( array $query, array $query_vars ) {
				return $this->handle_query_vars( $query, $query_vars );
			},
			10,
			2
		);
	}

	/**
	 * Handle the WooCommerce product's meta data query vars.
	 *
	 * @hooked handle_query_vars
	 *
	 * @param array $query      Args for WP_Query.
	 * @param array $query_vars Query vars from WC_Product_Query.
	 *
	 * @return array modified $query
	 */
	protected function handle_query_vars( array $query, array $query_vars ): array {
		$prefixed_meta_keys = array_map( [ $this, 'prefix_meta_key' ], self::VALID_KEYS );
		$valid_keys         = array_intersect( $prefixed_meta_keys, array_keys( $query_vars ) );
		foreach ( $valid_keys as $key ) {
<<<<<<< HEAD
			$query['meta_query'][] = [
				'key'     => $key,
				'value'   => $query_vars[ $key ],
=======
			$meta_query = [
				'key'     => $key,
>>>>>>> a21eb75a
				'compare' => $query_vars[ self::get_meta_compare_key( $key ) ] ?? '=',
			];
			if ( ! in_array( $meta_query['compare'], [ 'EXISTS', 'NOT EXISTS' ], true ) ) {
				$meta_query['value'] = $query_vars[ $key ];
			}

			$query['meta_query'][] = $meta_query;
		}

		return $query;
	}

	/**
	 * Return the key used for metadata compare query.
	 *
	 * @param string $key
	 *
	 * @return string
	 */
	public static function get_meta_compare_key( string $key ): string {
		return "{$key}_compare";
	}
}<|MERGE_RESOLUTION|>--- conflicted
+++ resolved
@@ -151,14 +151,8 @@
 		$prefixed_meta_keys = array_map( [ $this, 'prefix_meta_key' ], self::VALID_KEYS );
 		$valid_keys         = array_intersect( $prefixed_meta_keys, array_keys( $query_vars ) );
 		foreach ( $valid_keys as $key ) {
-<<<<<<< HEAD
-			$query['meta_query'][] = [
-				'key'     => $key,
-				'value'   => $query_vars[ $key ],
-=======
 			$meta_query = [
 				'key'     => $key,
->>>>>>> a21eb75a
 				'compare' => $query_vars[ self::get_meta_compare_key( $key ) ] ?? '=',
 			];
 			if ( ! in_array( $meta_query['compare'], [ 'EXISTS', 'NOT EXISTS' ], true ) ) {
