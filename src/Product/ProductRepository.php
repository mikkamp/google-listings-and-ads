--- conflicted
+++ resolved
@@ -201,10 +201,6 @@
 	}
 
 	/**
-<<<<<<< HEAD
-	 * @param array $args Array of WooCommerce args (except 'return'), and product metadata.
-	 *
-=======
 	 * Find and return an array of WooCommerce product IDs already awaiting sync to Google Merchant Center.
 	 *
 	 * @param int $limit  Maximum number of results to retrieve or -1 for unlimited.
@@ -225,7 +221,8 @@
 	}
 
 	/**
->>>>>>> 71f96451
+	 * @param array $args Array of WooCommerce args (except 'return'), and product metadata.
+	 *
 	 * @return array
 	 */
 	protected function get_sync_ready_products_query_args( array $args = [] ): array {
