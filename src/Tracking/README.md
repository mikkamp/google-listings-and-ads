# Usage Tracking

_Google Listings & Ads_ implements usage tracking, based on the native [WooCommerce Usage Tracking](https://woocommerce.com/usage-tracking/), and is only enabled when WooCommerce Tracking is enabled.

When a store opts in to WooCommerce usage tracking and uses _Google Listings & Ads_, they will also be opted in to the tracking added by _Google Listings & Ads_.

## What is tracked

As in WooCommerce core, only non-sensitive data about how a store is set up and managed is tracked. We **do not track or store personal data** from your clients.

* Plugin version
* Settings
  * WordPress.com account connection status
  * Google Merchant center account connection status

<!-- TODO: add more tracking information -->

### Tracking events

All event names are prefixed by `wcadmin_gla_`.

* `extension_loaded` - DEMO when the extension is loaded

* `get_started_faq` - Clicking on getting started page faq item to collapse or expand it
  * `id`: (faq identifier)
  * `action`: (`expand`|`collapse`)

* `get_started_faq_link_clicked` - Clicking on a text link within FAQ item
  * `id`: (faq identifier)
  * `href`

* `get_started_notice_link_click` - Clicking on a text link within the notice on the Get Started page
  * `link_id`: link identifier
  * `context`: indicate which link is clicked
  * `href`: link's URL

* `table_header_toggle` - Toggling display of table columns
  * `report`: name of the report table (e.g. `"dashboard" | "reports-programs" | "product-feed"`)
  * `column`: name of the column
  * `status`: (`on`|`off`)

* `gla_table_sort` - Sorting table
  * `report`: name of the report table (e.g. `"dashboard" | "reports-programs" | "product-feed"`)
  * `column`: name of the column
  * `direction`: (`asc`|`desc`)

* `datepicker_update` - Changing datepicker
  * `report`: name of the report (e.g. `"dashboard" | "reports-programs" | "product-feed"`)
  * `compare, period, before, after`: Values selected in [datepicker](https://woocommerce.github.io/woocommerce-admin/#/components/packages/date-range-filter-picker/README?id=props)

* `filter` - Changing products & variations filter
  * `report`: name of the report (e.g. `"reports-products"`)
  * `filter`: value of the filter (e.g. `"all" | "single-product" | "compare-products"`)
  * `variationFilter`: value of the variation filter (e.g. `undefined | "single-variation" | "compare-variations"`)

* `tooltip_viewed` - Viewing tooltip
  * `id`: (tooltip identifier)

* `setup_mc` - Setup Merchant Center
  * `target`: button ID
  * `trigger`: action (e.g. `click`)

* `modal_open` - A modal is opend
  * `context`: indicate which modal is opened

* `modal_closed` - A modal is closed
  * `context`: indicate which modal is closed
  * `action`: indicate the modal is closed by what action (e.g. `confirm`|`dismiss` | `create-another-campaign`)
    * `confirm` is used when the confirm button on the modal is clicked
    * `dismiss` is used when the modal is dismissed by clicking on "X" icon, overlay, or pressing ESC
    * `create-another-campaign` is used when the button "Create another campaign" is clicked

* `modal_content_link_click` - Clicking on a text link within the modal content
  * `context`: indicate which link is clicked
  * `href`: link's URL

* `google_ads_account_link_click` - Clicking on a Google Ads account text link.
  * `context`: indicate which page / module the link is in
  * `link_id`: a unique ID for the link within the page / module

* `dashboard_link_clicked` - Clicking on a link within the dashboard page
  * `context`: indicate which link is clicked
  * `href`: link's URL

<<<<<<< HEAD
* `gla_free_campaign_edited` - Saving changes to the free campaign.
=======
* `free_ad_credit_country_click` - Clicking on the link to view free ad credit value by country.
  * `context`: indicate which page the link is in.
>>>>>>> db3c5e01

<!-- -- >
## Developer Info
All new tracking info should be updated in this readme.

New snapshot data for **WC Tracker** should be hooked into `Tracking\Events\TrackerSnapshot::include_snapshot_data()`.

New **Tracks** events should be created in `Tracking\Events\Events` (extending `Tracking\Events\BaseEvent`), and need to be registered in `Tracking\Events\EventTracking::$events`. They should also be registered in the `Internal\DependencyManagement\CoreServiceProvider` class:

```php
$this->conditionally_share_with_tags( Loaded::class );
```

 /Dev Info --><|MERGE_RESOLUTION|>--- conflicted
+++ resolved
@@ -82,12 +82,10 @@
   * `context`: indicate which link is clicked
   * `href`: link's URL
 
-<<<<<<< HEAD
 * `gla_free_campaign_edited` - Saving changes to the free campaign.
-=======
+
 * `free_ad_credit_country_click` - Clicking on the link to view free ad credit value by country.
   * `context`: indicate which page the link is in.
->>>>>>> db3c5e01
 
 <!-- -- >
 ## Developer Info
