--- conflicted
+++ resolved
@@ -17,262 +17,6 @@
 
 ### Tracking events
 
-<<<<<<< HEAD
-All event names are prefixed by `wcadmin_gla_`.
-
-- `activated_from_source` - Plugin is activated from the "Add Plugins" page in the admin, and has `utm` query parameters indicating deep linking. Parameters currently tracked (and sent as properties):
-    - 	`utm_source`
-    - 	`utm_medium`
-    - 	`utm_campaign`
-    - 	`utm_term`
-    - 	`utm_content` 
-
--   `add_paid_campaign_clicked` - "Add paid campaign" button is clicked.
-
-    -   `context`: indicate the place where the button is located.
-    -   `href`: indicate the destination where the users is directed to, e.g. `'/google/setup-ads'`.
-
--   `ads_account_connect_button_click` - Clicking on the button to connect an existing Google Ads account.
-
--   `ads_account_create_button_click` - Clicking on the button to create a new Google Ads account, after agreeing to the terms and conditions.
-
--   `ads_set_up_billing_click` - "Set up billing" button for Google Ads account is clicked.
-
-    -   `context`: indicate the place where the button is located, e.g. `setup-ads`.
-    -   `link_id`: a unique ID for the button within the context, e.g. `set-up-billing`.
-    -   `href`: indicate the destination where the users is directed to.
-
--   `bulk_edit_click` - Triggered when the product feed "bulk edit" functionality is being used
-
-    -   `context`: name of the table
-    -   `number_of_items`: edit how many items
-    -   `visibility_to`: `("sync_and_show" | "dont_sync_and_show")`
-
--   `chart_tab_click` - Triggered when a chart tab is clicked
-
-    -   `report`: name of the report (e.g. `"reports-programs" | "reports-products"`)
-    -   `context`: metric key of the clicked tab (e.g. `"sales" | "conversions" | "clicks" | "impressions" | "spend"`).
-
--   `contact_information_save_button_click` - Triggered when the save button in contact information page is clicked.
-
--   `datepicker_update` - Triggered when datepicker (date ranger picker) is updated
-
-    -   `report`: name of the report (e.g. `"dashboard" | "reports-programs" | "reports-products" | "product-feed"`)
-    -   `compare, period, before, after`: Values selected in [datepicker](https://woocommerce.github.io/woocommerce-admin/#/components/packages/date-range-filter-picker/README?id=props)
-
--   `dashboard_edit_program_click` - Triggered when "continue" to edit program button is clicked
-
-    -   `programId`: program id
-    -   `url`: url (free or paid)
-
--   `disconnected_accounts` - Accounts are disconnected from the Setting page
-
-    -   `context`: (`all-accounts`|`ads-account`) - indicate which accounts have been disconnected.
-
--   `documentation_link_click` - When a documentation link is clicked.
-
-    -   `link_id`: link identifier
-    -   `context`: indicate which link is clicked
-    -   `href`: link's URL
-
--   `edit_wc_store_address` - Trigger when store address "Edit in WooCommerce Settings" button is clicked.
-    Before `1.5.0` it was called `edit_mc_store_address`.
-
-    -   `path`: The path used in the page, e.g. `"/google/settings"`.
-    -   `subpath`: The subpath used in the page, e.g. `"/edit-store-address"` or `undefined` when there is no subpath.
-
--   `edit_mc_store_address` - Trigger when store address edit button is clicked.
-    Before `1.5.0` this name was used for tracking clicking "Edit in settings" to edit the WC address. As of `>1.5.0`, that event is now tracked as `edit_wc_store_address`.
-
-    -   `path`: The path used in the page, e.g. `"/google/settings"`.
-    -   `subpath`: The subpath used in the page, e.g. `"/edit-store-address"` or `undefined` when there is no subpath.
-
--   `edit_mc_phone_number` - Trigger when phone number edit button is clicked.
-
-    -   `path`: The path used in the page, e.g. `"/google/settings"`.
-    -   `subpath`: The subpath used in the page, or `undefined` when there is no subpath.
-
--   `edit_product_click` - Trigger when edit links are clicked from product feed table
-
-    -   `status`: `("approved" | "partially_approved" | "expiring" | "pending" | "disapproved" | "not_synced")`
-    -   `visibility`: `("sync_and_show" | "dont_sync_and_show")`
-
--   `edit_product_issue_click` - Trigger when edit links are clicked from Issues to resolve table
-
-    -   `code`: issue code returned from Google
-    -   `issue`: issue description returned from Google
-
--   `filter` - Triggered when changing products & variations filter
-
-    -   `report`: name of the report (e.g. `"reports-products"`)
-    -   `filter`: value of the filter (e.g. `"all" | "single-product" | "compare-products"`)
-    -   `variationFilter`: value of the variation filter (e.g. `undefined | "single-variation" | "compare-variations"`)
-
--   `free_ad_credit_country_click` - Clicking on the link to view free ad credit value by country.
-
-    -   `context`: indicate which page the link is in.
-
--   `free_campaign_edited` - Saving changes to the free campaign.
-
--   `get_started_faq` - Clicking on getting started page faq item to collapse or expand it
-
-    -   `id`: (faq identifier)
-    -   `action`: (`expand`|`collapse`)
-
--   `get_started_notice_link_click` - Clicking on a text link within the notice on the Get Started page
-
-    -   `link_id`: link identifier
-    -   `context`: indicate which link is clicked
-    -   `href`: link's URL
-
--   `google_account_connect_button_click` - Clicking on the button to connect Google account.
-
-    -   `context`: (`setup-mc`|`setup-ads`|`reconnect`) - indicate the button is clicked from which page.
-    -   `action`: (`authorization`|`scope`)
-        -   `authorization` is used when the plugin has not been authorized yet and requests Google account access and permission scopes from users.
-        -   `scope` is used when requesting required permission scopes from users in order to proceed with more plugin functions. Added with the Partial OAuth feature (aka Incremental Authorization).
-
--   `google_account_connect_different_account_button_click` - Clicking on the "connect to a different Google account" button.
-
--   `google_ads_account_link_click` - Clicking on a Google Ads account text link.
-
-    -   `context`: indicate which page / module the link is in
-    -   `link_id`: a unique ID for the link within the page / module
-
--   `google_mc_link_click` - Clicking on a Google Merchant Center link.
-
-    -   `context`: indicate which page / module the link is in
-    -   `href`: link's URL
-
--   `help_click` - "Help" button is clicked.
-
-    -   `context`: indicate the place where the button is located, e.g. `setup-ads`.
-
--   `launch_paid_campaign_button_click` - Triggered when the "Launch paid campaign" button is clicked to add a new paid campaign
-
-    -   `audience`: country code of the paid campaign audience country. e.g. `'US`. This means the campaign is created with the "sales country" targeting only, and it is inapplicable when created with the multi-country targeting feature.
-    -   `audiences`: country codes of the paid campaign audience countries, e.g. `'US,JP,AU'`. This means the campaign is created with the multi-country targeting feature. Before this feature support, it was implemented as 'audience'.
-    -   `budget`: daily average cost of the paid campaign
-
--   `mc_account_connect_button_click` - Clicking on the button to connect an existing Google Merchant Center account.
-
--   `mc_account_connect_different_account_button_click` - Clicking on the "connect to a different Google Merchant Center account" button.
-
--   `mc_account_create_button_click` - Clicking on the button to create a new Google Merchant Center account, after agreeing to the terms and conditions.
-
--   `mc_account_reclaim_url_agreement_check` - Clicking on the checkbox to agree with the implications of reclaiming URL.
-
-    -   `checked`: indicate whether the checkbox is checked or unchecked.
-
--   `mc_account_reclaim_url_button_click` - Clicking on the button to reclaim URL for a Google Merchant Center account.
-
--   `mc_account_switch_account_button_click` - Clicking on the "Switch account" button to select a different Google Merchant Center account to connect.
-
-    -   `context`: (`switch-url`|`reclaim-url`) - indicate the button is clicked from which step.
-
--   `mc_account_switch_url_button_click` - Clicking on the button to switch URL for a Google Merchant Center account.
-
--   `mc_account_warning_modal_confirm_button_click` - Clicking on the "Yes, I want a new account" button in the warning modal for creating a new Google Merchant Center account.
-
--   `mc_phone_number_check` - Check for whether the phone number for Merchant Center exists or not.
-
-    -   `path`: the path where the check is in.
-    -   `exist`: whether the phone number exists or not.
-    -   `isValid`: whether the phone number is valid or not.
-
--   `mc_phone_number_edit_button_click` - Clicking on the Merchant Center phone number edit button.
-
-    -   `view`: which view the edit button is in. Possible values: `setup-mc`, `settings`.
-
--   `mc_url_switch`
-
-    -   `action` property is `required`: the Merchant Center account has a different, claimed URL and needs to be changed
-    -   `action` property is `success`: the Merchant Center account has been changed from blank, updated from a different, unclaimed URL, or after user confirmation of a required change.
-
--   `modal_closed` - A modal is closed
-
-    -   `context`: indicate which modal is closed
-    -   `action`: indicate the modal is closed by what action (e.g. `maybe-later`|`dismiss` | `create-another-campaign`)
-        -   `maybe-later` is used when the "Maybe later" button on the modal is clicked
-        -   `dismiss` is used when the modal is dismissed by clicking on "X" icon, overlay, or pressing ESC
-        -   `create-another-campaign` is used when the button "Create another campaign" is clicked
-        -   `create-paid-campaign` is used when the button "Create paid campaign" is clicked
-
--   `modal_content_link_click` - Clicking on a text link within the modal content
-
-    -   `context`: indicate which link is clicked
-    -   `href`: link's URL
-
--   `modal_open` - A modal is opend
-
-    -   `context`: indicate which modal is opened
-
--   `pre_launch_checklist_complete` - Triggered when all checklist items are complete / checked.
-
--   `setup_ads` - Triggered on events during ads setup and editing
-
-    -   `target`: button ID
-    -   `trigger`: action (e.g. `click`)
-
--   `setup_ads_faq` - Clicking on faq items to collapse or expand it in the Setup Ads page
-
-    -   `id`: (faq identifier)
-    -   `action`: (`expand`|`collapse`)
-
--   `setup_mc` - Setup Merchant Center
-
-    -   `target`: button ID
-    -   `trigger`: action (e.g. `click`)
-
--   `setup_mc_faq` - Clicking on faq items to collapse or expand it in the Setup Merchant Center page
-
-    -   `id`: (faq identifier)
-    -   `action`: (`expand`|`collapse`)
-
--   `gla_site_claim` event
-
-    -   `action` property is `overwrite_required`: the site URL is claimed by another Merchant Center account and overwrite confirmation is required
-    -   `action` property is `success`: URL has been successfully set or overwritten.
-    -   `action` property is `failure`:
-        -   `details` property is `independent_account`: unable to execute site claim because the provided Merchant Center account is not a sub-account of our MCA
-        -   `details` property is `google_proxy`: claim failed using the user creds (in the `Merchant` class)
-        -   `details` property is `google_manager`: claimed failed using MCA creds (paradoxically in the `Middleware` class)
-
--   `site_verify_failure` - When a site verification with Google fails
-
-    -   `step` : the step of the process that failed (token, meta-tag, unknown)
-
--   `site_verify_success` - When a site is successfully verified with Google
-
--   `table_go_to_page` - When table pagination is changed by entering page via "Go to page" input
-
-    -   `context`: name of the table
-    -   `page`: page number (starting at 1)
-
--   `table_header_toggle` - Toggling display of table columns
-
-    -   `report`: name of the report table (e.g. `"dashboard" | "reports-programs" | "reports-products" | "product-feed"`)
-    -   `column`: name of the column
-    -   `status`: (`on`|`off`)
-
--   `table_page_click` - When table pagination is clicked
-
-    -   `context`: name of the table
-    -   `direction`: direction of page to be changed. `("next" | "previous")`
-
--   `table_sort` - Sorting table
-
-    -   `report`: name of the report table (e.g. `"dashboard" | "reports-programs" | "reports-products" | "product-feed"`)
-    -   `column`: name of the column
-    -   `direction`: (`asc`|`desc`)
-
--   `tooltip_viewed` - Viewing tooltip
-
-    -   `id`: (tooltip identifier)
-
--   `wordpress_account_connect_button_click` - Clicking on the button to connect WordPress.com account.
-    -   `context`: (`setup-mc`|`reconnect`) - indicates from which page the button was clicked.
-=======
 All event names are prefixed by `wcadmin_`.
 
 ### `gla_activated_from_source`
@@ -313,7 +57,6 @@
 
 ### `gla_site_verify_success`
 When a site is successfully verified with Google
->>>>>>> 208bd6a0
 
 <!-- -- >
 ## Developer Info
@@ -345,15 +88,15 @@
 #### Emitters
 - [`AddPaidCampaignButton`](js/src/components/paid-ads/add-paid-campaign-button.js#L46) with given props, when clicked.
 
-### [`gla_ads_account_connect_button_click`](js/src/setup-ads/ads-stepper/setup-accounts/google-ads-account-card/connect-ads/index.js#L24)
+### [`gla_ads_account_connect_button_click`](js/src/components/google-ads-account-card/connect-ads/index.js#L24)
 Clicking on the button to connect an existing Google Ads account.
 #### Emitters
-- [`ConnectAds`](js/src/setup-ads/ads-stepper/setup-accounts/google-ads-account-card/connect-ads/index.js#L35) when "Connect" button is clicked.
-
-### [`gla_ads_account_create_button_click`](js/src/setup-ads/ads-stepper/setup-accounts/google-ads-account-card/terms-modal/index.js#L16)
+- [`ConnectAds`](js/src/components/google-ads-account-card/connect-ads/index.js#L35) when "Connect" button is clicked.
+
+### [`gla_ads_account_create_button_click`](js/src/components/google-ads-account-card/terms-modal/index.js#L16)
 Clicking on the button to create a new Google Ads account, after agreeing to the terms and conditions.
 #### Emitters
-- [`TermsModal`](js/src/setup-ads/ads-stepper/setup-accounts/google-ads-account-card/terms-modal/index.js#L30) When agreed by clicking "Create account".
+- [`TermsModal`](js/src/components/google-ads-account-card/terms-modal/index.js#L30) When agreed by clicking "Create account".
 
 ### [`gla_ads_set_up_billing_click`](js/src/setup-ads/ads-stepper/setup-billing/setup-card/index.js#L18)
 "Set up billing" button for Google Ads account is clicked.
@@ -439,7 +182,7 @@
 - [`ProgramsReportFilters`](js/src/reports/programs/programs-report-filters.js#L46)
 - [`recordDatepickerUpdateEvent`](js/src/utils/recordEvent.js#L121)
 
-### [`gla_disconnected_accounts`](js/src/settings/disconnect-accounts/index.js#L28)
+### [`gla_disconnected_accounts`](js/src/settings/linked-accounts.js#L28)
 Accounts are disconnected from the Setting page
 #### Properties
 |   |   |   |
@@ -568,7 +311,7 @@
 #### Emitters
 - [`exports`](js/src/components/google-account-card/connect-google-account-card.js#L21) with `{ action: 'authorization', context: 'reconnect' | 'setup-mc' }`
 - [`exports`](js/src/components/google-account-card/request-full-access-google-account-card.js#L24) with `{ action: 'scope', context: 'reconnect' | 'setup-mc' }`
-- [`exports`](js/src/setup-ads/ads-stepper/setup-accounts/google-ads-account-card/authorize-ads.js#L21) with `{ action: 'scope', context: 'setup-ads' }`
+- [`exports`](js/src/components/google-ads-account-card/authorize-ads.js#L21) with `{ action: 'scope', context: 'setup-ads' }`
 
 ### [`gla_google_account_connect_different_account_button_click`](js/src/components/google-account-card/connected-google-account-card.js#L15)
 Clicking on the "connect to a different Google account" button.
@@ -618,45 +361,45 @@
 - [`SetupAdsForm`](js/src/setup-ads/setup-ads-form.js#L24) on submit
 - [`recordLaunchPaidCampaignClickEvent`](js/src/utils/recordEvent.js#L220)
 
-### [`gla_mc_account_connect_button_click`](js/src/setup-mc/setup-stepper/setup-accounts/google-mc-account/connect-mc/index.js#L25)
+### [`gla_mc_account_connect_button_click`](js/src/components/google-mc-account-card/connect-mc/index.js#L25)
 Clicking on the button to connect an existing Google Merchant Center account.
 #### Emitters
-- [`ConnectMC`](js/src/setup-mc/setup-stepper/setup-accounts/google-mc-account/connect-mc/index.js#L41)
-
-### [`gla_mc_account_connect_different_account_button_click`](js/src/setup-mc/setup-stepper/setup-accounts/google-mc-account/connected-card.js#L21)
+- [`ConnectMC`](js/src/components/google-mc-account-card/connect-mc/index.js#L41)
+
+### [`gla_mc_account_connect_different_account_button_click`](js/src/components/google-mc-account-card/connected-google-mc-account-card.js#L21)
 Clicking on the "connect to a different Google Merchant Center account" button.
 #### Emitters
-- [`ConnectedCard`](js/src/setup-mc/setup-stepper/setup-accounts/google-mc-account/connected-card.js#L32)
-
-### [`gla_mc_account_create_button_click`](js/src/setup-mc/setup-stepper/setup-accounts/google-mc-account/terms-modal/index.js#L16)
+- [`exports`](js/src/components/google-mc-account-card/connected-google-mc-account-card.js#L36)
+
+### [`gla_mc_account_create_button_click`](js/src/components/google-mc-account-card/terms-modal/index.js#L16)
 Clicking on the button to create a new Google Merchant Center account, after agreeing to the terms and conditions.
 #### Emitters
-- [`TermsModal`](js/src/setup-mc/setup-stepper/setup-accounts/google-mc-account/terms-modal/index.js#L28)
-
-### [`gla_mc_account_reclaim_url_button_click`](js/src/setup-mc/setup-stepper/setup-accounts/google-mc-account/reclaim-url-card/index.js#L26)
+- [`TermsModal`](js/src/components/google-mc-account-card/terms-modal/index.js#L28)
+
+### [`gla_mc_account_reclaim_url_button_click`](js/src/components/google-mc-account-card/reclaim-url-card/index.js#L26)
 Clicking on the button to reclaim URL for a Google Merchant Center account.
 #### Emitters
-- [`ReclaimUrlCard`](js/src/setup-mc/setup-stepper/setup-accounts/google-mc-account/reclaim-url-card/index.js#L40)
-
-### [`gla_mc_account_switch_account_button_click`](js/src/setup-mc/setup-stepper/setup-accounts/google-mc-account/connect-mc/index.js#L31)
+- [`ReclaimUrlCard`](js/src/components/google-mc-account-card/reclaim-url-card/index.js#L40)
+
+### [`gla_mc_account_switch_account_button_click`](js/src/components/google-mc-account-card/connect-mc/index.js#L31)
 Clicking on the "Switch account" button to select a different Google Merchant Center account to connect.
 #### Properties
 |   |   |   |
 |---|---|---|
 `context` | `string` | (`switch-url`\|`reclaim-url`) - indicate the button is clicked from which step.
 #### Emitters
-- [`ReclaimUrlCard`](js/src/setup-mc/setup-stepper/setup-accounts/google-mc-account/reclaim-url-card/index.js#L40) with `context: 'reclaim-url'`
-- [`SwitchUrlCard`](js/src/setup-mc/setup-stepper/setup-accounts/google-mc-account/switch-url-card/index.js#L40) with `context: 'switch-url'`
-
-### [`gla_mc_account_switch_url_button_click`](js/src/setup-mc/setup-stepper/setup-accounts/google-mc-account/switch-url-card/index.js#L25)
+- [`ReclaimUrlCard`](js/src/components/google-mc-account-card/reclaim-url-card/index.js#L40) with `context: 'reclaim-url'`
+- [`SwitchUrlCard`](js/src/components/google-mc-account-card/switch-url-card/index.js#L40) with `context: 'switch-url'`
+
+### [`gla_mc_account_switch_url_button_click`](js/src/components/google-mc-account-card/switch-url-card/index.js#L25)
 Clicking on the button to switch URL for a Google Merchant Center account.
 #### Emitters
-- [`SwitchUrlCard`](js/src/setup-mc/setup-stepper/setup-accounts/google-mc-account/switch-url-card/index.js#L40)
-
-### [`gla_mc_account_warning_modal_confirm_button_click`](js/src/setup-mc/setup-stepper/setup-accounts/google-mc-account/warning-modal/index.js#L15)
+- [`SwitchUrlCard`](js/src/components/google-mc-account-card/switch-url-card/index.js#L40)
+
+### [`gla_mc_account_warning_modal_confirm_button_click`](js/src/components/google-mc-account-card/warning-modal/index.js#L15)
 Clicking on the "Yes, I want a new account" button in the warning modal for creating a new Google Merchant Center account.
 #### Emitters
-- [`WarningModal`](js/src/setup-mc/setup-stepper/setup-accounts/google-mc-account/warning-modal/index.js#L29)
+- [`WarningModal`](js/src/components/google-mc-account-card/warning-modal/index.js#L29)
 
 ### [`gla_mc_phone_number_check`](js/src/components/contact-information/usePhoneNumberCheckTrackEventEffect.js#L12)
 Check for whether the phone number for Merchant Center exists or not.
@@ -811,10 +554,14 @@
 - [`HelpPopover`](js/src/components/help-popover/index.js#L20) with the given `id`.
 - [`recordTooltipViewedEvent`](js/src/components/help-popover/recordTooltipViewedEvent.js#L16) with the given `id`.
 
-### [`gla_wordpress_account_connect_button_click`](js/src/setup-mc/setup-stepper/setup-accounts/wordpressdotcom-account/connect-wpcom-account-card.js#L14)
+### [`gla_wordpress_account_connect_button_click`](js/src/components/wpcom-account-card/connect-wpcom-account-card.js#L17)
 Clicking on the button to connect WordPress.com account.
-#### Emitters
-- [`ConnectWPComAccountCard`](js/src/setup-mc/setup-stepper/setup-accounts/wordpressdotcom-account/connect-wpcom-account-card.js#L23)
+#### Properties
+|   |   |   |
+|---|---|---|
+`context` | `string` | (`setup-mc`\|`reconnect`) - indicates from which page the button was clicked.
+#### Emitters
+- [`ConnectWPComAccountCard`](js/src/components/wpcom-account-card/connect-wpcom-account-card.js#L27)
 
 <!---
 End of `woo-tracking-jsdoc`-generated content.
