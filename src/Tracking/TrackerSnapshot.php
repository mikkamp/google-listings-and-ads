--- conflicted
+++ resolved
@@ -9,12 +9,8 @@
 use Automattic\WooCommerce\GoogleListingsAndAds\Infrastructure\Service;
 use Automattic\WooCommerce\GoogleListingsAndAds\Internal\ContainerAwareTrait;
 use Automattic\WooCommerce\GoogleListingsAndAds\Internal\Interfaces\ContainerAwareInterface;
-<<<<<<< HEAD
-use Automattic\WooCommerce\GoogleListingsAndAds\MerchantCenter\MerchantCenterService;
+use Automattic\WooCommerce\GoogleListingsAndAds\MerchantCenter\TargetAudience;
 use Automattic\WooCommerce\GoogleListingsAndAds\Notes\SetupCampaign as SetupCampaignNote;
-=======
-use Automattic\WooCommerce\GoogleListingsAndAds\MerchantCenter\TargetAudience;
->>>>>>> 32f38c81
 use Automattic\WooCommerce\GoogleListingsAndAds\Options\OptionsAwareInterface;
 use Automattic\WooCommerce\GoogleListingsAndAds\Options\OptionsAwareTrait;
 use Automattic\WooCommerce\GoogleListingsAndAds\Options\OptionsInterface;
@@ -80,34 +76,13 @@
 	 * @return array
 	 */
 	protected function get_settings(): array {
-<<<<<<< HEAD
-		/** @var MerchantCenterService $mc_service */
-		$mc_service  = $this->container->get( MerchantCenterService::class );
-		$mc_settings = $this->options->get( OptionsInterface::MERCHANT_CENTER );
+		/** @var TargetAudience $target_audience */
+		$target_audience = $this->container->get( TargetAudience::class );
+		$mc_settings     = $this->options->get( OptionsInterface::MERCHANT_CENTER );
 		/** @var AdsService $ads_service */
 		$ads_service = $this->container->get( AdsService::class );
 		/** @var SetupCampaignNote $campaign_setup */
 		$campaign_setup = $this->container->get( SetupCampaignNote::class );
-		return [
-			'version'                         => $this->get_version(),
-			'db_version'                      => $this->options->get( OptionsInterface::DB_VERSION ),
-			'tos_accepted'                    => $this->get_boolean_value( OptionsInterface::WP_TOS_ACCEPTED ),
-			'google_connected'                => $this->get_boolean_value( OptionsInterface::GOOGLE_CONNECTED ),
-			'mc_setup'                        => $this->get_boolean_value( OptionsInterface::MC_SETUP_COMPLETED_AT ),
-			'ads_setup'                       => $this->get_boolean_value( OptionsInterface::ADS_SETUP_COMPLETED_AT ),
-			'target_audience'                 => $mc_service->get_target_countries(),
-			'shipping_rate'                   => $mc_settings['shipping_rate'] ?? '',
-			'shipping_time'                   => $mc_settings['shipping_time'] ?? '',
-			'offers_free_shipping'            => ! empty( $mc_settings['offers_free_shipping'] ) ? 'yes' : 'no',
-			'free_shipping_threshold'         => $mc_settings['free_shipping_threshold'] ?? '',
-			'tax_rate'                        => $mc_settings['tax_rate'] ?? '',
-			'has_account_issue'               => $campaign_setup->has_account_issues() ? 'yes' : 'no',
-			'has_at_least_one_synced_product' => $campaign_setup->has_at_least_one_synced_product() ? 'yes' : 'no',
-			'is_ads_setup_started'            => $ads_service->is_setup_started() ? 'yes' : 'no',
-=======
-		/** @var TargetAudience $target_audience */
-		$target_audience = $this->container->get( TargetAudience::class );
-		$mc_settings     = $this->options->get( OptionsInterface::MERCHANT_CENTER );
 
 		return [
 			'version'          => $this->get_version(),
@@ -120,7 +95,9 @@
 			'shipping_rate'    => $mc_settings['shipping_rate'] ?? '',
 			'shipping_time'    => $mc_settings['shipping_time'] ?? '',
 			'tax_rate'         => $mc_settings['tax_rate'] ?? '',
->>>>>>> 32f38c81
+			'has_account_issue'               => $campaign_setup->has_account_issues() ? 'yes' : 'no',
+			'has_at_least_one_synced_product' => $campaign_setup->has_at_least_one_synced_product() ? 'yes' : 'no',
+			'is_ads_setup_started'            => $ads_service->is_setup_started() ? 'yes' : 'no',
 		];
 	}
 
