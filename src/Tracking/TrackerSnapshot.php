--- conflicted
+++ resolved
@@ -79,31 +79,16 @@
 		$mc_settings     = $this->options->get( OptionsInterface::MERCHANT_CENTER );
 
 		return [
-<<<<<<< HEAD
 			'version'          => $this->get_version(),
 			'db_version'       => $this->options->get( OptionsInterface::DB_VERSION ),
 			'tos_accepted'     => $this->get_boolean_value( OptionsInterface::WP_TOS_ACCEPTED ),
 			'google_connected' => $this->get_boolean_value( OptionsInterface::GOOGLE_CONNECTED ),
 			'mc_setup'         => $this->get_boolean_value( OptionsInterface::MC_SETUP_COMPLETED_AT ),
 			'ads_setup'        => $this->get_boolean_value( OptionsInterface::ADS_SETUP_COMPLETED_AT ),
-			'target_audience'  => $mc_service->get_target_countries(),
+			'target_audience'  => $target_audience->get_target_countries(),
 			'shipping_rate'    => $mc_settings['shipping_rate'] ?? '',
 			'shipping_time'    => $mc_settings['shipping_time'] ?? '',
 			'tax_rate'         => $mc_settings['tax_rate'] ?? '',
-=======
-			'version'                 => $this->get_version(),
-			'db_version'              => $this->options->get( OptionsInterface::DB_VERSION ),
-			'tos_accepted'            => $this->get_boolean_value( OptionsInterface::WP_TOS_ACCEPTED ),
-			'google_connected'        => $this->get_boolean_value( OptionsInterface::GOOGLE_CONNECTED ),
-			'mc_setup'                => $this->get_boolean_value( OptionsInterface::MC_SETUP_COMPLETED_AT ),
-			'ads_setup'               => $this->get_boolean_value( OptionsInterface::ADS_SETUP_COMPLETED_AT ),
-			'target_audience'         => $target_audience->get_target_countries(),
-			'shipping_rate'           => $mc_settings['shipping_rate'] ?? '',
-			'shipping_time'           => $mc_settings['shipping_time'] ?? '',
-			'offers_free_shipping'    => ! empty( $mc_settings['offers_free_shipping'] ) ? 'yes' : 'no',
-			'free_shipping_threshold' => $mc_settings['free_shipping_threshold'] ?? '',
-			'tax_rate'                => $mc_settings['tax_rate'] ?? '',
->>>>>>> b4348783
 		];
 	}
 
