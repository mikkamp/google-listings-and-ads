--- conflicted
+++ resolved
@@ -32,13 +32,7 @@
 
 		$this->data = array_merge(
 			[
-<<<<<<< HEAD
-				'shipping_rate'           => 'flat',
-=======
 				'shipping_rate'           => 'automatic',
-				'offers_free_shipping'    => false,
-				'free_shipping_threshold' => 0,
->>>>>>> b4348783
 				'shipping_time'           => 'flat',
 				'tax_rate'                => 'destination',
 				'website_live'            => false,
