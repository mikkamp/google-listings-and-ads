--- conflicted
+++ resolved
@@ -217,7 +217,6 @@
 		$this->assertEquals( 200, $response->get_status() );
 	}
 
-<<<<<<< HEAD
 	public function test_get_ads_account_has_access() {
 		$data = [
 			'has_access'  => false,
@@ -230,7 +229,8 @@
 		$response = $this->do_request( self::ROUTE_ACCOUNT_STATUS, 'GET' );
 
 		$this->assertEquals( $data, $response->get_data() );
-=======
+	}
+
 	/**
 	 * Test a Google disconnected error since it's a dependency for a connected Ads account.
 	 */
@@ -243,6 +243,5 @@
 		$this->assertEquals( 'GOOGLE_DISCONNECTED', $response->get_data()['code'] );
 		$this->assertEquals( 401, $response->get_data()['status'] );
 		$this->assertEquals( 401, $response->get_status() );
->>>>>>> b71e4972
 	}
 }