<?php

namespace Automattic\WooCommerce\GoogleListingsAndAds\Tests\Unit\API\Site\Controllers\Ads;

use Automattic\WooCommerce\GoogleListingsAndAds\Ads\AccountService;
use Automattic\WooCommerce\GoogleListingsAndAds\API\Site\Controllers\Ads\AccountController;
use Automattic\WooCommerce\GoogleListingsAndAds\Exception\AccountReconnect;
use Automattic\WooCommerce\GoogleListingsAndAds\Exception\ExceptionWithResponseData;
use Automattic\WooCommerce\GoogleListingsAndAds\Tests\Framework\RESTControllerUnitTest;
use Exception;
use PHPUnit\Framework\MockObject\MockObject;

/**
 * Class AccountControllerTest
 *
 * @package Automattic\WooCommerce\GoogleListingsAndAds\Tests\Unit\API\Site\Controllers\Ads
 */
class AccountControllerTest extends RESTControllerUnitTest {

	/** @var MockObject|AccountService $account */
	protected $account;

	/** @var AccountController $controller */
	protected $controller;

	protected const ROUTE_ACCOUNTS            = '/wc/gla/ads/accounts';
	protected const ROUTE_CONNECTION          = '/wc/gla/ads/connection';
	protected const ROUTE_BILLING_STATUS      = '/wc/gla/ads/billing-status';
	protected const ROUTE_ACCEPTED_DATA_TERMS = '/wc/gla/ads/accepted-customer-data-terms';
<<<<<<< HEAD
	protected const ROUTE_UPDATED_EC_STATUS   = '/wc/gla/ads/update-enhanced-conversion-status';
	protected const ROUTE_GET_EC_STATUS       = '/wc/gla/ads/allow-enhance-conversions';
=======
	protected const ROUTE_UPDATED_EC_STATUS   = '/wc/gla/ads/enhanced-conversion-status';
	protected const ROUTE_GET_EC_STATUS       = '/wc/gla/ads/enhanced-conversion-status';
>>>>>>> 4eae5f46
	protected const TEST_ACCOUNT_ID           = 1234567890;
	protected const TEST_BILLING_URL          = 'https://domain.test/billing/setup/';
	protected const TEST_BILLING_STATUS       = 'pending';
	protected const TEST_ACCOUNTS             = [
		[
			'id'   => self::TEST_ACCOUNT_ID,
			'name' => 'Ads Account',
		],
		[
			'id'   => 2345678901,
			'name' => 'Other Account',
		],
	];
	protected const TEST_NO_ACCOUNTS          = [];
	protected const TEST_ACCOUNT_CREATE_DATA  = [
		'id'          => self::TEST_ACCOUNT_ID,
		'billing_url' => self::TEST_BILLING_URL,
	];
	protected const TEST_ACCOUNT_LINK_ARGS    = [ 'id' => self::TEST_ACCOUNT_ID ];
	protected const TEST_ACCOUNT_LINK_DATA    = [
		'id'          => self::TEST_ACCOUNT_ID,
		'billing_url' => null,
	];
	protected const TEST_CONNECTED_DATA       = [
		'id'       => self::TEST_ACCOUNT_ID,
		'currency' => 'EUR',
		'symbol'   => '€',
		'status'   => 'connected',
	];
	protected const TEST_DISCONNECTED_DATA    = [
		'id'       => 0,
		'currency' => null,
		'symbol'   => '€',
		'status'   => 'disconnected',
	];
	protected const TEST_BILLING_STATUS_DATA  = [
		'status'      => self::TEST_BILLING_STATUS,
		'billing_url' => self::TEST_BILLING_URL,
	];

	public function setUp(): void {
		parent::setUp();

		$this->account    = $this->createMock( AccountService::class );
		$this->controller = new AccountController( $this->server, $this->account );
		$this->controller->register();
	}

	public function test_get_accounts() {
		$this->account->expects( $this->once() )
			->method( 'get_accounts' )
			->willReturn( self::TEST_ACCOUNTS );

		$response = $this->do_request( self::ROUTE_ACCOUNTS, 'GET' );

		$this->assertEquals( self::TEST_ACCOUNTS, $response->get_data() );
		$this->assertEquals( 200, $response->get_status() );
	}

	public function test_get_accounts_empty_set() {
		$this->account->expects( $this->once() )
			->method( 'get_accounts' )
			->willReturn( self::TEST_NO_ACCOUNTS );

		$response = $this->do_request( self::ROUTE_ACCOUNTS, 'GET' );

		$this->assertEquals( self::TEST_NO_ACCOUNTS, $response->get_data() );
		$this->assertEquals( 200, $response->get_status() );
	}

	public function test_get_accounts_with_api_exception() {
		$this->account->expects( $this->once() )
			->method( 'get_accounts' )
			->willThrowException( new Exception( 'error', 401 ) );

		$response = $this->do_request( self::ROUTE_ACCOUNTS, 'GET' );

		$this->assertEquals( 'error', $response->get_data()['message'] );
		$this->assertEquals( 401, $response->get_status() );
	}

	public function test_create_account() {
		$this->account->expects( $this->once() )
			->method( 'setup_account' )
			->willReturn( self::TEST_ACCOUNT_CREATE_DATA );

		$response = $this->do_request( self::ROUTE_ACCOUNTS, 'POST' );

		$this->assertEquals( self::TEST_ACCOUNT_CREATE_DATA, $response->get_data() );
		$this->assertEquals( 200, $response->get_status() );
	}

	public function test_create_account_with_api_exception_data() {
		$this->account->expects( $this->once() )
			->method( 'setup_account' )
			->willThrowException(
				new ExceptionWithResponseData(
					'error',
					428,
					null,
					[
						'billing_url'    => self::TEST_BILLING_URL,
						'billing_status' => self::TEST_BILLING_STATUS,
					]
				)
			);

		$response = $this->do_request( self::ROUTE_ACCOUNTS, 'POST' );

		$this->assertEquals( 'error', $response->get_data()['message'] );
		$this->assertEquals( self::TEST_BILLING_URL, $response->get_data()['billing_url'] );
		$this->assertEquals( self::TEST_BILLING_STATUS, $response->get_data()['billing_status'] );
		$this->assertEquals( 428, $response->get_status() );
	}

	public function test_create_account_with_api_exception() {
		$this->account->expects( $this->once() )
			->method( 'setup_account' )
			->willThrowException( new Exception( 'error' ) );

		$response = $this->do_request( self::ROUTE_ACCOUNTS, 'POST' );

		$this->assertEquals( 'error', $response->get_data()['message'] );
		$this->assertEquals( 400, $response->get_status() );
	}

	public function test_link_account() {
		$this->account->expects( $this->once() )
			->method( 'use_existing_account' )
			->with( self::TEST_ACCOUNT_ID );

		$this->account->expects( $this->once() )
			->method( 'setup_account' )
			->willReturn( self::TEST_ACCOUNT_LINK_DATA );

		$response = $this->do_request( self::ROUTE_ACCOUNTS, 'POST', self::TEST_ACCOUNT_LINK_ARGS );

		$this->assertEquals( self::TEST_ACCOUNT_LINK_DATA, $response->get_data() );
		$this->assertEquals( 200, $response->get_status() );
	}

	public function test_get_connected_account() {
		$this->account->expects( $this->once() )
			->method( 'get_connected_account' )
			->willReturn( self::TEST_CONNECTED_DATA );

		$response = $this->do_request( self::ROUTE_CONNECTION, 'GET' );

		$this->assertEquals( self::TEST_CONNECTED_DATA, $response->get_data() );
		$this->assertEquals( 200, $response->get_status() );
	}

	public function test_get_disconnected_account() {
		$this->account->expects( $this->once() )
			->method( 'get_connected_account' )
			->willReturn( self::TEST_DISCONNECTED_DATA );

		$response = $this->do_request( self::ROUTE_CONNECTION, 'GET' );

		$this->assertEquals( self::TEST_DISCONNECTED_DATA, $response->get_data() );
		$this->assertEquals( 200, $response->get_status() );
	}

	public function test_disconnect_account() {
		$this->account->expects( $this->once() )
			->method( 'disconnect' );

		$response = $this->do_request( self::ROUTE_CONNECTION, 'DELETE' );

		$this->assertEquals(
			[
				'status'  => 'success',
				'message' => 'Successfully disconnected.',
			],
			$response->get_data()
		);
		$this->assertEquals( 200, $response->get_status() );
	}

	public function test_get_billing_status() {
		$this->account->expects( $this->once() )
			->method( 'get_billing_status' )
			->willReturn( self::TEST_BILLING_STATUS_DATA );

		$response = $this->do_request( self::ROUTE_BILLING_STATUS, 'GET' );

		$this->assertEquals( self::TEST_BILLING_STATUS_DATA, $response->get_data() );
		$this->assertEquals( 200, $response->get_status() );
	}

	public function test_get_accepted_customer_data_terms() {
		$expected_response = [ 'status' => 'pending' ];
		$this->account->expects( $this->once() )
		->method( 'get_accepted_customer_data_terms' )
		->willReturn( $expected_response );

		$response = $this->do_request( self::ROUTE_ACCEPTED_DATA_TERMS, 'GET' );
		$this->assertEquals( 200, $response->get_status() );
		$this->assertEquals( $expected_response, $response->get_data() );
	}

	public function test_update_enhanced_conversion_status() {
		$expected_response = [ 'status' => 'pending' ];
		$this->account->expects( $this->once() )
		->method( 'update_enhanced_conversion_status' )
		->willReturn( $expected_response );

		$response = $this->do_request( self::ROUTE_UPDATED_EC_STATUS, 'POST', [ 'status' => 'pending' ] );
		$this->assertEquals( 200, $response->get_status() );
		$this->assertEquals( $expected_response, $response->get_data() );
	}

	public function test_get_enhanced_conversion_status() {
		$expected_response = [ 'status' => 'pending' ];
		$this->account->expects( $this->once() )
		->method( 'get_enhanced_conversion_status' )
		->willReturn( $expected_response );

		$response = $this->do_request( self::ROUTE_GET_EC_STATUS, 'GET' );
		$this->assertEquals( 200, $response->get_status() );
		$this->assertEquals( $expected_response, $response->get_data() );
	}

	/**
	 * Test a Google disconnected error since it's a dependency for a connected Ads account.
	 */
	public function test_connected_with_google_disconnected() {
		$this->account->expects( $this->once() )
			->method( 'get_accounts' )
			->willThrowException( AccountReconnect::google_disconnected() );

		$response = $this->do_request( self::ROUTE_ACCOUNTS, 'GET' );
		$this->assertEquals( 'GOOGLE_DISCONNECTED', $response->get_data()['code'] );
		$this->assertEquals( 401, $response->get_data()['status'] );
		$this->assertEquals( 401, $response->get_status() );
	}
}<|MERGE_RESOLUTION|>--- conflicted
+++ resolved
@@ -27,13 +27,8 @@
 	protected const ROUTE_CONNECTION          = '/wc/gla/ads/connection';
 	protected const ROUTE_BILLING_STATUS      = '/wc/gla/ads/billing-status';
 	protected const ROUTE_ACCEPTED_DATA_TERMS = '/wc/gla/ads/accepted-customer-data-terms';
-<<<<<<< HEAD
-	protected const ROUTE_UPDATED_EC_STATUS   = '/wc/gla/ads/update-enhanced-conversion-status';
-	protected const ROUTE_GET_EC_STATUS       = '/wc/gla/ads/allow-enhance-conversions';
-=======
 	protected const ROUTE_UPDATED_EC_STATUS   = '/wc/gla/ads/enhanced-conversion-status';
 	protected const ROUTE_GET_EC_STATUS       = '/wc/gla/ads/enhanced-conversion-status';
->>>>>>> 4eae5f46
 	protected const TEST_ACCOUNT_ID           = 1234567890;
 	protected const TEST_BILLING_URL          = 'https://domain.test/billing/setup/';
 	protected const TEST_BILLING_STATUS       = 'pending';
