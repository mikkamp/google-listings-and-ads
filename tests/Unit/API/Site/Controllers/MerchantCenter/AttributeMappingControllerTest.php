<?php

namespace Automattic\WooCommerce\GoogleListingsAndAds\Tests\Unit\API\Site\Controllers\MerchantCenter;

use Automattic\WooCommerce\GoogleListingsAndAds\API\Site\Controllers\MerchantCenter\AttributeMappingController;
use Automattic\WooCommerce\GoogleListingsAndAds\Options\AttributeMappingRules;
use Automattic\WooCommerce\GoogleListingsAndAds\Product\AttributeMappingHelper;
use Automattic\WooCommerce\GoogleListingsAndAds\Tests\Framework\RESTControllerUnitTest;

/**
 * Test suite for AttributeMappingController
 *
 * @package Automattic\WooCommerce\GoogleListingsAndAds\Tests\Unit\API\Site\Controllers\MerchantCenter
 * @group AttributeMapping
 */
class AttributeMappingControllerTest extends RESTControllerUnitTest {


<<<<<<< HEAD
	protected const ROUTE_REQUEST_SOURCES      = '/wc/gla/mc/mapping/sources';
	protected const ROUTE_REQUEST_ATTRIBUTES   = '/wc/gla/mc/mapping/attributes';
	protected const ROUTE_GET_RULES            = '/wc/gla/mc/mapping/rules';
	protected const ROUTE_POST_RULE            = '/wc/gla/mc/mapping/rule';
=======
	protected const ROUTE_REQUEST_SOURCES    = '/wc/gla/mc/mapping/sources';
	protected const ROUTE_REQUEST_ATTRIBUTES = '/wc/gla/mc/mapping/attributes';
>>>>>>> 637f19e7

	/**
	 * @var AttributeMappingHelper
	 */
	private AttributeMappingHelper $attribute_mapping_helper;




	public function setUp(): void {
		parent::setUp();
		$this->attribute_mapping_helper = $this->createMock( AttributeMappingHelper::class );
		$this->controller               = new AttributeMappingController( $this->server, $this->attribute_mapping_helper );
		$this->controller->register();
	}


	public function test_register_route() {
		$this->assertArrayHasKey( self::ROUTE_REQUEST_ATTRIBUTES, $this->server->get_routes() );
		$this->assertArrayHasKey( self::ROUTE_REQUEST_SOURCES, $this->server->get_routes() );
		$this->assertArrayHasKey( self::ROUTE_GET_RULES, $this->server->get_routes() );
		$this->assertArrayHasKey( self::ROUTE_POST_RULE, $this->server->get_routes() );
	}

	public function test_attributes_route() {
		$this->attribute_mapping_helper->expects( $this->once() )
			->method( 'get_attributes' );

		$response = $this->do_request( self::ROUTE_REQUEST_ATTRIBUTES );

		$this->assertEquals( 200, $response->get_status() );
		$this->assertArrayHasKey( 'data', $response->get_data() );
	}

	public function test_sources_route() {
		$this->attribute_mapping_helper->expects( $this->once() )
			->method( 'get_sources' )
			->willReturn(
				[
					'adult' => [
						'yes' => 'Yes',
						'no'  => 'No',
					],
				],
			);

		$response = $this->do_request( self::ROUTE_REQUEST_SOURCES, 'GET', [ 'attribute' => 'adult' ] );

		$this->assertEquals( 200, $response->get_status() );
		$this->assertEquals(
			[
				'data' => [
					'yes' => 'Yes',
					'no'  => 'No',
				],
			],
			$response->get_data()
		);
	}

	public function test_get_rules_route() {

		$data = [
			[ "attribute" => "adult", "source" => "yes", "category_condition_type" => "ALL", "categories" => ''],
			[ "attribute" => "brand", "source" => "taxonomy:product_brand", "categories_type" => "ONLY", "categories" => '1,2,3'],
		];

		$this->attribute_mapping_helper->expects( $this->once() )
			->method( 'get_rules' )->willReturn( $data );

		$response = $this->do_request( self::ROUTE_GET_RULES );

		$this->assertEquals( 200, $response->get_status() );
		$this->assertEquals( $data, $response->get_data() );
	}

	public function test_post_rule_route() {

		$rule = [ "attribute" => "adult", "source" => "yes", "category_condition_type" => "ALL", "categories" => '' ];
		$rule_with_id = array_merge( [ "id" => 2 ], $rule );

		$this->attribute_mapping_helper->expects( $this->any() )
			->method( 'get_attributes' )->willReturn( [ 'adult' => 'adult', 'brand' => 'brand'] );

		$this->attribute_mapping_helper->expects( $this->once() )
			->method( 'insert_rule' )->with( $rule )->willReturn( $rule );

		$this->attribute_mapping_helper->expects( $this->once() )
			->method( 'update_rule' )->with( $rule_with_id )->willReturn( $rule_with_id );

		// insert works
		$response = $this->do_request( self::ROUTE_POST_RULE, "post",  [ "rule" => $rule ] );
		$this->assertEquals( 200, $response->get_status() );
		$this->assertEquals( $rule, $response->get_data() );

		// update works
		$response = $this->do_request( self::ROUTE_POST_RULE, "post",  [ "rule" => $rule_with_id ] );
		$this->assertEquals( 200, $response->get_status() );
		$this->assertEquals( array_merge( [ 'id' => 2 ], $rule ), $response->get_data() );

		// not working without rule param
		$response = $this->do_request( self::ROUTE_POST_RULE, "post" );
		$this->assertEquals( 400, $response->get_status() );

		// not working without rule.attribute param
		$response = $this->do_request( self::ROUTE_POST_RULE, "post",  [ "rule" => [ 'source' => 'x', 'category_condition_type' => 'ALL' ] ] );
		$this->assertEquals( 400, $response->get_status() );

		// not working without rule.source param
		$response = $this->do_request( self::ROUTE_POST_RULE, "post",  [ "rule" => [ 'attribute' => 'adult', 'category_condition_type' => 'ALL' ] ] );
		$this->assertEquals( 400, $response->get_status() );

		// not working without rule.category_condition_type param
		$response = $this->do_request( self::ROUTE_POST_RULE, "post",  [ "rule" => [ 'attribute' => 'adult', 'source' => 'test' ] ] );
		$this->assertEquals( 400, $response->get_status() );

	}

	public function test_delete_rule_route() {
		$rule_id = 1;
		$this->attribute_mapping_helper->expects( $this->once() )
			->method( 'delete_rule' )->with( $rule_id )->willReturn( true );

		// not working without rule_id param
		$response = $this->do_request( self::ROUTE_POST_RULE, "delete" );
		$this->assertEquals( 400, $response->get_status() );

		// not working with wrong rule_id param
		$response = $this->do_request( self::ROUTE_POST_RULE, "delete", [ "rule_id" => "bad" ] );
		$this->assertEquals( 400, $response->get_status() );

		// delete works
		$response = $this->do_request( self::ROUTE_POST_RULE, "delete", [ "rule_id" => 1 ] );
		$this->assertEquals( 200, $response->get_status() );
		$this->assertTrue( $response->get_data() );

	}

}<|MERGE_RESOLUTION|>--- conflicted
+++ resolved
@@ -16,15 +16,10 @@
 class AttributeMappingControllerTest extends RESTControllerUnitTest {
 
 
-<<<<<<< HEAD
-	protected const ROUTE_REQUEST_SOURCES      = '/wc/gla/mc/mapping/sources';
-	protected const ROUTE_REQUEST_ATTRIBUTES   = '/wc/gla/mc/mapping/attributes';
+	protected const ROUTE_REQUEST_SOURCES    = '/wc/gla/mc/mapping/sources';
+	protected const ROUTE_REQUEST_ATTRIBUTES = '/wc/gla/mc/mapping/attributes';
 	protected const ROUTE_GET_RULES            = '/wc/gla/mc/mapping/rules';
 	protected const ROUTE_POST_RULE            = '/wc/gla/mc/mapping/rule';
-=======
-	protected const ROUTE_REQUEST_SOURCES    = '/wc/gla/mc/mapping/sources';
-	protected const ROUTE_REQUEST_ATTRIBUTES = '/wc/gla/mc/mapping/attributes';
->>>>>>> 637f19e7
 
 	/**
 	 * @var AttributeMappingHelper
