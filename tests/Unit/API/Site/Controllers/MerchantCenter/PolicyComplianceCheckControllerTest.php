<?php

namespace Automattic\WooCommerce\GoogleListingsAndAds\Tests\Unit\API\Site\Controllers\MerchantCenter;

use Automattic\WooCommerce\GoogleListingsAndAds\API\Site\Controllers\MerchantCenter\PolicyComplianceCheckController;
use Automattic\WooCommerce\GoogleListingsAndAds\MerchantCenter\PolicyComplianceCheck;
use Automattic\WooCommerce\GoogleListingsAndAds\Proxies\RESTServer;
use Automattic\WooCommerce\GoogleListingsAndAds\Tests\Framework\RESTControllerUnitTest;
use PHPUnit\Framework\MockObject\MockObject;

/**
 * Class PolicyComplianceCheckControllerTest
 *
 * @package Automattic\WooCommerce\GoogleListingsAndAds\Tests\Unit\API\Site\Controllers\MerchantCenter
 *
 * @property RESTServer                   $rest_server
 * @property PolicyComplianceCheck|MockObject $policy_check
 */
class PolicyComplianceCheckControllerTest extends RESTControllerUnitTest {

	protected const POLICY_CHECK = '/wc/gla/mc/policy_check';

	public function setUp(): void {
		parent::setUp();

		$this->policy_compliance_check = $this->createMock( PolicyComplianceCheck::class );
		$this->controller              = new PolicyComplianceCheckController( $this->server, $this->policy_compliance_check );
		$this->controller->register();
		$this->controller->register_routes();
	}

	public function test_policy_check() {
		$this->policy_compliance_check->expects( $this->once() )
		                         ->method( 'is_accessible' )
		                         ->willReturn(true);

		$this->policy_compliance_check->expects( $this->once() )
		                         ->method( 'has_restriction' )
		                         ->willReturn(false);

		$this->policy_compliance_check->expects( $this->once() )
		                         ->method( 'has_page_not_found_error' )
		                         ->willReturn(false);

		$this->policy_compliance_check->expects( $this->once() )
		                         ->method( 'has_redirects' )
		                         ->willReturn(false);

		$this->policy_compliance_check->expects( $this->once() )
		                         ->method( 'get_is_store_ssl' )
		                         ->willReturn( true );

		$this->policy_compliance_check->expects( $this->once() )
		                         ->method( 'has_payment_gateways' )
		                         ->willReturn( true );

		$this->policy_compliance_check->expects( $this->once() )
		                         ->method( 'has_refund_return_policy_page' )
		                         ->willReturn( true );

		$response = $this->do_request( self::POLICY_CHECK, 'GET', [] );

		$this->assertEquals( 200, $response->get_status() );
		$this->assertEquals(
		[
<<<<<<< HEAD
			'allowed_countries'    	=> true,
			'robots_restriction'    => false,
			'page_not_found_error'            => false,
			'page_redirects'        => false,
			'store_ssl'         	=> true,
			'payment_gateways'  	=> true,
			'refund_returns' 	=> true,
=======
			'allowed_countries' => true,
			'store_ssl'         => true,
			'payment_gateways'  => true,
			'refund_returns'    => true,
>>>>>>> 01970139
		],
		$response->get_data());
	}
}<|MERGE_RESOLUTION|>--- conflicted
+++ resolved
@@ -63,20 +63,13 @@
 		$this->assertEquals( 200, $response->get_status() );
 		$this->assertEquals(
 		[
-<<<<<<< HEAD
 			'allowed_countries'    	=> true,
 			'robots_restriction'    => false,
-			'page_not_found_error'            => false,
+			'page_not_found_error'  => false,
 			'page_redirects'        => false,
-			'store_ssl'         	=> true,
-			'payment_gateways'  	=> true,
-			'refund_returns' 	=> true,
-=======
-			'allowed_countries' => true,
-			'store_ssl'         => true,
-			'payment_gateways'  => true,
-			'refund_returns'    => true,
->>>>>>> 01970139
+			'store_ssl'             => true,
+			'payment_gateways'      => true,
+			'refund_returns'        => true,
 		],
 		$response->get_data());
 	}
