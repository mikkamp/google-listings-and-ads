<?php

namespace Automattic\WooCommerce\GoogleListingsAndAds\Tests\Unit\API\Site\Controllers\MerchantCenter;

use Automattic\WooCommerce\GoogleListingsAndAds\API\Google\Middleware;
use Automattic\WooCommerce\GoogleListingsAndAds\API\Site\Controllers\MerchantCenter\RequestReviewController;
use Automattic\WooCommerce\GoogleListingsAndAds\Google\RequestReviewStatuses;
use Automattic\WooCommerce\GoogleListingsAndAds\Options\TransientsInterface;
use Automattic\WooCommerce\GoogleListingsAndAds\Tests\Framework\RESTControllerUnitTest;
use Google\Exception;

/**
 * Test suit for RequestReviewController
 *
 * @package Automattic\WooCommerce\GoogleListingsAndAds\Tests\Unit\API\Site\Controllers\MerchantCenter
 * @group RequestReview
 */
class RequestReviewControllerTest extends RESTControllerUnitTest {

	protected const ROUTE_GET_REQUEST = '/wc/gla/mc/review';
	protected const ROUTE_REQUEST_REVIEW = '/wc/gla/mc/request-review';
	private $middleware;
	private $transients;
	private $request_review_statuses;

	public function setUp(): void {
		parent::setUp();
		$this->middleware = $this->createMock( Middleware::class );
		$this->transients = $this->createMock( TransientsInterface::class );
		$this->request_review_statuses = new RequestReviewStatuses();
		$this->controller = new RequestReviewController( $this->server, $this->middleware, $this->request_review_statuses, $this->transients  );
		$this->controller->register();
	}

	public function test_get_status_route() {

		$this->middleware->expects( $this->once() )
		                 ->method( 'get_account_review_status' )
		                 ->willReturn(
			                 [
				                 'programType' => [
					                 'status' => 200,
					                 'data'   => [
						                 "globalState" =>  RequestReviewStatuses::ENABLED,
						                 'regionStatuses' => [
							                 [
								                 'reviewEligibilityStatus' => 'INELIGIBLE',
								                 'eligibilityStatus'       => RequestReviewStatuses::WARNING,
								                 'reviewIssues'            => [ 'one', 'two' ],
							                 ]
						                 ]
					                 ]
				                 ]
			                 ]
		                 );

		$response = $this->do_request( self::ROUTE_GET_REQUEST );
		$this->assertEquals( 200, $response->get_status() );
		$this->assertEquals( [
<<<<<<< HEAD
			'status'                => 'WARNING',
			'issues'                => [ 'one', 'two' ],
			'cooldown'              => 0,
			'reviewEligibleRegions' => []
=======
			'status'   => RequestReviewStatuses::WARNING,
			'issues'   => [ 'one', 'two' ],
			'cooldown' => 0
>>>>>>> c41a19f5
		], $response->get_data() );
	}

	public function test_request_review_route() {

		$this->middleware->expects( $this->once() )
		                 ->method( 'account_request_review' )
		                 ->willReturn(
			                 [
				                 'message' => 'A new review has been successfully requested'
			                 ]
		                 );

		$response = $this->do_request( self::ROUTE_REQUEST_REVIEW );
		$this->assertEquals( 200, $response->get_status() );
		$this->assertEquals( [
			'message' => 'A new review has been successfully requested'
		], $response->get_data() );
	}

	public function test_request_review_route_in_cooldown() {

		$this->middleware->expects( $this->once() )
		                 ->method( 'get_account_review_status' )
		                 ->willReturn(
			                 [
				                 'freeListingsProgram' => [
					                 'status' => 200,
					                 'data'   => [
						                 'regionStatuses' => [
							                 [
								                 'regionCodes'                      => [ 'US' ],
								                 'eligibilityStatus'                => 'DISAPPROVED',
								                 'reviewEligibilityStatus'          => 'INELIGIBLE',
								                 'reviewIneligibilityReasonDetails' => [
									                 'cooldownTime' => "1651047106000" // 27/04/2022
								                 ]
							                 ],
							                 [
								                 'regionCodes'                      => [ 'MX' ],
								                 'eligibilityStatus'                => 'DISAPPROVED',
								                 'reviewEligibilityStatus'          => 'ELIGIBLE'
							                 ]
						                 ],
					                 ]
				                 ]
			                 ]
		                 );

		$response = $this->do_request( self::ROUTE_REQUEST_REVIEW );
		$this->assertEquals( 'Your account is under cool down period and cannot request a new review.', $response->get_data()['message'] );
		$this->assertEquals( 400, $response->get_status() );
	}

	public function test_request_review_route_ineligible() {

		$this->middleware->expects( $this->once() )
		                 ->method( 'get_account_review_status' )
		                 ->willReturn(
			                 [
				                 'freeListingsProgram' => [
					                 'status' => 200,
					                 'data'   => [
						                 'regionStatuses' => [
							                 [
								                 'regionCodes'                      => [ 'US' ],
								                 'eligibilityStatus'                => 'DISAPPROVED',
								                 'reviewEligibilityStatus'          => 'INELIGIBLE',
							                 ]
						                 ]
					                 ]
				                 ]
			                 ]
		                 );

		$response = $this->do_request( self::ROUTE_REQUEST_REVIEW );
		$this->assertEquals( 'Your account is not eligible for a new request review.', $response->get_data()['message'] );
		$this->assertEquals( 400, $response->get_status() );
	}

	public function test_merged_response() {

		$this->middleware->expects( $this->once() )
		                 ->method( 'get_account_review_status' )
		                 ->willReturn(
			                 [
				                 'programTypeA' => [
					                 'status' => 200,
					                 'data'   => [
						                 "globalState" =>  RequestReviewStatuses::ENABLED,
						                 'regionStatuses' => [
							                 [
								                 'reviewEligibilityStatus' => 'INELIGIBLE',
								                 'eligibilityStatus'       => RequestReviewStatuses::APPROVED,
							                 ],
							                 [
								                 'regionCodes'             => [ 'US', 'CA' ],
								                 'reviewEligibilityStatus' => 'ELIGIBLE',
								                 'eligibilityStatus'       => RequestReviewStatuses::DISAPPROVED,
								                 'reviewIssues'            => [ 'one' ]
							                 ],
						                 ]
					                 ]
				                 ],
				                 'programTypeB' => [
					                 'status' => 200,
					                 'data'   => [
						                 "globalState" =>  RequestReviewStatuses::ENABLED,
						                 'regionStatuses' => [
							                 [
								                 'reviewEligibilityStatus' => 'INELIGIBLE',
								                 'eligibilityStatus'       => RequestReviewStatuses::WARNING,
								                 'reviewIssues'            => [ 'two' ]
							                 ],
							                 [
								                 'regionCodes'             => [ 'US', 'CA' ],
								                 'reviewEligibilityStatus' => 'ELIGIBLE',
								                 'eligibilityStatus'       => RequestReviewStatuses::DISAPPROVED,
								                 'reviewIssues'            => [ 'one' ]
							                 ],
							                 [
								                 'reviewEligibilityStatus' => 'INELIGIBLE',
								                 'eligibilityStatus'       => RequestReviewStatuses::UNDER_REVIEW
							                 ],
						                 ]
					                 ]
				                 ]
			                 ]
		                 );

		$response = $this->do_request( self::ROUTE_GET_REQUEST );
		$this->assertEquals( 200, $response->get_status() );
		$this->assertEquals( [
<<<<<<< HEAD
			'status'                => 'DISAPPROVED',
			'issues'                => [ 'one', 'two' ],
			'cooldown'              => 0,
			'reviewEligibleRegions' => [ 'US' ]
=======
			'status'   => RequestReviewStatuses::DISAPPROVED,
			'issues'   => [ 'one', 'two' ],
			'cooldown' => 0
>>>>>>> c41a19f5
		], $response->get_data() );
	}

	public function test_no_offers_response() {

		$this->middleware->expects( $this->once() )
		                 ->method( 'get_account_review_status' )
		                 ->willReturn(
			                 [
				                 'programTypeA' => [
					                 'status' => 200,
					                 'data'   => [
						                 "globalState" =>  RequestReviewStatuses::ENABLED,
						                 'regionStatuses' => [
							                 [
								                 'reviewEligibilityStatus' => 'INELIGIBLE',
								                 'eligibilityStatus'       => RequestReviewStatuses::APPROVED,
							                 ],
							                 [
								                 'reviewEligibilityStatus' => 'ELIGIBLE',
								                 'eligibilityStatus'       => RequestReviewStatuses::DISAPPROVED,
								                 'reviewIssues'            => [ 'one' ]
							                 ],
						                 ]
					                 ]
				                 ],
				                 'programTypeB' => [
					                 'status' => 200,
					                 'data'   => [
						                 "globalState" =>  RequestReviewStatuses::NO_OFFERS
					                 ]
				                 ]
			                 ]
		                 );

		$response = $this->do_request( self::ROUTE_GET_REQUEST );
		$this->assertEquals( 200, $response->get_status() );
		$this->assertEquals( [
			'status'   => 'ONBOARDING',
			'issues'   => [ 'one' ],
			'cooldown' => 0
		], $response->get_data() );
	}

	public function test_unexpected_state_response() {

		$this->middleware->expects( $this->once() )
		                 ->method( 'get_account_review_status' )
		                 ->willReturn(
			                 [
				                 'programTypeA' => [
					                 'status' => 200,
					                 'data'   => [
						                 "globalState" =>  "WEIRD"
					                 ]
				                 ],
				                 'programTypeB' => [
					                 'status' => 200,
					                 'data'   => [
						                 "globalState" =>  "UNKNOWN"
					                 ]
				                 ]
			                 ]
		                 );

		$response = $this->do_request( self::ROUTE_GET_REQUEST );
		$this->assertEquals( 200, $response->get_status() );
		$this->assertEquals( [
			'status'   => null,
			'issues'   => [],
			'cooldown' => 0
		], $response->get_data() );
	}

	public function test_unexpected_state_and_good_states_response() {

		$this->middleware->expects( $this->once() )
		                 ->method( 'get_account_review_status' )
		                 ->willReturn(
			                 [
				                 'programTypeA' => [
					                 'status' => 200,
					                 'data'   => [
						                 "globalState" => "WEIRD"
					                 ]
				                 ],
				                 'programTypeB' => [
					                 'status' => 200,
					                 'data'   => [
						                 "globalState"    => RequestReviewStatuses::ENABLED,
						                 'regionStatuses' => [
							                 [
								                 'reviewEligibilityStatus' => 'INELIGIBLE',
								                 'eligibilityStatus'       => RequestReviewStatuses::APPROVED,
							                 ]
						                 ]
					                 ]
				                 ],
				                 'programTypeC' => [
					                 'status' => 200,
					                 'data'   => [
						                 "globalState" => "UNKNOWN"
					                 ]
				                 ],
			                 ]
		                 );

		$response = $this->do_request( self::ROUTE_GET_REQUEST );
		$this->assertEquals( 200, $response->get_status() );
		$this->assertEquals( [
			'status'   => RequestReviewStatuses::APPROVED,
			'issues'   => [],
			'cooldown' => 0
		], $response->get_data() );
	}

	public function test_unexpected_status_response() {

		$this->middleware->expects( $this->once() )
		                 ->method( 'get_account_review_status' )
		                 ->willReturn(
			                 [
				                 'programTypeA' => [
					                 'status' => 200,
					                 'data'   => [
						                 "globalState"    => RequestReviewStatuses::ENABLED,
						                 'regionStatuses' => [
							                 [
								                 'reviewEligibilityStatus' => 'UNKNOWN',
								                 'eligibilityStatus'       => 'UNKNOWN',
							                 ],
							                 [
								                 'reviewEligibilityStatus' => 'ELIGIBLE',
								                 'eligibilityStatus'       => RequestReviewStatuses::DISAPPROVED,
								                 'reviewIssues'            => [ 'one' ]
							                 ],
							                 [
								                 'reviewEligibilityStatus' => 'WEIRD',
								                 'eligibilityStatus'       => 'WEIRD',
							                 ],
						                 ]
					                 ]
				                 ]
			                 ]
		                 );

		$response = $this->do_request( self::ROUTE_GET_REQUEST );
		$this->assertEquals( 200, $response->get_status() );
		$this->assertEquals( [
			'status'   => RequestReviewStatuses::DISAPPROVED,
			'issues'   => [ 'one' ],
			'cooldown' => 0
		], $response->get_data() );
	}

	public function test_unset_region_statuses() {

		$this->middleware->expects( $this->once() )
		                 ->method( 'get_account_review_status' )
		                 ->willReturn(
			                 [
				                 'programTypeA' => [
					                 'status' => 200,
					                 'data'   => [
						                 "globalState"    => RequestReviewStatuses::ENABLED,
					                 ]
				                 ]
			                 ]
		                 );

		$response = $this->do_request( self::ROUTE_GET_REQUEST );
		$this->assertEquals( 200, $response->get_status() );
		$this->assertEquals( [
			'status'   => null,
			'issues'   => [],
			'cooldown' => 0
		], $response->get_data() );
	}

	public function test_cooldown() {

		$this->middleware->expects( $this->once() )
		                 ->method( 'get_account_review_status' )
		                 ->willReturn(
			                 [
				                 'freeListingsProgram' => [
					                 'status' => 200,
					                 'data'   => [
						                 "globalState" =>  RequestReviewStatuses::ENABLED,
						                 'regionStatuses' => [
							                 [
								                 'regionCodes'                      => [ 'US' ],
								                 'eligibilityStatus'                => RequestReviewStatuses::DISAPPROVED,
								                 'reviewEligibilityStatus'          => 'INELIGIBLE',
								                 'reviewIneligibilityReasonDetails' => [
									                 'cooldownTime' => "2022-04-27T10:58:51Z" // 27/04/2022
								                 ]
							                 ],
							                 [
								                 'regionCodes'                      => [ 'NL' ],
								                 'eligibilityStatus'                => RequestReviewStatuses::DISAPPROVED,
								                 'reviewEligibilityStatus'          => 'INELIGIBLE',
								                 'reviewIneligibilityReasonDetails' => [
									                 'cooldownTime' => "2022-04-25T10:58:51Z" // 25/04/2022
								                 ]
							                 ],
							                 [
								                 'regionCodes'             => [ 'IT' ],
								                 'eligibilityStatus'       => RequestReviewStatuses::DISAPPROVED,
								                 'reviewEligibilityStatus' => 'ELIGIBLE',
							                 ],
						                 ]
					                 ]
				                 ]
			                 ]
		                 );

		$response = $this->do_request( self::ROUTE_GET_REQUEST );
		$this->assertEquals( 200, $response->get_status() );
		$this->assertEquals( [
<<<<<<< HEAD
			'status'                => 'DISAPPROVED',
			'issues'                => [],
			'cooldown'              => 1651047106000, // 27/04/2022
			'reviewEligibleRegions' => [ 'IT' ]
=======
			'status'   => RequestReviewStatuses::DISAPPROVED,
			'issues'   => [],
			'cooldown' => 1651058331000 // 27/04/2022
>>>>>>> c41a19f5
		], $response->get_data() );
	}

	public function test_exception_in_routes() {
		$this->middleware->expects( $this->once() )
		                 ->method( 'get_account_review_status' )
		                 ->willThrowException( new Exception( 'error', 401 ) );

		$this->middleware->expects( $this->once() )
		                 ->method( 'account_request_review' )
		                 ->willThrowException( new Exception( 'error', 401 ) );


		$routes = [ self::ROUTE_GET_REQUEST, self::ROUTE_REQUEST_REVIEW ];

		foreach ( $routes as $route ) {
			$response = $this->do_request( $route );
			$this->assertEquals( 'error', $response->get_data()['message'] );
			$this->assertEquals( 401, $response->get_status() );
		}
	}


	public function test_register_route() {
		$this->assertArrayHasKey( self::ROUTE_GET_REQUEST, $this->server->get_routes() );
		$this->assertArrayHasKey( self::ROUTE_REQUEST_REVIEW, $this->server->get_routes() );
	}

}<|MERGE_RESOLUTION|>--- conflicted
+++ resolved
@@ -57,16 +57,10 @@
 		$response = $this->do_request( self::ROUTE_GET_REQUEST );
 		$this->assertEquals( 200, $response->get_status() );
 		$this->assertEquals( [
-<<<<<<< HEAD
-			'status'                => 'WARNING',
+			'status'                => RequestReviewStatuses::WARNING,
 			'issues'                => [ 'one', 'two' ],
 			'cooldown'              => 0,
 			'reviewEligibleRegions' => []
-=======
-			'status'   => RequestReviewStatuses::WARNING,
-			'issues'   => [ 'one', 'two' ],
-			'cooldown' => 0
->>>>>>> c41a19f5
 		], $response->get_data() );
 	}
 
@@ -200,16 +194,10 @@
 		$response = $this->do_request( self::ROUTE_GET_REQUEST );
 		$this->assertEquals( 200, $response->get_status() );
 		$this->assertEquals( [
-<<<<<<< HEAD
-			'status'                => 'DISAPPROVED',
+			'status'                => RequestReviewStatuses::DISAPPROVED,
 			'issues'                => [ 'one', 'two' ],
 			'cooldown'              => 0,
 			'reviewEligibleRegions' => [ 'US' ]
-=======
-			'status'   => RequestReviewStatuses::DISAPPROVED,
-			'issues'   => [ 'one', 'two' ],
-			'cooldown' => 0
->>>>>>> c41a19f5
 		], $response->get_data() );
 	}
 
@@ -430,16 +418,10 @@
 		$response = $this->do_request( self::ROUTE_GET_REQUEST );
 		$this->assertEquals( 200, $response->get_status() );
 		$this->assertEquals( [
-<<<<<<< HEAD
-			'status'                => 'DISAPPROVED',
-			'issues'                => [],
-			'cooldown'              => 1651047106000, // 27/04/2022
-			'reviewEligibleRegions' => [ 'IT' ]
-=======
 			'status'   => RequestReviewStatuses::DISAPPROVED,
 			'issues'   => [],
-			'cooldown' => 1651058331000 // 27/04/2022
->>>>>>> c41a19f5
+			'cooldown' => 1651058331000, // 27/04/2022
+			'reviewEligibleRegions' => [ 'IT' ]
 		], $response->get_data() );
 	}
 
