<?php
declare( strict_types=1 );

namespace Automattic\WooCommerce\GoogleListingsAndAds\Tests\Unit\Coupon;

use Automattic\WooCommerce\GoogleListingsAndAds\Coupon\WCCouponAdapter;
use Automattic\WooCommerce\GoogleListingsAndAds\Exception\InvalidValue;
use Automattic\WooCommerce\GoogleListingsAndAds\PluginHelper;
use Automattic\WooCommerce\GoogleListingsAndAds\Tests\Framework\UnitTest;
use Automattic\WooCommerce\GoogleListingsAndAds\Tests\Tools\HelperTrait\DataTrait;
use Automattic\WooCommerce\GoogleListingsAndAds\Tests\Tools\HelperTrait\CouponTrait;
use Symfony\Component\Validator\Mapping\ClassMetadata;
use Google\Service\ShoppingContent\TimePeriod as GoogleTimePeriod;

use WC_DateTime;
use WC_Coupon;
use function Automattic\WooCommerce\GoogleListingsAndAds\Vendor\GuzzleHttp\json_encode;

/**
 * Class WCProductAdapterTest
 *
 * @package Automattic\WooCommerce\GoogleListingsAndAds\Tests\Unit\Coupon
 */
class WCCouponAdapterTest extends UnitTest {
	use CouponTrait;
	use PluginHelper;
	use DataTrait;

	public function test_throws_exception_if_wc_coupon_not_provided() {
		$this->expectException( InvalidValue::class );
		new WCCouponAdapter( [ 'targetCountry' => 'US' ] );
	}

	public function test_throws_exception_if_invalid_wc_coupon_provided() {
		$this->expectException( InvalidValue::class );
		new WCCouponAdapter(
			[
				'wc_couopon'    => new \stdClass(),
				'targetCountry' => 'US',
			]
		);
	}

	public function test_channel_is_always_set_to_online() {
		$adapted_coupon = new WCCouponAdapter(
			[
			    'wc_coupon'     => $this->create_ready_to_sync_coupon(),
				'targetCountry' => 'US',
				'channel'       => 'local',
			]
		);

		$this->assertEquals( 'ONLINE', $adapted_coupon->getRedemptionChannel() );
	}

	public function test_content_language_is_set_by_default_to_en() {
		add_filter( 'locale', function () {
			return null;
		} );

		$adapted_coupon = new WCCouponAdapter(
			[
			    'wc_coupon'     => $this->create_ready_to_sync_coupon(),
				'targetCountry' => 'US',
			]
		);

		$this->assertEquals( 'en', $adapted_coupon->getContentLanguage() );
	}

	public function test_content_language_is_set_to_wp_locale() {
		add_filter( 'locale', function () {
			return 'fr_BE';
		} );

		$adapted_coupon = new WCCouponAdapter(
			[
			    'wc_coupon'     => $this->create_ready_to_sync_coupon(),
				'targetCountry' => 'US',
			]
		);

		$this->assertEquals( 'fr', $adapted_coupon->getContentLanguage() );
	}

	public function test_destination_ids_are_set() {
	    $coupon = $this->create_ready_to_sync_coupon();
	    $adapted_coupon = new WCCouponAdapter(
	        [
	            'wc_coupon'     => $coupon,
	            'targetCountry' => 'US',
	        ]
	        );
	    $this->assertEquals( ['Shopping_ads', 'Free_listings'], $adapted_coupon->getPromotionDestinationIds() );
	}

	public function test_promotion_id_is_set() {
	    $coupon = $this->create_ready_to_sync_coupon();
		$adapted_coupon = new WCCouponAdapter(
			[
			    'wc_coupon'     => $coupon,
				'targetCountry' => 'US',
			]
		);
		$this->assertEquals( "{$this->get_slug()}_{$coupon->get_id()}", $adapted_coupon->getPromotionId() );
	}

	public function test_coupon_code_and_amount_are_set() {
	    $coupon = $this->create_ready_to_sync_coupon();
	    $adapted_coupon = new WCCouponAdapter(
	        [
	            'wc_coupon'     => $coupon,
	            'targetCountry' => 'US',
	        ]
	    );
	    $this->assertEquals( $coupon->get_code(), $adapted_coupon->getGenericRedemptionCode() );
	    $this->assertEquals( $coupon->get_amount(), $adapted_coupon->getPercentOff() );
	    $this->assertEquals( 'GENERIC_CODE', $adapted_coupon->getOfferType() );
	    $this->assertEquals( 'PERCENT_OFF', $adapted_coupon->getCouponValueType() );
	}

	public function test_effective_dates_are_set() {
	    $coupon = $this->create_ready_to_sync_coupon();
	    $postdate = '2021-01-01T02:03:45';
	    $post_args = array(
	        'ID' => $coupon->get_id(),
	        'post_date' => $postdate,
	        'post_date_gmt' => $postdate,
	    );
	    wp_update_post( $post_args);

	    $adapted_coupon = new WCCouponAdapter(
	        [
	            'wc_coupon'     => $coupon,
	            'targetCountry' => 'US',
	        ]
	        );
		$expected = new GoogleTimePeriod(
				[
					'startTime' => '2021-01-01T02:03:45+00:00',
					'endTime'   => '2021-07-03T02:03:45+00:00',
				]
			);

		$actual = $adapted_coupon->getPromotionEffectiveTimePeriod();
	    $this->assertEquals( $expected->getStartTime() , $actual->getStartTime() );
		$this->assertEquals( $expected->getEndTime() , $actual->getEndTime() );
	}

	public function test_disable_promotion() {
	    $coupon = $this->create_ready_to_sync_coupon();
	    $postdate = date(DATE_ATOM);
	    $post_args = array(
	        'ID' => $coupon->get_id(),
	        'post_date' => $postdate,
	        'post_date_gmt' => $postdate,
	    );
	    wp_update_post( $post_args);

	    $adapted_coupon = new WCCouponAdapter(
	        [
	            'wc_coupon'     => $coupon,
	            'targetCountry' => 'US',
	        ]
	        );
	    $adapted_coupon->disable_promotion( $coupon );

<<<<<<< HEAD
	    $this->assertEquals(
	        new GoogleTimePeriod(
				[
					'startTime' => (string) $postdate,
					'endTime'   => (string) $postdate,
				]
			),
	        $adapted_coupon->getPromotionEffectiveTimePeriod() 
		);
=======
	    $dates = explode( '/', $adapted_coupon->getPromotionEffectiveDates() );
	    $now = date(DATE_ATOM);

	    $this->assertEquals( $postdate, $dates[0] );
	    $this->assertGreaterThanOrEqual( $postdate, $dates[1] );
	    $this->assertLessThanOrEqual( $now, $dates[1] );
>>>>>>> 1edac741
	}

	public function test_product_id_restrictions() {
	    $product_id_1 = rand();
	    $product_id_2 = rand();
	    $coupon = $this->create_ready_to_sync_coupon();
	    $coupon->set_product_ids([$product_id_1]);
	    $coupon->set_excluded_product_ids([$product_id_2]);
	    $coupon->save();

	    $adapted_coupon = new WCCouponAdapter(
	        [
	            'wc_coupon'     => $coupon,
	            'targetCountry' => 'US',
	        ]
	        );

	    $this->assertEquals( ["gla_{$product_id_1}"], $adapted_coupon->getItemId() );
	    $this->assertEquals( ["gla_{$product_id_2}"], $adapted_coupon->getItemIdExclusion() );
	}

	public function test_product_type_restrictions() {
	    $category_1 = wp_insert_term( 'Zulu Category', 'product_cat' );
	    $category_2 = wp_insert_term( 'Alpha Category', 'product_cat' );
	    $category_3 = wp_insert_term(
	        'Beta Category', 'product_cat', array('parent' => $category_2['term_id']) );
	    $coupon = $this->create_ready_to_sync_coupon();
	    $coupon->set_product_categories( [$category_1['term_id'], $category_2['term_id']] );
	    $coupon->set_excluded_product_categories( [$category_3['term_id']] );
	    $coupon->save();

	    $adapted_coupon = new WCCouponAdapter(
	        [
	            'wc_coupon'     => $coupon,
	            'targetCountry' => 'US',
	        ]
	        );

	    $this->assertEquals( ["Zulu Category","Alpha Category"], $adapted_coupon->getProductType() );
	    $this->assertEquals( ['Alpha Category > Beta Category'], $adapted_coupon->getProductTypeExclusion() );
	}

	public function test_load_validator_metadata() {
		$metadata = new ClassMetadata( WCCouponAdapter::class );
		WCCouponAdapter::load_validator_metadata( $metadata );
		$this->assertTrue( $metadata->hasPropertyMetadata( 'targetCountry' ) );
		$this->assertTrue( $metadata->hasPropertyMetadata( 'genericRedemptionCode' ) );
		$this->assertTrue( $metadata->hasPropertyMetadata( 'promotionId' ) );
		$this->assertTrue( $metadata->hasPropertyMetadata( 'productApplicability' ) );
		$this->assertTrue( $metadata->hasPropertyMetadata( 'offerType' ) );
		$this->assertTrue( $metadata->hasPropertyMetadata( 'redemptionChannel' ) );
		$this->assertTrue( $metadata->hasPropertyMetadata( 'couponValueType' ) );
	}

	public function setUp() {
		parent::setUp();
		update_option( 'woocommerce_currency', 'USD' );
	}
}<|MERGE_RESOLUTION|>--- conflicted
+++ resolved
@@ -164,8 +164,8 @@
 	        ]
 	        );
 	    $adapted_coupon->disable_promotion( $coupon );
-
-<<<<<<< HEAD
+	    $dates = $adapted_coupon->getPromotionEffectiveTimePeriod();
+
 	    $this->assertEquals(
 	        new GoogleTimePeriod(
 				[
@@ -173,16 +173,12 @@
 					'endTime'   => (string) $postdate,
 				]
 			),
-	        $adapted_coupon->getPromotionEffectiveTimePeriod() 
-		);
-=======
-	    $dates = explode( '/', $adapted_coupon->getPromotionEffectiveDates() );
+	        $dates);
+
 	    $now = date(DATE_ATOM);
-
-	    $this->assertEquals( $postdate, $dates[0] );
-	    $this->assertGreaterThanOrEqual( $postdate, $dates[1] );
-	    $this->assertLessThanOrEqual( $now, $dates[1] );
->>>>>>> 1edac741
+	    $this->assertEquals( $postdate, $dates->startTime );
+	    $this->assertGreaterThanOrEqual( $postdate, $dates->endTime );
+	    $this->assertLessThanOrEqual( $now, $dates->endTime );
 	}
 
 	public function test_product_id_restrictions() {
