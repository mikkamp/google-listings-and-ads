<?php
declare( strict_types=1 );

namespace Automattic\WooCommerce\GoogleListingsAndAds\Tests\Unit\Jobs;

use Automattic\WooCommerce\GoogleListingsAndAds\Jobs\Notifications\ProductNotificationJob;
use Automattic\WooCommerce\GoogleListingsAndAds\Product\ProductHelper;
use WC_Helper_Product;

/**
 * Class ProductNotificationJobTest
 *
 * @group Notifications
 * @package Automattic\WooCommerce\GoogleListingsAndAds\Tests\Unit\Jobs
 */
class ProductNotificationJobTest extends AbstractItemNotificationJobTest {

	public function get_job_name() {
		return 'products';
	}

	public function get_topic_name() {
		return 'product';
	}

	public function get_job() {
		return new ProductNotificationJob(
			$this->action_scheduler,
			$this->monitor,
			$this->notification_service,
			$this->createMock( ProductHelper::class )
		);
	}

<<<<<<< HEAD
=======
	public function test_schedule_schedules_immediate_job() {
		$topic = 'product.create';
		$id    = 1;

		$this->notification_service->expects( $this->once() )->method( 'is_enabled' )->willReturn( true );

		$this->action_scheduler->expects( $this->once() )
			->method( 'has_scheduled_action' )
			->with( self::PROCESS_ITEM_HOOK, [ $id, $topic ] )
			->willReturn( false );

		$this->action_scheduler->expects( $this->once() )
			->method( 'schedule_immediate' )
			->with(
				self::PROCESS_ITEM_HOOK,
				[ [ $id, $topic ] ]
			);

		$this->job->schedule( [ $id, $topic ] );
	}

	public function test_schedule_doesnt_schedules_immediate_job_if_already_scheduled() {
		$id    = 1;
		$topic = 'product.create';

		$this->notification_service->expects( $this->once() )->method( 'is_enabled' )->willReturn( true );

		$this->action_scheduler->expects( $this->once() )
			->method( 'has_scheduled_action' )
			->with( self::PROCESS_ITEM_HOOK, [ $id, $topic ] )
			->willReturn( true );

		$this->action_scheduler->expects( $this->never() )->method( 'schedule_immediate' );

		$this->job->schedule( [ $id, $topic ] );
	}

	public function test_schedule_doesnt_schedules_immediate_job_if_not_enabled() {
		$id    = 1;
		$topic = 'product.create';

		$this->notification_service->expects( $this->once() )->method( 'is_enabled' )->willReturn( false );

		$this->action_scheduler->expects( $this->never() )
			->method( 'has_scheduled_action' );

		$this->action_scheduler->expects( $this->never() )->method( 'schedule_immediate' );

		$this->job->schedule( [ $id, $topic ] );
	}

	public function test_process_items_calls_notify_and_set_status_on_success() {
		/** @var \WC_Product $product */
		$product = WC_Helper_Product::create_simple_product();
		$id      = $product->get_id();
		$topic   = 'product.create';

		$this->notification_service->expects( $this->once() )
			->method( 'notify' )
			->with( $topic, $id )
			->willReturn( true );

		$this->product_helper->expects( $this->exactly( 2 ) )
		->method( 'get_wc_product' )
		->with( $id )
		->willReturn( $product );

		$this->product_helper->expects( $this->once() )
			->method( 'should_trigger_create_notification' )
			->with( $product )
			->willReturn( true );

		$this->product_helper->expects( $this->once() )
			->method( 'set_notification_status' )
			->with( $product, NotificationStatus::NOTIFICATION_CREATED );

		$this->job->handle_process_items_action( [ $id, $topic ] );
	}

	public function test_process_items_doesnt_calls_notify_when_no_args() {
		$this->notification_service->expects( $this->never() )
			->method( 'notify' );

		$this->job->handle_process_items_action( [] );
		$this->job->handle_process_items_action( [ 1 ] );
	}

	public function test_process_items_doesnt_calls_set_status_on_failure() {
		/** @var \WC_Product $product */
		$product = WC_Helper_Product::create_simple_product();
		$id      = $product->get_id();
		$topic   = 'product.create';

		$this->notification_service->expects( $this->once() )
			->method( 'notify' )
			->with( $topic, $id )
			->willReturn( false );

		$this->product_helper->expects( $this->once() )
			->method( 'get_wc_product' )
			->with( $id )
			->willReturn( $product );

		$this->product_helper->expects( $this->once() )
			->method( 'should_trigger_create_notification' )
			->with( $product )
			->willReturn( true );

		$this->product_helper->expects( $this->never() )
			->method( 'set_notification_status' );

		$this->job->handle_process_items_action( [ $id, $topic ] );
	}

	public function test_get_after_notification_status() {
		/** @var \WC_Product $product */
		$product = WC_Helper_Product::create_simple_product();
		$id      = $product->get_id();

		$this->notification_service->expects( $this->exactly( 3 ) )
			->method( 'notify' )
			->willReturn( true );

		$this->product_helper->expects( $this->exactly( 7 ) )
			->method( 'get_wc_product' )
			->willReturn( $product );

		$this->product_helper->expects( $this->once() )
			->method( 'should_trigger_create_notification' )
			->with( $product )
			->willReturn( true );

		$this->product_helper->expects( $this->once() )
			->method( 'should_trigger_update_notification' )
			->with( $product )
			->willReturn( true );

		$this->product_helper->expects( $this->once() )
			->method( 'should_trigger_delete_notification' )
			->with( $product )
			->willReturn( true );

		$this->product_helper->expects( $this->exactly( 3 ) )
			->method( 'set_notification_status' )
			->willReturnCallback(
				function ( $id, $topic ) {
					if ( $topic === 'product.create' ) {
							return NotificationStatus::NOTIFICATION_CREATED;
					} elseif ( $topic === 'product.delete' ) {
						return NotificationStatus::NOTIFICATION_DELETED;
					} else {
						return NotificationStatus::NOTIFICATION_UPDATED;
					}
				}
			);

		$this->job->handle_process_items_action( [ $id, 'product.create' ] );
		$this->job->handle_process_items_action( [ $id, 'product.delete' ] );
		$this->job->handle_process_items_action( [ $id, 'product.update' ] );
	}

	public function test_dont_process_item_if_status_changed() {
		/** @var \WC_Product $product */
		$product = WC_Helper_Product::create_simple_product();
		$id      = $product->get_id();

		$this->notification_service->expects( $this->never() )->method( 'notify' );

		$this->product_helper->expects( $this->exactly( 3 ) )
			->method( 'get_wc_product' )
			->willReturn( $product );

		$this->product_helper->expects( $this->once() )
			->method( 'should_trigger_create_notification' )
			->with( $product )
			->willReturn( false );

		$this->product_helper->expects( $this->once() )
			->method( 'should_trigger_update_notification' )
			->with( $product )
			->willReturn( false );

		$this->product_helper->expects( $this->once() )
			->method( 'should_trigger_delete_notification' )
			->with( $product )
			->willReturn( false );

		$this->product_helper->expects( $this->never() )->method( 'set_notification_status' );
>>>>>>> ca9af3e1

	public function create_item() {
		return WC_Helper_Product::create_simple_product();
	}

	public function test_mark_as_unsynced_when_delete() {
		/** @var \WC_Product $product */
		$product = WC_Helper_Product::create_simple_product();
		$id      = $product->get_id();

		$this->product_helper->expects( $this->once() )
			->method( 'should_trigger_delete_notification' )
			->with( $product )
			->willReturn( true );

		$this->product_helper->expects( $this->exactly( 3 ) )
			->method( 'get_wc_product' )
			->with( $id )
			->willReturn( $product );

		$this->notification_service->expects( $this->once() )->method( 'notify' )->willReturn( true );
		$this->product_helper->expects( $this->once() )
			->method( 'mark_as_unsynced' );

		$this->job->handle_process_items_action( [ $id, 'product.delete' ] );
	}
}<|MERGE_RESOLUTION|>--- conflicted
+++ resolved
@@ -32,197 +32,6 @@
 		);
 	}
 
-<<<<<<< HEAD
-=======
-	public function test_schedule_schedules_immediate_job() {
-		$topic = 'product.create';
-		$id    = 1;
-
-		$this->notification_service->expects( $this->once() )->method( 'is_enabled' )->willReturn( true );
-
-		$this->action_scheduler->expects( $this->once() )
-			->method( 'has_scheduled_action' )
-			->with( self::PROCESS_ITEM_HOOK, [ $id, $topic ] )
-			->willReturn( false );
-
-		$this->action_scheduler->expects( $this->once() )
-			->method( 'schedule_immediate' )
-			->with(
-				self::PROCESS_ITEM_HOOK,
-				[ [ $id, $topic ] ]
-			);
-
-		$this->job->schedule( [ $id, $topic ] );
-	}
-
-	public function test_schedule_doesnt_schedules_immediate_job_if_already_scheduled() {
-		$id    = 1;
-		$topic = 'product.create';
-
-		$this->notification_service->expects( $this->once() )->method( 'is_enabled' )->willReturn( true );
-
-		$this->action_scheduler->expects( $this->once() )
-			->method( 'has_scheduled_action' )
-			->with( self::PROCESS_ITEM_HOOK, [ $id, $topic ] )
-			->willReturn( true );
-
-		$this->action_scheduler->expects( $this->never() )->method( 'schedule_immediate' );
-
-		$this->job->schedule( [ $id, $topic ] );
-	}
-
-	public function test_schedule_doesnt_schedules_immediate_job_if_not_enabled() {
-		$id    = 1;
-		$topic = 'product.create';
-
-		$this->notification_service->expects( $this->once() )->method( 'is_enabled' )->willReturn( false );
-
-		$this->action_scheduler->expects( $this->never() )
-			->method( 'has_scheduled_action' );
-
-		$this->action_scheduler->expects( $this->never() )->method( 'schedule_immediate' );
-
-		$this->job->schedule( [ $id, $topic ] );
-	}
-
-	public function test_process_items_calls_notify_and_set_status_on_success() {
-		/** @var \WC_Product $product */
-		$product = WC_Helper_Product::create_simple_product();
-		$id      = $product->get_id();
-		$topic   = 'product.create';
-
-		$this->notification_service->expects( $this->once() )
-			->method( 'notify' )
-			->with( $topic, $id )
-			->willReturn( true );
-
-		$this->product_helper->expects( $this->exactly( 2 ) )
-		->method( 'get_wc_product' )
-		->with( $id )
-		->willReturn( $product );
-
-		$this->product_helper->expects( $this->once() )
-			->method( 'should_trigger_create_notification' )
-			->with( $product )
-			->willReturn( true );
-
-		$this->product_helper->expects( $this->once() )
-			->method( 'set_notification_status' )
-			->with( $product, NotificationStatus::NOTIFICATION_CREATED );
-
-		$this->job->handle_process_items_action( [ $id, $topic ] );
-	}
-
-	public function test_process_items_doesnt_calls_notify_when_no_args() {
-		$this->notification_service->expects( $this->never() )
-			->method( 'notify' );
-
-		$this->job->handle_process_items_action( [] );
-		$this->job->handle_process_items_action( [ 1 ] );
-	}
-
-	public function test_process_items_doesnt_calls_set_status_on_failure() {
-		/** @var \WC_Product $product */
-		$product = WC_Helper_Product::create_simple_product();
-		$id      = $product->get_id();
-		$topic   = 'product.create';
-
-		$this->notification_service->expects( $this->once() )
-			->method( 'notify' )
-			->with( $topic, $id )
-			->willReturn( false );
-
-		$this->product_helper->expects( $this->once() )
-			->method( 'get_wc_product' )
-			->with( $id )
-			->willReturn( $product );
-
-		$this->product_helper->expects( $this->once() )
-			->method( 'should_trigger_create_notification' )
-			->with( $product )
-			->willReturn( true );
-
-		$this->product_helper->expects( $this->never() )
-			->method( 'set_notification_status' );
-
-		$this->job->handle_process_items_action( [ $id, $topic ] );
-	}
-
-	public function test_get_after_notification_status() {
-		/** @var \WC_Product $product */
-		$product = WC_Helper_Product::create_simple_product();
-		$id      = $product->get_id();
-
-		$this->notification_service->expects( $this->exactly( 3 ) )
-			->method( 'notify' )
-			->willReturn( true );
-
-		$this->product_helper->expects( $this->exactly( 7 ) )
-			->method( 'get_wc_product' )
-			->willReturn( $product );
-
-		$this->product_helper->expects( $this->once() )
-			->method( 'should_trigger_create_notification' )
-			->with( $product )
-			->willReturn( true );
-
-		$this->product_helper->expects( $this->once() )
-			->method( 'should_trigger_update_notification' )
-			->with( $product )
-			->willReturn( true );
-
-		$this->product_helper->expects( $this->once() )
-			->method( 'should_trigger_delete_notification' )
-			->with( $product )
-			->willReturn( true );
-
-		$this->product_helper->expects( $this->exactly( 3 ) )
-			->method( 'set_notification_status' )
-			->willReturnCallback(
-				function ( $id, $topic ) {
-					if ( $topic === 'product.create' ) {
-							return NotificationStatus::NOTIFICATION_CREATED;
-					} elseif ( $topic === 'product.delete' ) {
-						return NotificationStatus::NOTIFICATION_DELETED;
-					} else {
-						return NotificationStatus::NOTIFICATION_UPDATED;
-					}
-				}
-			);
-
-		$this->job->handle_process_items_action( [ $id, 'product.create' ] );
-		$this->job->handle_process_items_action( [ $id, 'product.delete' ] );
-		$this->job->handle_process_items_action( [ $id, 'product.update' ] );
-	}
-
-	public function test_dont_process_item_if_status_changed() {
-		/** @var \WC_Product $product */
-		$product = WC_Helper_Product::create_simple_product();
-		$id      = $product->get_id();
-
-		$this->notification_service->expects( $this->never() )->method( 'notify' );
-
-		$this->product_helper->expects( $this->exactly( 3 ) )
-			->method( 'get_wc_product' )
-			->willReturn( $product );
-
-		$this->product_helper->expects( $this->once() )
-			->method( 'should_trigger_create_notification' )
-			->with( $product )
-			->willReturn( false );
-
-		$this->product_helper->expects( $this->once() )
-			->method( 'should_trigger_update_notification' )
-			->with( $product )
-			->willReturn( false );
-
-		$this->product_helper->expects( $this->once() )
-			->method( 'should_trigger_delete_notification' )
-			->with( $product )
-			->willReturn( false );
-
-		$this->product_helper->expects( $this->never() )->method( 'set_notification_status' );
->>>>>>> ca9af3e1
 
 	public function create_item() {
 		return WC_Helper_Product::create_simple_product();
