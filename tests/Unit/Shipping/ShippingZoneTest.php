<?php
declare( strict_types=1 );

namespace Automattic\WooCommerce\GoogleListingsAndAds\Tests\Unit\Shipping;

use Automattic\WooCommerce\GoogleListingsAndAds\Proxies\WC;
use Automattic\WooCommerce\GoogleListingsAndAds\Shipping\ShippingLocation;
use Automattic\WooCommerce\GoogleListingsAndAds\Shipping\LocationRatesProcessor;
use Automattic\WooCommerce\GoogleListingsAndAds\Shipping\PostcodeRange;
use Automattic\WooCommerce\GoogleListingsAndAds\Shipping\ShippingRate;
use Automattic\WooCommerce\GoogleListingsAndAds\Shipping\ShippingRegion;
use Automattic\WooCommerce\GoogleListingsAndAds\Shipping\ShippingZone;
use Automattic\WooCommerce\GoogleListingsAndAds\Shipping\ZoneLocationsParser;
use Automattic\WooCommerce\GoogleListingsAndAds\Shipping\ZoneMethodsParser;
use Automattic\WooCommerce\GoogleListingsAndAds\Tests\Framework\UnitTest;
use PHPUnit\Framework\MockObject\MockObject;
use WC_Shipping_Zone;

/**
 * Class ShippingZoneTest
 *
 * @package Automattic\WooCommerce\GoogleListingsAndAds\Tests\Unit\Shipping
 *
 * @property MockObject|WC                     $wc
 * @property MockObject|ZoneLocationsParser    $locations_parser
 * @property MockObject|ZoneMethodsParser      $methods_parser
 * @property MockObject|LocationRatesProcessor $rates_processor
 * @property ShippingZone                      $shipping_zone
 */
class ShippingZoneTest extends UnitTest {
<<<<<<< HEAD

	public function test_returns_supported_shipping_methods() {
		// Return one sample shipping zone.
		$this->wc->expects( $this->any() )
			->method( 'get_shipping_zones' )
			->willReturn( [ [ 'zone_id' => 1 ] ] );

		$flat_rate     = $this->createMock( WC_Shipping_Flat_Rate::class );
		$flat_rate->id = ShippingZone::METHOD_FLAT_RATE;
		$flat_rate->expects( $this->any() )
			->method( 'is_enabled' )
			->willReturn( true );
		$flat_rate->expects( $this->any() )
			->method( 'get_option' )
			->willReturnCallback(
				function ( $option ) {
					if ( 'cost' === $option ) {
						return 10;
					}

					return null;
				}
			);

		$free_shipping     = $this->createMock( WC_Shipping_Free_Shipping::class );
		$free_shipping->id = ShippingZone::METHOD_FREE;
		$free_shipping->expects( $this->any() )
			->method( 'is_enabled' )
			->willReturn( true );

		// Adding one unsupported shipping method. This method should not be returned.
		$unsupported_method     = $this->createMock( WC_Shipping_Method::class );
		$unsupported_method->id = 'unsupported_method';

		$shipping_zone = $this->create_mock_shipping_zone( 'US', [ $flat_rate, $free_shipping, $unsupported_method ] );

		// Return the zone locations for the given zone id.
		$this->wc->expects( $this->any() )
			->method( 'get_shipping_zone' )
			->willReturn( $shipping_zone );

		$methods = $this->shipping_zone->get_shipping_methods_for_country( 'US' );

		$this->assertCount( 2, $methods );

		$methods_ids = array_map(
			function ( $method ) {
				return $method['id'];
			},
			$methods
		);

		$this->assertEqualSets(
			[
				ShippingZone::METHOD_FLAT_RATE,
				ShippingZone::METHOD_FREE,
			],
			$methods_ids
		);
	}

	public function test_ignores_flat_rate_methods_with_null_cost() {
		// Return one sample shipping zone.
		$this->wc->expects( $this->any() )
			->method( 'get_shipping_zones' )
			->willReturn( [ [ 'zone_id' => 1 ] ] );

		$flat_rate     = $this->createMock( WC_Shipping_Flat_Rate::class );
		$flat_rate->id = ShippingZone::METHOD_FLAT_RATE;
		$flat_rate->expects( $this->any() )
			->method( 'is_enabled' )
			->willReturn( true );
		$flat_rate->expects( $this->any() )
			->method( 'get_option' )
			->willReturnCallback(
				function ( $option ) {
					if ( 'cost' === $option ) {
						return null;
					}
				}
			);

		$shipping_zone = $this->create_mock_shipping_zone( 'US', [ $flat_rate ] );

		// Return the zone locations for the given zone id.
		$this->wc->expects( $this->any() )
			->method( 'get_shipping_zone' )
			->willReturn( $shipping_zone );

		$methods = $this->shipping_zone->get_shipping_methods_for_country( 'US' );

		$this->assertEmpty( $methods );
	}

	public function test_returns_shipping_method_properties() {
		// Return one sample shipping zone.
		$this->wc->expects( $this->any() )
			->method( 'get_shipping_zones' )
			->willReturn( [ [ 'zone_id' => 1 ] ] );

		// Create a sample flat-rate shipping method with a constant cost.
		$flat_rate        = $this->createMock( WC_Shipping_Flat_Rate::class );
		$flat_rate->id    = ShippingZone::METHOD_FLAT_RATE;
		$flat_rate->title = 'Flat Rate';
		$flat_rate->expects( $this->any() )
			->method( 'is_enabled' )
			->willReturn( true );
		$flat_rate->expects( $this->any() )
			->method( 'get_option' )
			->willReturnCallback(
				function ( $option ) {
					if ( 'cost' === $option ) {
						return 10;
					}

					return null;
				}
			);

		$shipping_zone = $this->create_mock_shipping_zone( 'US', [ $flat_rate ] );

		// Return the zone locations for the given zone id.
		$this->wc->expects( $this->any() )
			->method( 'get_shipping_zone' )
			->willReturn( $shipping_zone );

		$methods = $this->shipping_zone->get_shipping_methods_for_country( 'US' );

		$this->assertCount( 1, $methods );
		$this->assertEquals( ShippingZone::METHOD_FLAT_RATE, $methods[0]['id'] );
		$this->assertEquals( 'Flat Rate', $methods[0]['title'] );
		$this->assertEquals( 'USD', $methods[0]['currency'] );
		$this->assertNotEmpty( $methods[0]['options'] );
		$this->assertEquals( 10, $methods[0]['options']['cost'] );
	}

	/**
	 * @param string $requires
	 *
	 * @dataProvider return_free_shipping_min_amount_requirements
	 */
	public function test_returns_free_shipping_method_requires_min_amount( string $requires ) {
		// Return one sample shipping zone.
		$this->wc->expects( $this->any() )
			->method( 'get_shipping_zones' )
			->willReturn( [ [ 'zone_id' => 1 ] ] );

		$free_shipping     = $this->createMock( WC_Shipping_Free_Shipping::class );
		$free_shipping->id = ShippingZone::METHOD_FREE;
		$free_shipping->expects( $this->any() )
			->method( 'is_enabled' )
			->willReturn( true );
		$free_shipping->expects( $this->any() )
			->method( 'get_option' )
			->willReturnCallback(
				function ( $option ) use ( $requires ) {
					if ( 'requires' === $option ) {
						return $requires;
					}
					if ( 'min_amount' === $option ) {
						return 99.99;
					}

					return null;
				}
			);

		$shipping_zone = $this->create_mock_shipping_zone( 'US', [ $free_shipping ] );

		// Return the zone locations for the given zone id.
		$this->wc->expects( $this->any() )
			->method( 'get_shipping_zone' )
			->willReturn( $shipping_zone );

		$methods = $this->shipping_zone->get_shipping_methods_for_country( 'US' );

		$this->assertCount( 1, $methods );
		$this->assertEquals( ShippingZone::METHOD_FREE, $methods[0]['id'] );
		$this->assertNotEmpty( $methods[0]['options'] );
		$this->assertEquals( 99.99, $methods[0]['options']['min_amount'] );
	}

	/**
	 * @param string $requires
	 *
	 * @dataProvider return_free_shipping_coupon_requirements
	 */
	public function test_ignores_free_shipping_method_requires_coupon( string $requires ) {
		// Return one sample shipping zone.
		$this->wc->expects( $this->any() )
			->method( 'get_shipping_zones' )
			->willReturn( [ [ 'zone_id' => 1 ] ] );

		$free_shipping     = $this->createMock( WC_Shipping_Free_Shipping::class );
		$free_shipping->id = ShippingZone::METHOD_FREE;
		$free_shipping->expects( $this->any() )
			->method( 'is_enabled' )
			->willReturn( true );
		$free_shipping->expects( $this->any() )
			->method( 'get_option' )
			->willReturnCallback(
				function ( $option ) use ( $requires ) {
					if ( 'requires' === $option ) {
						return $requires;
					}

					return null;
				}
			);

		$shipping_zone = $this->create_mock_shipping_zone( 'US', [ $free_shipping ] );

		// Return the zone locations for the given zone id.
		$this->wc->expects( $this->any() )
			->method( 'get_shipping_zone' )
			->willReturn( $shipping_zone );

		$methods = $this->shipping_zone->get_shipping_methods_for_country( 'US' );

		$this->assertCount( 0, $methods );
	}

	public function test_ignores_methods_with_mathematical_cost() {
		// Return one sample shipping zone.
		$this->wc->expects( $this->any() )
			->method( 'get_shipping_zones' )
			->willReturn( [ [ 'zone_id' => 1 ] ] );

		// Create a sample flat-rate shipping method with a constant cost.
		$flat_rate        = $this->createMock( WC_Shipping_Flat_Rate::class );
		$flat_rate->id    = ShippingZone::METHOD_FLAT_RATE;
		$flat_rate->title = 'Flat Rate';
		$flat_rate->expects( $this->any() )
			->method( 'is_enabled' )
			->willReturn( true );
		$flat_rate->expects( $this->any() )
			->method( 'get_option' )
			->willReturnCallback(
				function ( $option ) {
					if ( 'cost' === $option ) {
						return '[qty] * 5';
					}

					return null;
				}
			);

		$shipping_zone = $this->create_mock_shipping_zone( 'US', [ $flat_rate ] );

		// Return the zone locations for the given zone id.
		$this->wc->expects( $this->any() )
			->method( 'get_shipping_zone' )
			->willReturn( $shipping_zone );

		$methods = $this->shipping_zone->get_shipping_methods_for_country( 'US' );

		$this->assertEmpty( $methods );
	}

	public function test_returns_shipping_countries() {
		$shipping_zones = [
			[
				'id'             => 0,
				'zone_id'        => 0,
				'zone_name'      => 'Local',
				'zone_locations' => [
					(object) [
						'code' => 'US:NV',
						'type' => 'state',
					],
					(object) [
						'code' => 'US:CA',
						'type' => 'state',
					],
				],
			],
			[
				'id'             => 1,
				'zone_id'        => 1,
				'zone_name'      => 'EU branches',
				'zone_locations' => [
					(object) [
						'code' => 'GB',
						'type' => 'country',
					],
					(object) [
						'code' => 'FR',
						'type' => 'country',
					],
				],
			],
			[
				'id'             => 2,
				'zone_id'        => 2,
				'zone_name'      => 'EU (Other)',
				'zone_locations' => [
					(object) [
						'code' => 'EU',
						'type' => 'continent',
					],
				],
			],
		];

		// Mock the get_shipping_zones method to return the above array.
		$this->wc->expects( $this->any() )
			->method( 'get_shipping_zones' )
			->willReturn( $shipping_zones );

		// Mock the get_shipping_zone method to return the zone locations and methods for the given zone id.
		$this->wc->expects( $this->any() )
			->method( 'get_shipping_zone' )
			->willReturnCallback(
				function ( $zone_id ) use ( $shipping_zones ) {
					$zone = $this->createMock( WC_Shipping_Zone::class );
					$zone->expects( $this->any() )
						->method( 'get_zone_locations' )
						->willReturn( $shipping_zones[ $zone_id ]['zone_locations'] );
					// We need at least one method for each country in order for it to show up in the list.
					$free_shipping     = $this->createMock( WC_Shipping_Free_Shipping::class );
					$free_shipping->id = ShippingZone::METHOD_FREE;
					$free_shipping->expects( $this->any() )
						->method( 'is_enabled' )
						->willReturn( true );
					$zone->expects( $this->any() )
						->method( 'get_shipping_methods' )
						->willReturn( [ $free_shipping ] );

					return $zone;
				}
			);

		// Mock the GoogleHelper class to return the list of supported countries for the EU continent.
		$this->google_helper->expects( $this->any() )
			->method( 'get_supported_countries_from_continent' )
			->willReturn(
				[
					'GB',
					'FR',
					'DE',
					'DK',
				]
			);
=======
	public function test_returns_shipping_countries() {
		$this->locations_parser->expects( $this->once() )
							 ->method( 'parse' )
							 ->willReturn(
								 [
									 new ShippingLocation( 2840, 'US' ),
									 new ShippingLocation( 2276, 'DE' ),
								 ]
							 );
		$this->methods_parser->expects( $this->once() )
							 ->method( 'parse' )
							 ->willReturn( [ new ShippingRate( 0 ) ] );
>>>>>>> ebaaa334

		$this->assertEqualSets(
			[
				'US',
				'DE',
			],
			$this->shipping_zone->get_shipping_countries()
		);
	}

<<<<<<< HEAD
	public function test_ignores_shipping_countries_with_no_methods() {
		$free_shipping     = $this->createMock( WC_Shipping_Free_Shipping::class );
		$free_shipping->id = ShippingZone::METHOD_FREE;
		$free_shipping->expects( $this->any() )
			->method( 'is_enabled' )
			->willReturn( true );
		$shipping_zones = [
			[
				'id'             => 0,
				'zone_id'        => 0,
				'zone_name'      => 'Local',
				'zone_locations' => [
					(object) [
						'code' => 'GB',
						'type' => 'country',
					],
				],
				'methods'        => [
					$free_shipping,
				],
			],
			[
				'id'             => 1,
				'zone_id'        => 1,
				'zone_name'      => 'France',
				'zone_locations' => [
					(object) [
						'code' => 'FR',
						'type' => 'country',
					],
				],
				'methods'        => [], // No methods for France.
			],
		];

		// Mock the get_shipping_zones method to return the above array.
		$this->wc->expects( $this->any() )
			->method( 'get_shipping_zones' )
			->willReturn( $shipping_zones );

		// Mock the get_shipping_zone method to return the zone locations and methods for the given zone id.
		$this->wc->expects( $this->any() )
			->method( 'get_shipping_zone' )
			->willReturnCallback(
				function ( $zone_id ) use ( $shipping_zones ) {
					$zone = $this->createMock( WC_Shipping_Zone::class );
					$zone->expects( $this->any() )
						->method( 'get_zone_locations' )
						->willReturn( $shipping_zones[ $zone_id ]['zone_locations'] );
					$zone->expects( $this->any() )
						->method( 'get_shipping_methods' )
						->willReturn( $shipping_zones[ $zone_id ]['methods'] );

					return $zone;
				}
			);

		$this->assertEquals( [ 'GB' ], $this->shipping_zone->get_shipping_countries() );
	}

	public function test_returns_shipping_method_with_higher_cost() {
		// Create a sample flat-rate shipping method with a constant cost.
		$flat_rate_1     = $this->createMock( WC_Shipping_Flat_Rate::class );
		$flat_rate_1->id = ShippingZone::METHOD_FLAT_RATE;
		$flat_rate_1->expects( $this->any() )
			->method( 'is_enabled' )
			->willReturn( true );
		$flat_rate_1->expects( $this->any() )
			->method( 'get_option' )
			->willReturnCallback(
				function ( $option ) {
					if ( 'cost' === $option ) {
						return 10;
					}

					return null;
				}
			);
		// Create another flat-rate shipping method with a higher cost.
		$flat_rate_2     = $this->createMock( WC_Shipping_Flat_Rate::class );
		$flat_rate_2->id = ShippingZone::METHOD_FLAT_RATE;
		$flat_rate_2->expects( $this->any() )
			->method( 'is_enabled' )
			->willReturn( true );
		$flat_rate_2->expects( $this->any() )
			->method( 'get_option' )
			->willReturnCallback(
				function ( $option ) {
					if ( 'cost' === $option ) {
						return 20;
					}

					return null;
				}
			);
		$shipping_zones = [
			[
				'id'             => 0,
				'zone_id'        => 0,
				'zone_name'      => 'Local',
				'zone_locations' => [
					(object) [
						'code' => 'US:NV',
						'type' => 'state',
					],
				],
				'methods'        => [
					$flat_rate_1,
				],
			],
			[
				'id'             => 1,
				'zone_id'        => 1,
				'zone_name'      => 'CA',
				'zone_locations' => [
					(object) [
						'code' => 'US:CA',
						'type' => 'state',
					],
				],
				'methods'        => [
					$flat_rate_2,
				],
			],
=======
	public function test_returns_shipping_rates_for_country() {
		$postcodes_1 = [
			new PostcodeRange( '12345' ),
			new PostcodeRange( '67890' ),
>>>>>>> ebaaa334
		];
		$region_1 = new ShippingRegion('123456', 'US', $postcodes_1);

<<<<<<< HEAD
		// Mock the get_shipping_zones method to return the above array.
		$this->wc->expects( $this->any() )
			->method( 'get_shipping_zones' )
			->willReturn( $shipping_zones );

		// Mock the get_shipping_zone method to return the zone locations and methods for the given zone id.
		$this->wc->expects( $this->any() )
			->method( 'get_shipping_zone' )
			->willReturnCallback(
				function ( $zone_id ) use ( $shipping_zones ) {
					$zone = $this->createMock( WC_Shipping_Zone::class );
					$zone->expects( $this->any() )
						->method( 'get_zone_locations' )
						->willReturn( $shipping_zones[ $zone_id ]['zone_locations'] );
					$zone->expects( $this->any() )
						->method( 'get_shipping_methods' )
						->willReturn( $shipping_zones[ $zone_id ]['methods'] );

					return $zone;
				}
			);

		$this->assertEquals( [ 'US' ], $this->shipping_zone->get_shipping_countries() );

		$methods = $this->shipping_zone->get_shipping_methods_for_country( 'US' );
		$this->assertCount( 1, $methods );
		$this->assertEquals( ShippingZone::METHOD_FLAT_RATE, $methods[0]['id'] );
		$this->assertEquals( 20, $methods[0]['options']['cost'] );
	}

	public function test_returns_shipping_method_with_higher_min_order_amount() {
		// Create a sample free-shipping method with a min amount option.
		$free_shipping_1     = $this->createMock( WC_Shipping_Free_Shipping::class );
		$free_shipping_1->id = ShippingZone::METHOD_FREE;
		$free_shipping_1->expects( $this->any() )
			->method( 'is_enabled' )
			->willReturn( true );
		$free_shipping_1->expects( $this->any() )
			->method( 'get_option' )
			->willReturnCallback(
				function ( $option ) {
					if ( 'requires' === $option ) {
						return 'min_amount';
					}
					if ( 'min_amount' === $option ) {
						return 10.99;
					}

					return null;
				}
			);

		// Create another free-shipping method with a higher min amount option.
		$free_shipping_2     = $this->createMock( WC_Shipping_Free_Shipping::class );
		$free_shipping_2->id = ShippingZone::METHOD_FREE;
		$free_shipping_2->expects( $this->any() )
			->method( 'is_enabled' )
			->willReturn( true );
		$free_shipping_2->expects( $this->any() )
			->method( 'get_option' )
			->willReturnCallback(
				function ( $option ) {
					if ( 'requires' === $option ) {
						return 'min_amount';
					}
					if ( 'min_amount' === $option ) {
						return 50.99;
					}

					return null;
				}
			);
		$shipping_zones = [
			[
				'id'             => 0,
				'zone_id'        => 0,
				'zone_name'      => 'Local',
				'zone_locations' => [
					(object) [
						'code' => 'US:NV',
						'type' => 'state',
					],
				],
				'methods'        => [
					$free_shipping_1,
				],
			],
			[
				'id'             => 1,
				'zone_id'        => 1,
				'zone_name'      => 'CA',
				'zone_locations' => [
					(object) [
						'code' => 'US:CA',
						'type' => 'state',
					],
				],
				'methods'        => [
					$free_shipping_2,
				],
			],
		];

		// Mock the get_shipping_zones method to return the above array.
		$this->wc->expects( $this->any() )
			->method( 'get_shipping_zones' )
			->willReturn( $shipping_zones );

		// Mock the get_shipping_zone method to return the zone locations and methods for the given zone id.
		$this->wc->expects( $this->any() )
			->method( 'get_shipping_zone' )
			->willReturnCallback(
				function ( $zone_id ) use ( $shipping_zones ) {
					$zone = $this->createMock( WC_Shipping_Zone::class );
					$zone->expects( $this->any() )
						->method( 'get_zone_locations' )
						->willReturn( $shipping_zones[ $zone_id ]['zone_locations'] );
					$zone->expects( $this->any() )
						->method( 'get_shipping_methods' )
						->willReturn( $shipping_zones[ $zone_id ]['methods'] );

					return $zone;
				}
			);

		$this->assertEquals( [ 'US' ], $this->shipping_zone->get_shipping_countries() );

		$methods = $this->shipping_zone->get_shipping_methods_for_country( 'US' );
		$this->assertCount( 1, $methods );
		$this->assertEquals( ShippingZone::METHOD_FREE, $methods[0]['id'] );
		$this->assertEquals( 50.99, $methods[0]['options']['min_amount'] );
	}

	public function test_returns_shipping_method_with_existing_min_order_amount() {
		// Create a sample free-shipping method WITHOUT min amount option.
		$free_shipping_1     = $this->createMock( WC_Shipping_Free_Shipping::class );
		$free_shipping_1->id = ShippingZone::METHOD_FREE;
		$free_shipping_1->expects( $this->any() )
			->method( 'is_enabled' )
			->willReturn( true );

		// Create another free-shipping method with a min amount option specified.
		$free_shipping_2     = $this->createMock( WC_Shipping_Free_Shipping::class );
		$free_shipping_2->id = ShippingZone::METHOD_FREE;
		$free_shipping_2->expects( $this->any() )
			->method( 'is_enabled' )
			->willReturn( true );
		$free_shipping_2->expects( $this->any() )
			->method( 'get_option' )
			->willReturnCallback(
				function ( $option ) {
					if ( 'requires' === $option ) {
						return 'min_amount';
					}
					if ( 'min_amount' === $option ) {
						return 10;
					}

					return null;
				}
			);
		$shipping_zones = [
			[
				'id'             => 0,
				'zone_id'        => 0,
				'zone_name'      => 'Local',
				'zone_locations' => [
					(object) [
						'code' => 'US:NV',
						'type' => 'state',
					],
				],
				'methods'        => [
					$free_shipping_1,
				],
			],
			[
				'id'             => 1,
				'zone_id'        => 1,
				'zone_name'      => 'CA',
				'zone_locations' => [
					(object) [
						'code' => 'US:CA',
						'type' => 'state',
					],
				],
				'methods'        => [
					$free_shipping_2,
				],
			],
		];

		// Mock the get_shipping_zones method to return the above array.
		$this->wc->expects( $this->any() )
			->method( 'get_shipping_zones' )
			->willReturn( $shipping_zones );

		// Mock the get_shipping_zone method to return the zone locations and methods for the given zone id.
		$this->wc->expects( $this->any() )
			->method( 'get_shipping_zone' )
			->willReturnCallback(
				function ( $zone_id ) use ( $shipping_zones ) {
					$zone = $this->createMock( WC_Shipping_Zone::class );
					$zone->expects( $this->any() )
						->method( 'get_zone_locations' )
						->willReturn( $shipping_zones[ $zone_id ]['zone_locations'] );
					$zone->expects( $this->any() )
						->method( 'get_shipping_methods' )
						->willReturn( $shipping_zones[ $zone_id ]['methods'] );

					return $zone;
				}
			);

		$this->assertEquals( [ 'US' ], $this->shipping_zone->get_shipping_countries() );

		$methods = $this->shipping_zone->get_shipping_methods_for_country( 'US' );
		$this->assertCount( 1, $methods );
		$this->assertEquals( ShippingZone::METHOD_FREE, $methods[0]['id'] );
		$this->assertEquals( 10, $methods[0]['options']['min_amount'] );
	}

	public function test_is_shipping_method_supported() {
		$this->assertTrue( ShippingZone::is_shipping_method_supported( ShippingZone::METHOD_FLAT_RATE ) );
		$this->assertFalse( ShippingZone::is_shipping_method_supported( 'some_random_method_that_should_not_be_valid' ) );
	}

	public function test_returns_shipping_class_costs() {
		// Return one sample shipping zone.
		$this->wc->expects( $this->any() )
			->method( 'get_shipping_zones' )
			->willReturn( [ [ 'zone_id' => 1 ] ] );

		// Return three sample shipping classes.
		$light_class          = new \stdClass();
		$light_class->term_id = 0;
		$light_class->slug    = 'light';
		$heavy_class          = new \stdClass();
		$heavy_class->term_id = 1;
		$heavy_class->slug    = 'heavy';
		$qty_class            = new \stdClass();
		$qty_class->term_id   = 2;
		$qty_class->slug      = 'qty';
		$shipping_classes     = [ $light_class, $heavy_class, $qty_class ];
		$this->wc->expects( $this->any() )
			->method( 'get_shipping_classes' )
			->willReturn( $shipping_classes );

		// Create a sample flat-rate shipping method with a constant cost.
		$flat_rate     = $this->createMock( WC_Shipping_Flat_Rate::class );
		$flat_rate->id = ShippingZone::METHOD_FLAT_RATE;
		$flat_rate->expects( $this->any() )
			->method( 'is_enabled' )
			->willReturn( true );
		$flat_rate->expects( $this->any() )
			->method( 'get_option' )
			->willReturnCallback(
				function ( $option ) {
					if ( 'cost' === $option ) {
						return 10;
					} elseif ( 'class_cost_0' === $option ) {
						return 5;
					} elseif ( 'class_cost_1' === $option ) {
						return 15;
					} elseif ( 'class_cost_2' === $option ) {
						// This one has a dynamic price. It should be ignored.
						return '[qty] / 10';
					} elseif ( 'no_class_cost' === $option ) {
						return 2;
					}

					return null;
				}
			);

		$shipping_zone = $this->create_mock_shipping_zone( 'US', [ $flat_rate ] );
		// Return the zone locations for the given zone id.
		$this->wc->expects( $this->any() )
			->method( 'get_shipping_zone' )
			->willReturn( $shipping_zone );

		$methods = $this->shipping_zone->get_shipping_methods_for_country( 'US' );

		$this->assertCount( 1, $methods );

		// The shipping class with a dynamic price should be ignored.
		$this->assertCount( 2, $methods[0]['options']['class_costs'] );

		// The `no_class_cost` should be added to the flat rate method cost (10+2=12).
		$this->assertEquals( 12, $methods[0]['options']['cost'] );

		// The shipping class costs should be added to the flat rate method cost (10+5=15 and 10+15=25).
		$this->assertEquals( 15, $methods[0]['options']['class_costs']['light'] );
		$this->assertEquals( 25, $methods[0]['options']['class_costs']['heavy'] );

	}

	public function test_doesnt_return_disabled_methods() {
		$this->wc->expects( $this->any() )
			->method( 'get_shipping_zones' )
			->willReturn( [ [ 'zone_id' => 1 ] ] );

		$flat_rate     = $this->createMock( WC_Shipping_Flat_Rate::class );
		$flat_rate->id = ShippingZone::METHOD_FLAT_RATE;
		$flat_rate->expects( $this->any() )
			->method( 'is_enabled' )
			->willReturn( false );

		$shipping_zone = $this->create_mock_shipping_zone( 'US', [ $flat_rate ] );

		// Return the zone locations for the given zone id.
		$this->wc->expects( $this->any() )
			->method( 'get_shipping_zone' )
			->willReturn( $shipping_zone );

		$rates = $this->shipping_zone->get_shipping_methods_for_country( 'US' );

		$this->assertEmpty( $rates );
	}

	public function test_doesnt_return_unsupported_rates() {
		$this->wc->expects( $this->any() )
			->method( 'get_shipping_zones' )
			->willReturn( [ [ 'zone_id' => 1 ] ] );

		$flat_rate     = $this->createMock( WC_Shipping_Flat_Rate::class );
		$flat_rate->id = ShippingZone::METHOD_FLAT_RATE;
		$flat_rate->expects( $this->any() )
			->method( 'is_enabled' )
			->willReturn( true );
		$flat_rate->expects( $this->any() )
			->method( 'get_option' )
			->willReturnCallback(
				function ( $option ) {
					if ( 'cost' === $option ) {
						return 10;
					}

					return null;
				}
			);
		$free_shipping     = $this->createMock( WC_Shipping_Free_Shipping::class );
		$free_shipping->id = ShippingZone::METHOD_FREE;
		$free_shipping->expects( $this->any() )
			->method( 'is_enabled' )
			->willReturn( true );

		$shipping_zone = $this->create_mock_shipping_zone( 'US', [ $flat_rate, $free_shipping ] );

		// Return the zone locations for the given zone id.
		$this->wc->expects( $this->any() )
			->method( 'get_shipping_zone' )
			->willReturn( $shipping_zone );

		$rates = $this->shipping_zone->get_shipping_rates_for_country( 'US' );

		$this->assertCount( 1, $rates );
		$this->assertEquals( ShippingZone::METHOD_FLAT_RATE, $rates[0]['method'] );
	}

	public function test_doesnt_return_disabled_rates() {
		$this->wc->expects( $this->any() )
			->method( 'get_shipping_zones' )
			->willReturn( [ [ 'zone_id' => 1 ] ] );

		$flat_rate     = $this->createMock( WC_Shipping_Flat_Rate::class );
		$flat_rate->id = ShippingZone::METHOD_FLAT_RATE;
		$flat_rate->expects( $this->any() )
			->method( 'is_enabled' )
			->willReturn( false );
		$flat_rate->expects( $this->any() )
			->method( 'get_option' )
			->willReturnCallback(
				function ( $option ) {
					if ( 'cost' === $option ) {
						return 10;
					}

					return null;
				}
			);

		$shipping_zone = $this->create_mock_shipping_zone( 'US', [ $flat_rate ] );

		// Return the zone locations for the given zone id.
		$this->wc->expects( $this->any() )
			->method( 'get_shipping_zone' )
			->willReturn( $shipping_zone );

		$rates = $this->shipping_zone->get_shipping_rates_for_country( 'US' );

		$this->assertEmpty( $rates );
	}

	public function test_returns_shipping_rate_in_correct_format() {
		$this->wc->expects( $this->any() )
			->method( 'get_shipping_zones' )
			->willReturn( [ [ 'zone_id' => 1 ] ] );

		$flat_rate     = $this->createMock( WC_Shipping_Flat_Rate::class );
		$flat_rate->id = ShippingZone::METHOD_FLAT_RATE;
		$flat_rate->expects( $this->any() )
			->method( 'is_enabled' )
			->willReturn( true );
		$flat_rate->expects( $this->any() )
			->method( 'get_option' )
			->willReturnCallback(
				function ( $option ) {
					if ( 'cost' === $option ) {
						return 10;
					}

					return null;
				}
			);

		$free_shipping     = $this->createMock( WC_Shipping_Free_Shipping::class );
		$free_shipping->id = ShippingZone::METHOD_FREE;
		$free_shipping->expects( $this->any() )
			->method( 'is_enabled' )
			->willReturn( true );
		$free_shipping->expects( $this->any() )
			->method( 'get_option' )
			->willReturnCallback(
				function ( $option ) {
					if ( 'requires' === $option ) {
						return 'min_amount';
					}
					if ( 'min_amount' === $option ) {
						return 100;
					}

					return null;
				}
			);

		$shipping_zone = $this->create_mock_shipping_zone( 'US', [ $flat_rate, $free_shipping ] );

		// Return the zone locations for the given zone id.
		$this->wc->expects( $this->any() )
			->method( 'get_shipping_zone' )
			->willReturn( $shipping_zone );

		$rates = $this->shipping_zone->get_shipping_rates_for_country( 'US' );

		$this->assertCount( 1, $rates );
		$this->assertEquals( 'US', $rates[0]['country'] );
		$this->assertEquals( 'flat_rate', $rates[0]['method'] );
		$this->assertEquals( 'USD', $rates[0]['currency'] );
		$this->assertEquals( 10, $rates[0]['rate'] );
		$this->assertEquals( 100, $rates[0]['options']['free_shipping_threshold'] );
	}

	public function test_returns_shipping_rate_with_zero_cost_if_free_shipping_exists() {
		$this->wc->expects( $this->any() )
			->method( 'get_shipping_zones' )
			->willReturn( [ [ 'zone_id' => 1 ] ] );

		$flat_rate     = $this->createMock( WC_Shipping_Flat_Rate::class );
		$flat_rate->id = ShippingZone::METHOD_FLAT_RATE;
		$flat_rate->expects( $this->any() )
			->method( 'is_enabled' )
			->willReturn( true );
		$flat_rate->expects( $this->any() )
			->method( 'get_option' )
			->willReturnCallback(
				function ( $option ) {
					if ( 'cost' === $option ) {
						return 10;
					}

					return null;
				}
			);
		$free_shipping     = $this->createMock( WC_Shipping_Free_Shipping::class );
		$free_shipping->id = ShippingZone::METHOD_FREE;
		$free_shipping->expects( $this->any() )
			->method( 'is_enabled' )
			->willReturn( true );

		$shipping_zone = $this->create_mock_shipping_zone( 'US', [ $flat_rate, $free_shipping ] );

		// Return the zone locations for the given zone id.
		$this->wc->expects( $this->any() )
			->method( 'get_shipping_zone' )
			->willReturn( $shipping_zone );

		$rates = $this->shipping_zone->get_shipping_rates_for_country( 'US' );

		$this->assertCount( 1, $rates );
		$this->assertEquals( 0, $rates[0]['rate'] );
	}

	public function test_returns_shipping_rate_with_zero_cost_if_only_free_shipping_enabled() {
		$this->wc->expects( $this->any() )
			->method( 'get_shipping_zones' )
			->willReturn( [ [ 'zone_id' => 1 ] ] );

		$flat_rate     = $this->createMock( WC_Shipping_Flat_Rate::class );
		$flat_rate->id = ShippingZone::METHOD_FLAT_RATE;
		$flat_rate->expects( $this->any() )
			->method( 'is_enabled' )
			->willReturn( false );
		$flat_rate->expects( $this->any() )
			->method( 'get_option' )
			->willReturnCallback(
				function ( $option ) {
					if ( 'cost' === $option ) {
						return 10;
					}

					return null;
				}
			);
		$free_shipping     = $this->createMock( WC_Shipping_Free_Shipping::class );
		$free_shipping->id = ShippingZone::METHOD_FREE;
		$free_shipping->expects( $this->any() )
			->method( 'is_enabled' )
			->willReturn( true );

		$shipping_zone = $this->create_mock_shipping_zone( 'US', [ $flat_rate, $free_shipping ] );

		// Return the zone locations for the given zone id.
		$this->wc->expects( $this->any() )
			->method( 'get_shipping_zone' )
			->willReturn( $shipping_zone );

		$rates = $this->shipping_zone->get_shipping_rates_for_country( 'US' );

		$this->assertCount( 1, $rates );
		$this->assertEquals( 0, $rates[0]['rate'] );
	}

	public function test_returns_shipping_rate_with_zero_cost_if_only_free_shipping_exists() {
		$this->wc->expects( $this->any() )
			->method( 'get_shipping_zones' )
			->willReturn( [ [ 'zone_id' => 1 ] ] );

		$free_shipping     = $this->createMock( WC_Shipping_Free_Shipping::class );
		$free_shipping->id = ShippingZone::METHOD_FREE;
		$free_shipping->expects( $this->any() )
			->method( 'is_enabled' )
			->willReturn( true );

		$shipping_zone = $this->create_mock_shipping_zone( 'US', [ $free_shipping ] );

		// Return the zone locations for the given zone id.
		$this->wc->expects( $this->any() )
			->method( 'get_shipping_zone' )
			->willReturn( $shipping_zone );

		$rates = $this->shipping_zone->get_shipping_rates_for_country( 'US' );

		$this->assertCount( 1, $rates );
		$this->assertEquals( 0, $rates[0]['rate'] );
	}

	public function test_returns_class_shipping_rates() {
		$this->wc->expects( $this->any() )
			->method( 'get_shipping_zones' )
			->willReturn( [ [ 'zone_id' => 1 ] ] );

		// Return a sample shipping class.
		$light_class          = new \stdClass();
		$light_class->term_id = 0;
		$light_class->slug    = 'light';
		$this->wc->expects( $this->any() )
			->method( 'get_shipping_classes' )
			->willReturn( [ $light_class ] );

		// Create a sample flat-rate shipping method with a constant cost.
		$flat_rate     = $this->createMock( WC_Shipping_Flat_Rate::class );
		$flat_rate->id = ShippingZone::METHOD_FLAT_RATE;
		$flat_rate->expects( $this->any() )
			->method( 'is_enabled' )
			->willReturn( true );
		$flat_rate->expects( $this->any() )
			->method( 'get_option' )
			->willReturnCallback(
				function ( $option ) {
					if ( 'cost' === $option ) {
						return 10;
					} elseif ( 'class_cost_0' === $option ) {
						return 5;
					} elseif ( 'no_class_cost' === $option ) {
						return 2;
					}

					return null;
				}
			);

		$shipping_zone = $this->create_mock_shipping_zone( 'US', [ $flat_rate ] );

		// Return the zone locations for the given zone id.
		$this->wc->expects( $this->any() )
			->method( 'get_shipping_zone' )
			->willReturn( $shipping_zone );

		$rates = $this->shipping_zone->get_shipping_rates_for_country( 'US' );

		$this->assertCount( 1, $rates );
		$this->assertEquals( 12, $rates[0]['rate'] );
		$this->assertNotEmpty( $rates[0]['options']['shipping_class_rates'] );
		$this->assertEquals( 'light', $rates[0]['options']['shipping_class_rates'][0]['class'] );
		$this->assertEquals( 15, $rates[0]['options']['shipping_class_rates'][0]['rate'] );
	}

	/**
	 * Creates a mock WooCommerce shipping zone object covering the given country and including the given shipping methods.
	 *
	 * @param string $country
	 * @param array  $methods
	 *
	 * @return WC_Shipping_Zone|MockObject
	 */
	protected function create_mock_shipping_zone( string $country, array $methods ) {
		$shipping_zone = $this->createMock( WC_Shipping_Zone::class );
		$shipping_zone->expects( $this->any() )
			->method( 'get_zone_locations' )
			->willReturn(
				[
					(object) [
						'code' => $country,
						'type' => 'country',
					],
				]
			);
		$shipping_zone->expects( $this->any() )
			->method( 'get_shipping_methods' )
			->willReturn( $methods );

		return $shipping_zone;
	}

	/**
	 * Returns two options for the `requires` options of a free-shipping method that require a minimum order amount.
	 *
	 * @return array
	 */
	public function return_free_shipping_min_amount_requirements(): array {
		return [
			[ 'min_amount' ],
			[ 'either' ],
		];
	}

	/**
	 * Returns two options for the `requires` options of a free-shipping method that require a coupon.
	 *
	 * @return array
	 */
	public function return_free_shipping_coupon_requirements(): array {
		return [
			[ 'coupon' ],
			[ 'both' ],
=======
		$postcodes_2 = [
			new PostcodeRange( '23456' ),
			new PostcodeRange( '78901' ),
>>>>>>> ebaaa334
		];
		$region_2 = new ShippingRegion('234567', 'AU', $postcodes_2);
		$this->locations_parser->expects( $this->once() )
							 ->method( 'parse' )
							 ->willReturn(
								 [
									 new ShippingLocation( 21137, 'US', 'CA', $region_1 ),
									 new ShippingLocation( 20035, 'AU', 'NSW', $region_2 ),
								 ]
							 );
		$this->methods_parser->expects( $this->once() )
							 ->method( 'parse' )
							 ->willReturn( [ new ShippingRate( 0 ) ] );

		$location_rates = $this->shipping_zone->get_shipping_rates_for_country( 'US' );
		$this->assertCount( 1, $location_rates );
		$this->assertEquals( 0, $location_rates[0]->get_shipping_rate()->get_rate() );
		$this->assertEquals( 'US', $location_rates[0]->get_location()->get_country() );
		$this->assertEquals( 'CA', $location_rates[0]->get_location()->get_state() );
		$this->assertEquals( $region_1, $location_rates[0]->get_location()->get_shipping_region() );

		$location_rates = $this->shipping_zone->get_shipping_rates_for_country( 'AU' );
		$this->assertCount( 1, $location_rates );
		$this->assertEquals( 0, $location_rates[0]->get_shipping_rate()->get_rate() );
		$this->assertEquals( 'AU', $location_rates[0]->get_location()->get_country() );
		$this->assertEquals( 'NSW', $location_rates[0]->get_location()->get_state() );
		$this->assertEquals( $region_2, $location_rates[0]->get_location()->get_shipping_region() );

		// Test non-existent country.
		$location_rates = $this->shipping_zone->get_shipping_rates_for_country( 'XX' );
		$this->assertEmpty( $location_rates );
	}

	public function test_returns_shipping_rates_grouped_by_country() {
		$this->locations_parser->expects( $this->once() )
							 ->method( 'parse' )
							 ->willReturn(
								 [
									 new ShippingLocation( 21137, 'US', 'CA' ),
									 new ShippingLocation( 20035, 'AU', 'NSW' ),
								 ]
							 );
		$this->methods_parser->expects( $this->once() )
							 ->method( 'parse' )
							 ->willReturn(
								 [
									 new ShippingRate( 0 ),
									 new ShippingRate( 10 ),
								 ]
							 );

		$location_rates = $this->shipping_zone->get_shipping_rates_grouped_by_country( 'US' );
		$this->assertCount( 2, $location_rates );
		foreach ( $location_rates as $location_rate ) {
			if ( ! in_array( $location_rate->get_shipping_rate()->get_rate(), [ 0.0, 10.0 ], true ) ) {
				$this->fail( 'Expected only free shipping and flat rate shipping rates' );
			}
		}
	}

	public function test_ignores_zones_with_no_methods() {
		$this->locations_parser->expects( $this->once() )
							 ->method( 'parse' )
							 ->willReturn( [ new ShippingLocation( 2840, 'US' ) ] );
		$this->methods_parser->expects( $this->once() )
							 ->method( 'parse' )
							 ->willReturn( [] );

		$this->assertEmpty( $this->shipping_zone->get_shipping_countries() );
	}

	public function test_ignores_zones_with_no_locations() {
		$this->locations_parser->expects( $this->once() )
							 ->method( 'parse' )
							 ->willReturn( [] );
		$this->methods_parser->expects( $this->once() )
							 ->method( 'parse' )
							 ->willReturn( [ new ShippingRate( 0 ) ] );

		$this->assertEmpty( $this->shipping_zone->get_shipping_countries() );
	}

	/**
	 * Runs before each test is executed.
	 */
	public function setUp(): void {
		parent::setUp();
		$this->wc = $this->createMock( WC::class );

		$this->wc->expects( $this->any() )
<<<<<<< HEAD
			->method( 'get_woocommerce_currency' )
			->willReturn( 'USD' );

		$this->google_helper = $this->createMock( GoogleHelper::class );
		// Mock Merchant Center supported countries.
		$this->google_helper->expects( $this->any() )
			->method( 'get_mc_supported_countries' )
			->willReturn(
				[
					'US',
					'GB',
					'FR',
					'DE',
					'DK',
				]
			);
=======
				 ->method( 'get_shipping_zones' )
				 ->willReturn( [ [ 'zone_id' => 1 ] ] );
		$this->wc->expects( $this->any() )
				 ->method( 'get_shipping_zone' )
				 ->willReturn( $this->createMock( WC_Shipping_Zone::class ) );

		$this->locations_parser = $this->createMock( ZoneLocationsParser::class );
		$this->methods_parser   = $this->createMock( ZoneMethodsParser::class );

		$this->rates_processor = $this->createMock( LocationRatesProcessor::class );
		$this->rates_processor->expects( $this->any() )
							  ->method( 'process' )
							  ->willReturnCallback( function ( $location_rates ) {
								  return $location_rates;
							  } );
>>>>>>> ebaaa334

		$this->shipping_zone = new ShippingZone( $this->wc, $this->locations_parser, $this->methods_parser, $this->rates_processor );
	}
}<|MERGE_RESOLUTION|>--- conflicted
+++ resolved
@@ -28,351 +28,6 @@
  * @property ShippingZone                      $shipping_zone
  */
 class ShippingZoneTest extends UnitTest {
-<<<<<<< HEAD
-
-	public function test_returns_supported_shipping_methods() {
-		// Return one sample shipping zone.
-		$this->wc->expects( $this->any() )
-			->method( 'get_shipping_zones' )
-			->willReturn( [ [ 'zone_id' => 1 ] ] );
-
-		$flat_rate     = $this->createMock( WC_Shipping_Flat_Rate::class );
-		$flat_rate->id = ShippingZone::METHOD_FLAT_RATE;
-		$flat_rate->expects( $this->any() )
-			->method( 'is_enabled' )
-			->willReturn( true );
-		$flat_rate->expects( $this->any() )
-			->method( 'get_option' )
-			->willReturnCallback(
-				function ( $option ) {
-					if ( 'cost' === $option ) {
-						return 10;
-					}
-
-					return null;
-				}
-			);
-
-		$free_shipping     = $this->createMock( WC_Shipping_Free_Shipping::class );
-		$free_shipping->id = ShippingZone::METHOD_FREE;
-		$free_shipping->expects( $this->any() )
-			->method( 'is_enabled' )
-			->willReturn( true );
-
-		// Adding one unsupported shipping method. This method should not be returned.
-		$unsupported_method     = $this->createMock( WC_Shipping_Method::class );
-		$unsupported_method->id = 'unsupported_method';
-
-		$shipping_zone = $this->create_mock_shipping_zone( 'US', [ $flat_rate, $free_shipping, $unsupported_method ] );
-
-		// Return the zone locations for the given zone id.
-		$this->wc->expects( $this->any() )
-			->method( 'get_shipping_zone' )
-			->willReturn( $shipping_zone );
-
-		$methods = $this->shipping_zone->get_shipping_methods_for_country( 'US' );
-
-		$this->assertCount( 2, $methods );
-
-		$methods_ids = array_map(
-			function ( $method ) {
-				return $method['id'];
-			},
-			$methods
-		);
-
-		$this->assertEqualSets(
-			[
-				ShippingZone::METHOD_FLAT_RATE,
-				ShippingZone::METHOD_FREE,
-			],
-			$methods_ids
-		);
-	}
-
-	public function test_ignores_flat_rate_methods_with_null_cost() {
-		// Return one sample shipping zone.
-		$this->wc->expects( $this->any() )
-			->method( 'get_shipping_zones' )
-			->willReturn( [ [ 'zone_id' => 1 ] ] );
-
-		$flat_rate     = $this->createMock( WC_Shipping_Flat_Rate::class );
-		$flat_rate->id = ShippingZone::METHOD_FLAT_RATE;
-		$flat_rate->expects( $this->any() )
-			->method( 'is_enabled' )
-			->willReturn( true );
-		$flat_rate->expects( $this->any() )
-			->method( 'get_option' )
-			->willReturnCallback(
-				function ( $option ) {
-					if ( 'cost' === $option ) {
-						return null;
-					}
-				}
-			);
-
-		$shipping_zone = $this->create_mock_shipping_zone( 'US', [ $flat_rate ] );
-
-		// Return the zone locations for the given zone id.
-		$this->wc->expects( $this->any() )
-			->method( 'get_shipping_zone' )
-			->willReturn( $shipping_zone );
-
-		$methods = $this->shipping_zone->get_shipping_methods_for_country( 'US' );
-
-		$this->assertEmpty( $methods );
-	}
-
-	public function test_returns_shipping_method_properties() {
-		// Return one sample shipping zone.
-		$this->wc->expects( $this->any() )
-			->method( 'get_shipping_zones' )
-			->willReturn( [ [ 'zone_id' => 1 ] ] );
-
-		// Create a sample flat-rate shipping method with a constant cost.
-		$flat_rate        = $this->createMock( WC_Shipping_Flat_Rate::class );
-		$flat_rate->id    = ShippingZone::METHOD_FLAT_RATE;
-		$flat_rate->title = 'Flat Rate';
-		$flat_rate->expects( $this->any() )
-			->method( 'is_enabled' )
-			->willReturn( true );
-		$flat_rate->expects( $this->any() )
-			->method( 'get_option' )
-			->willReturnCallback(
-				function ( $option ) {
-					if ( 'cost' === $option ) {
-						return 10;
-					}
-
-					return null;
-				}
-			);
-
-		$shipping_zone = $this->create_mock_shipping_zone( 'US', [ $flat_rate ] );
-
-		// Return the zone locations for the given zone id.
-		$this->wc->expects( $this->any() )
-			->method( 'get_shipping_zone' )
-			->willReturn( $shipping_zone );
-
-		$methods = $this->shipping_zone->get_shipping_methods_for_country( 'US' );
-
-		$this->assertCount( 1, $methods );
-		$this->assertEquals( ShippingZone::METHOD_FLAT_RATE, $methods[0]['id'] );
-		$this->assertEquals( 'Flat Rate', $methods[0]['title'] );
-		$this->assertEquals( 'USD', $methods[0]['currency'] );
-		$this->assertNotEmpty( $methods[0]['options'] );
-		$this->assertEquals( 10, $methods[0]['options']['cost'] );
-	}
-
-	/**
-	 * @param string $requires
-	 *
-	 * @dataProvider return_free_shipping_min_amount_requirements
-	 */
-	public function test_returns_free_shipping_method_requires_min_amount( string $requires ) {
-		// Return one sample shipping zone.
-		$this->wc->expects( $this->any() )
-			->method( 'get_shipping_zones' )
-			->willReturn( [ [ 'zone_id' => 1 ] ] );
-
-		$free_shipping     = $this->createMock( WC_Shipping_Free_Shipping::class );
-		$free_shipping->id = ShippingZone::METHOD_FREE;
-		$free_shipping->expects( $this->any() )
-			->method( 'is_enabled' )
-			->willReturn( true );
-		$free_shipping->expects( $this->any() )
-			->method( 'get_option' )
-			->willReturnCallback(
-				function ( $option ) use ( $requires ) {
-					if ( 'requires' === $option ) {
-						return $requires;
-					}
-					if ( 'min_amount' === $option ) {
-						return 99.99;
-					}
-
-					return null;
-				}
-			);
-
-		$shipping_zone = $this->create_mock_shipping_zone( 'US', [ $free_shipping ] );
-
-		// Return the zone locations for the given zone id.
-		$this->wc->expects( $this->any() )
-			->method( 'get_shipping_zone' )
-			->willReturn( $shipping_zone );
-
-		$methods = $this->shipping_zone->get_shipping_methods_for_country( 'US' );
-
-		$this->assertCount( 1, $methods );
-		$this->assertEquals( ShippingZone::METHOD_FREE, $methods[0]['id'] );
-		$this->assertNotEmpty( $methods[0]['options'] );
-		$this->assertEquals( 99.99, $methods[0]['options']['min_amount'] );
-	}
-
-	/**
-	 * @param string $requires
-	 *
-	 * @dataProvider return_free_shipping_coupon_requirements
-	 */
-	public function test_ignores_free_shipping_method_requires_coupon( string $requires ) {
-		// Return one sample shipping zone.
-		$this->wc->expects( $this->any() )
-			->method( 'get_shipping_zones' )
-			->willReturn( [ [ 'zone_id' => 1 ] ] );
-
-		$free_shipping     = $this->createMock( WC_Shipping_Free_Shipping::class );
-		$free_shipping->id = ShippingZone::METHOD_FREE;
-		$free_shipping->expects( $this->any() )
-			->method( 'is_enabled' )
-			->willReturn( true );
-		$free_shipping->expects( $this->any() )
-			->method( 'get_option' )
-			->willReturnCallback(
-				function ( $option ) use ( $requires ) {
-					if ( 'requires' === $option ) {
-						return $requires;
-					}
-
-					return null;
-				}
-			);
-
-		$shipping_zone = $this->create_mock_shipping_zone( 'US', [ $free_shipping ] );
-
-		// Return the zone locations for the given zone id.
-		$this->wc->expects( $this->any() )
-			->method( 'get_shipping_zone' )
-			->willReturn( $shipping_zone );
-
-		$methods = $this->shipping_zone->get_shipping_methods_for_country( 'US' );
-
-		$this->assertCount( 0, $methods );
-	}
-
-	public function test_ignores_methods_with_mathematical_cost() {
-		// Return one sample shipping zone.
-		$this->wc->expects( $this->any() )
-			->method( 'get_shipping_zones' )
-			->willReturn( [ [ 'zone_id' => 1 ] ] );
-
-		// Create a sample flat-rate shipping method with a constant cost.
-		$flat_rate        = $this->createMock( WC_Shipping_Flat_Rate::class );
-		$flat_rate->id    = ShippingZone::METHOD_FLAT_RATE;
-		$flat_rate->title = 'Flat Rate';
-		$flat_rate->expects( $this->any() )
-			->method( 'is_enabled' )
-			->willReturn( true );
-		$flat_rate->expects( $this->any() )
-			->method( 'get_option' )
-			->willReturnCallback(
-				function ( $option ) {
-					if ( 'cost' === $option ) {
-						return '[qty] * 5';
-					}
-
-					return null;
-				}
-			);
-
-		$shipping_zone = $this->create_mock_shipping_zone( 'US', [ $flat_rate ] );
-
-		// Return the zone locations for the given zone id.
-		$this->wc->expects( $this->any() )
-			->method( 'get_shipping_zone' )
-			->willReturn( $shipping_zone );
-
-		$methods = $this->shipping_zone->get_shipping_methods_for_country( 'US' );
-
-		$this->assertEmpty( $methods );
-	}
-
-	public function test_returns_shipping_countries() {
-		$shipping_zones = [
-			[
-				'id'             => 0,
-				'zone_id'        => 0,
-				'zone_name'      => 'Local',
-				'zone_locations' => [
-					(object) [
-						'code' => 'US:NV',
-						'type' => 'state',
-					],
-					(object) [
-						'code' => 'US:CA',
-						'type' => 'state',
-					],
-				],
-			],
-			[
-				'id'             => 1,
-				'zone_id'        => 1,
-				'zone_name'      => 'EU branches',
-				'zone_locations' => [
-					(object) [
-						'code' => 'GB',
-						'type' => 'country',
-					],
-					(object) [
-						'code' => 'FR',
-						'type' => 'country',
-					],
-				],
-			],
-			[
-				'id'             => 2,
-				'zone_id'        => 2,
-				'zone_name'      => 'EU (Other)',
-				'zone_locations' => [
-					(object) [
-						'code' => 'EU',
-						'type' => 'continent',
-					],
-				],
-			],
-		];
-
-		// Mock the get_shipping_zones method to return the above array.
-		$this->wc->expects( $this->any() )
-			->method( 'get_shipping_zones' )
-			->willReturn( $shipping_zones );
-
-		// Mock the get_shipping_zone method to return the zone locations and methods for the given zone id.
-		$this->wc->expects( $this->any() )
-			->method( 'get_shipping_zone' )
-			->willReturnCallback(
-				function ( $zone_id ) use ( $shipping_zones ) {
-					$zone = $this->createMock( WC_Shipping_Zone::class );
-					$zone->expects( $this->any() )
-						->method( 'get_zone_locations' )
-						->willReturn( $shipping_zones[ $zone_id ]['zone_locations'] );
-					// We need at least one method for each country in order for it to show up in the list.
-					$free_shipping     = $this->createMock( WC_Shipping_Free_Shipping::class );
-					$free_shipping->id = ShippingZone::METHOD_FREE;
-					$free_shipping->expects( $this->any() )
-						->method( 'is_enabled' )
-						->willReturn( true );
-					$zone->expects( $this->any() )
-						->method( 'get_shipping_methods' )
-						->willReturn( [ $free_shipping ] );
-
-					return $zone;
-				}
-			);
-
-		// Mock the GoogleHelper class to return the list of supported countries for the EU continent.
-		$this->google_helper->expects( $this->any() )
-			->method( 'get_supported_countries_from_continent' )
-			->willReturn(
-				[
-					'GB',
-					'FR',
-					'DE',
-					'DK',
-				]
-			);
-=======
 	public function test_returns_shipping_countries() {
 		$this->locations_parser->expects( $this->once() )
 							 ->method( 'parse' )
@@ -385,7 +40,6 @@
 		$this->methods_parser->expects( $this->once() )
 							 ->method( 'parse' )
 							 ->willReturn( [ new ShippingRate( 0 ) ] );
->>>>>>> ebaaa334
 
 		$this->assertEqualSets(
 			[
@@ -396,802 +50,16 @@
 		);
 	}
 
-<<<<<<< HEAD
-	public function test_ignores_shipping_countries_with_no_methods() {
-		$free_shipping     = $this->createMock( WC_Shipping_Free_Shipping::class );
-		$free_shipping->id = ShippingZone::METHOD_FREE;
-		$free_shipping->expects( $this->any() )
-			->method( 'is_enabled' )
-			->willReturn( true );
-		$shipping_zones = [
-			[
-				'id'             => 0,
-				'zone_id'        => 0,
-				'zone_name'      => 'Local',
-				'zone_locations' => [
-					(object) [
-						'code' => 'GB',
-						'type' => 'country',
-					],
-				],
-				'methods'        => [
-					$free_shipping,
-				],
-			],
-			[
-				'id'             => 1,
-				'zone_id'        => 1,
-				'zone_name'      => 'France',
-				'zone_locations' => [
-					(object) [
-						'code' => 'FR',
-						'type' => 'country',
-					],
-				],
-				'methods'        => [], // No methods for France.
-			],
-		];
-
-		// Mock the get_shipping_zones method to return the above array.
-		$this->wc->expects( $this->any() )
-			->method( 'get_shipping_zones' )
-			->willReturn( $shipping_zones );
-
-		// Mock the get_shipping_zone method to return the zone locations and methods for the given zone id.
-		$this->wc->expects( $this->any() )
-			->method( 'get_shipping_zone' )
-			->willReturnCallback(
-				function ( $zone_id ) use ( $shipping_zones ) {
-					$zone = $this->createMock( WC_Shipping_Zone::class );
-					$zone->expects( $this->any() )
-						->method( 'get_zone_locations' )
-						->willReturn( $shipping_zones[ $zone_id ]['zone_locations'] );
-					$zone->expects( $this->any() )
-						->method( 'get_shipping_methods' )
-						->willReturn( $shipping_zones[ $zone_id ]['methods'] );
-
-					return $zone;
-				}
-			);
-
-		$this->assertEquals( [ 'GB' ], $this->shipping_zone->get_shipping_countries() );
-	}
-
-	public function test_returns_shipping_method_with_higher_cost() {
-		// Create a sample flat-rate shipping method with a constant cost.
-		$flat_rate_1     = $this->createMock( WC_Shipping_Flat_Rate::class );
-		$flat_rate_1->id = ShippingZone::METHOD_FLAT_RATE;
-		$flat_rate_1->expects( $this->any() )
-			->method( 'is_enabled' )
-			->willReturn( true );
-		$flat_rate_1->expects( $this->any() )
-			->method( 'get_option' )
-			->willReturnCallback(
-				function ( $option ) {
-					if ( 'cost' === $option ) {
-						return 10;
-					}
-
-					return null;
-				}
-			);
-		// Create another flat-rate shipping method with a higher cost.
-		$flat_rate_2     = $this->createMock( WC_Shipping_Flat_Rate::class );
-		$flat_rate_2->id = ShippingZone::METHOD_FLAT_RATE;
-		$flat_rate_2->expects( $this->any() )
-			->method( 'is_enabled' )
-			->willReturn( true );
-		$flat_rate_2->expects( $this->any() )
-			->method( 'get_option' )
-			->willReturnCallback(
-				function ( $option ) {
-					if ( 'cost' === $option ) {
-						return 20;
-					}
-
-					return null;
-				}
-			);
-		$shipping_zones = [
-			[
-				'id'             => 0,
-				'zone_id'        => 0,
-				'zone_name'      => 'Local',
-				'zone_locations' => [
-					(object) [
-						'code' => 'US:NV',
-						'type' => 'state',
-					],
-				],
-				'methods'        => [
-					$flat_rate_1,
-				],
-			],
-			[
-				'id'             => 1,
-				'zone_id'        => 1,
-				'zone_name'      => 'CA',
-				'zone_locations' => [
-					(object) [
-						'code' => 'US:CA',
-						'type' => 'state',
-					],
-				],
-				'methods'        => [
-					$flat_rate_2,
-				],
-			],
-=======
 	public function test_returns_shipping_rates_for_country() {
 		$postcodes_1 = [
 			new PostcodeRange( '12345' ),
 			new PostcodeRange( '67890' ),
->>>>>>> ebaaa334
 		];
 		$region_1 = new ShippingRegion('123456', 'US', $postcodes_1);
 
-<<<<<<< HEAD
-		// Mock the get_shipping_zones method to return the above array.
-		$this->wc->expects( $this->any() )
-			->method( 'get_shipping_zones' )
-			->willReturn( $shipping_zones );
-
-		// Mock the get_shipping_zone method to return the zone locations and methods for the given zone id.
-		$this->wc->expects( $this->any() )
-			->method( 'get_shipping_zone' )
-			->willReturnCallback(
-				function ( $zone_id ) use ( $shipping_zones ) {
-					$zone = $this->createMock( WC_Shipping_Zone::class );
-					$zone->expects( $this->any() )
-						->method( 'get_zone_locations' )
-						->willReturn( $shipping_zones[ $zone_id ]['zone_locations'] );
-					$zone->expects( $this->any() )
-						->method( 'get_shipping_methods' )
-						->willReturn( $shipping_zones[ $zone_id ]['methods'] );
-
-					return $zone;
-				}
-			);
-
-		$this->assertEquals( [ 'US' ], $this->shipping_zone->get_shipping_countries() );
-
-		$methods = $this->shipping_zone->get_shipping_methods_for_country( 'US' );
-		$this->assertCount( 1, $methods );
-		$this->assertEquals( ShippingZone::METHOD_FLAT_RATE, $methods[0]['id'] );
-		$this->assertEquals( 20, $methods[0]['options']['cost'] );
-	}
-
-	public function test_returns_shipping_method_with_higher_min_order_amount() {
-		// Create a sample free-shipping method with a min amount option.
-		$free_shipping_1     = $this->createMock( WC_Shipping_Free_Shipping::class );
-		$free_shipping_1->id = ShippingZone::METHOD_FREE;
-		$free_shipping_1->expects( $this->any() )
-			->method( 'is_enabled' )
-			->willReturn( true );
-		$free_shipping_1->expects( $this->any() )
-			->method( 'get_option' )
-			->willReturnCallback(
-				function ( $option ) {
-					if ( 'requires' === $option ) {
-						return 'min_amount';
-					}
-					if ( 'min_amount' === $option ) {
-						return 10.99;
-					}
-
-					return null;
-				}
-			);
-
-		// Create another free-shipping method with a higher min amount option.
-		$free_shipping_2     = $this->createMock( WC_Shipping_Free_Shipping::class );
-		$free_shipping_2->id = ShippingZone::METHOD_FREE;
-		$free_shipping_2->expects( $this->any() )
-			->method( 'is_enabled' )
-			->willReturn( true );
-		$free_shipping_2->expects( $this->any() )
-			->method( 'get_option' )
-			->willReturnCallback(
-				function ( $option ) {
-					if ( 'requires' === $option ) {
-						return 'min_amount';
-					}
-					if ( 'min_amount' === $option ) {
-						return 50.99;
-					}
-
-					return null;
-				}
-			);
-		$shipping_zones = [
-			[
-				'id'             => 0,
-				'zone_id'        => 0,
-				'zone_name'      => 'Local',
-				'zone_locations' => [
-					(object) [
-						'code' => 'US:NV',
-						'type' => 'state',
-					],
-				],
-				'methods'        => [
-					$free_shipping_1,
-				],
-			],
-			[
-				'id'             => 1,
-				'zone_id'        => 1,
-				'zone_name'      => 'CA',
-				'zone_locations' => [
-					(object) [
-						'code' => 'US:CA',
-						'type' => 'state',
-					],
-				],
-				'methods'        => [
-					$free_shipping_2,
-				],
-			],
-		];
-
-		// Mock the get_shipping_zones method to return the above array.
-		$this->wc->expects( $this->any() )
-			->method( 'get_shipping_zones' )
-			->willReturn( $shipping_zones );
-
-		// Mock the get_shipping_zone method to return the zone locations and methods for the given zone id.
-		$this->wc->expects( $this->any() )
-			->method( 'get_shipping_zone' )
-			->willReturnCallback(
-				function ( $zone_id ) use ( $shipping_zones ) {
-					$zone = $this->createMock( WC_Shipping_Zone::class );
-					$zone->expects( $this->any() )
-						->method( 'get_zone_locations' )
-						->willReturn( $shipping_zones[ $zone_id ]['zone_locations'] );
-					$zone->expects( $this->any() )
-						->method( 'get_shipping_methods' )
-						->willReturn( $shipping_zones[ $zone_id ]['methods'] );
-
-					return $zone;
-				}
-			);
-
-		$this->assertEquals( [ 'US' ], $this->shipping_zone->get_shipping_countries() );
-
-		$methods = $this->shipping_zone->get_shipping_methods_for_country( 'US' );
-		$this->assertCount( 1, $methods );
-		$this->assertEquals( ShippingZone::METHOD_FREE, $methods[0]['id'] );
-		$this->assertEquals( 50.99, $methods[0]['options']['min_amount'] );
-	}
-
-	public function test_returns_shipping_method_with_existing_min_order_amount() {
-		// Create a sample free-shipping method WITHOUT min amount option.
-		$free_shipping_1     = $this->createMock( WC_Shipping_Free_Shipping::class );
-		$free_shipping_1->id = ShippingZone::METHOD_FREE;
-		$free_shipping_1->expects( $this->any() )
-			->method( 'is_enabled' )
-			->willReturn( true );
-
-		// Create another free-shipping method with a min amount option specified.
-		$free_shipping_2     = $this->createMock( WC_Shipping_Free_Shipping::class );
-		$free_shipping_2->id = ShippingZone::METHOD_FREE;
-		$free_shipping_2->expects( $this->any() )
-			->method( 'is_enabled' )
-			->willReturn( true );
-		$free_shipping_2->expects( $this->any() )
-			->method( 'get_option' )
-			->willReturnCallback(
-				function ( $option ) {
-					if ( 'requires' === $option ) {
-						return 'min_amount';
-					}
-					if ( 'min_amount' === $option ) {
-						return 10;
-					}
-
-					return null;
-				}
-			);
-		$shipping_zones = [
-			[
-				'id'             => 0,
-				'zone_id'        => 0,
-				'zone_name'      => 'Local',
-				'zone_locations' => [
-					(object) [
-						'code' => 'US:NV',
-						'type' => 'state',
-					],
-				],
-				'methods'        => [
-					$free_shipping_1,
-				],
-			],
-			[
-				'id'             => 1,
-				'zone_id'        => 1,
-				'zone_name'      => 'CA',
-				'zone_locations' => [
-					(object) [
-						'code' => 'US:CA',
-						'type' => 'state',
-					],
-				],
-				'methods'        => [
-					$free_shipping_2,
-				],
-			],
-		];
-
-		// Mock the get_shipping_zones method to return the above array.
-		$this->wc->expects( $this->any() )
-			->method( 'get_shipping_zones' )
-			->willReturn( $shipping_zones );
-
-		// Mock the get_shipping_zone method to return the zone locations and methods for the given zone id.
-		$this->wc->expects( $this->any() )
-			->method( 'get_shipping_zone' )
-			->willReturnCallback(
-				function ( $zone_id ) use ( $shipping_zones ) {
-					$zone = $this->createMock( WC_Shipping_Zone::class );
-					$zone->expects( $this->any() )
-						->method( 'get_zone_locations' )
-						->willReturn( $shipping_zones[ $zone_id ]['zone_locations'] );
-					$zone->expects( $this->any() )
-						->method( 'get_shipping_methods' )
-						->willReturn( $shipping_zones[ $zone_id ]['methods'] );
-
-					return $zone;
-				}
-			);
-
-		$this->assertEquals( [ 'US' ], $this->shipping_zone->get_shipping_countries() );
-
-		$methods = $this->shipping_zone->get_shipping_methods_for_country( 'US' );
-		$this->assertCount( 1, $methods );
-		$this->assertEquals( ShippingZone::METHOD_FREE, $methods[0]['id'] );
-		$this->assertEquals( 10, $methods[0]['options']['min_amount'] );
-	}
-
-	public function test_is_shipping_method_supported() {
-		$this->assertTrue( ShippingZone::is_shipping_method_supported( ShippingZone::METHOD_FLAT_RATE ) );
-		$this->assertFalse( ShippingZone::is_shipping_method_supported( 'some_random_method_that_should_not_be_valid' ) );
-	}
-
-	public function test_returns_shipping_class_costs() {
-		// Return one sample shipping zone.
-		$this->wc->expects( $this->any() )
-			->method( 'get_shipping_zones' )
-			->willReturn( [ [ 'zone_id' => 1 ] ] );
-
-		// Return three sample shipping classes.
-		$light_class          = new \stdClass();
-		$light_class->term_id = 0;
-		$light_class->slug    = 'light';
-		$heavy_class          = new \stdClass();
-		$heavy_class->term_id = 1;
-		$heavy_class->slug    = 'heavy';
-		$qty_class            = new \stdClass();
-		$qty_class->term_id   = 2;
-		$qty_class->slug      = 'qty';
-		$shipping_classes     = [ $light_class, $heavy_class, $qty_class ];
-		$this->wc->expects( $this->any() )
-			->method( 'get_shipping_classes' )
-			->willReturn( $shipping_classes );
-
-		// Create a sample flat-rate shipping method with a constant cost.
-		$flat_rate     = $this->createMock( WC_Shipping_Flat_Rate::class );
-		$flat_rate->id = ShippingZone::METHOD_FLAT_RATE;
-		$flat_rate->expects( $this->any() )
-			->method( 'is_enabled' )
-			->willReturn( true );
-		$flat_rate->expects( $this->any() )
-			->method( 'get_option' )
-			->willReturnCallback(
-				function ( $option ) {
-					if ( 'cost' === $option ) {
-						return 10;
-					} elseif ( 'class_cost_0' === $option ) {
-						return 5;
-					} elseif ( 'class_cost_1' === $option ) {
-						return 15;
-					} elseif ( 'class_cost_2' === $option ) {
-						// This one has a dynamic price. It should be ignored.
-						return '[qty] / 10';
-					} elseif ( 'no_class_cost' === $option ) {
-						return 2;
-					}
-
-					return null;
-				}
-			);
-
-		$shipping_zone = $this->create_mock_shipping_zone( 'US', [ $flat_rate ] );
-		// Return the zone locations for the given zone id.
-		$this->wc->expects( $this->any() )
-			->method( 'get_shipping_zone' )
-			->willReturn( $shipping_zone );
-
-		$methods = $this->shipping_zone->get_shipping_methods_for_country( 'US' );
-
-		$this->assertCount( 1, $methods );
-
-		// The shipping class with a dynamic price should be ignored.
-		$this->assertCount( 2, $methods[0]['options']['class_costs'] );
-
-		// The `no_class_cost` should be added to the flat rate method cost (10+2=12).
-		$this->assertEquals( 12, $methods[0]['options']['cost'] );
-
-		// The shipping class costs should be added to the flat rate method cost (10+5=15 and 10+15=25).
-		$this->assertEquals( 15, $methods[0]['options']['class_costs']['light'] );
-		$this->assertEquals( 25, $methods[0]['options']['class_costs']['heavy'] );
-
-	}
-
-	public function test_doesnt_return_disabled_methods() {
-		$this->wc->expects( $this->any() )
-			->method( 'get_shipping_zones' )
-			->willReturn( [ [ 'zone_id' => 1 ] ] );
-
-		$flat_rate     = $this->createMock( WC_Shipping_Flat_Rate::class );
-		$flat_rate->id = ShippingZone::METHOD_FLAT_RATE;
-		$flat_rate->expects( $this->any() )
-			->method( 'is_enabled' )
-			->willReturn( false );
-
-		$shipping_zone = $this->create_mock_shipping_zone( 'US', [ $flat_rate ] );
-
-		// Return the zone locations for the given zone id.
-		$this->wc->expects( $this->any() )
-			->method( 'get_shipping_zone' )
-			->willReturn( $shipping_zone );
-
-		$rates = $this->shipping_zone->get_shipping_methods_for_country( 'US' );
-
-		$this->assertEmpty( $rates );
-	}
-
-	public function test_doesnt_return_unsupported_rates() {
-		$this->wc->expects( $this->any() )
-			->method( 'get_shipping_zones' )
-			->willReturn( [ [ 'zone_id' => 1 ] ] );
-
-		$flat_rate     = $this->createMock( WC_Shipping_Flat_Rate::class );
-		$flat_rate->id = ShippingZone::METHOD_FLAT_RATE;
-		$flat_rate->expects( $this->any() )
-			->method( 'is_enabled' )
-			->willReturn( true );
-		$flat_rate->expects( $this->any() )
-			->method( 'get_option' )
-			->willReturnCallback(
-				function ( $option ) {
-					if ( 'cost' === $option ) {
-						return 10;
-					}
-
-					return null;
-				}
-			);
-		$free_shipping     = $this->createMock( WC_Shipping_Free_Shipping::class );
-		$free_shipping->id = ShippingZone::METHOD_FREE;
-		$free_shipping->expects( $this->any() )
-			->method( 'is_enabled' )
-			->willReturn( true );
-
-		$shipping_zone = $this->create_mock_shipping_zone( 'US', [ $flat_rate, $free_shipping ] );
-
-		// Return the zone locations for the given zone id.
-		$this->wc->expects( $this->any() )
-			->method( 'get_shipping_zone' )
-			->willReturn( $shipping_zone );
-
-		$rates = $this->shipping_zone->get_shipping_rates_for_country( 'US' );
-
-		$this->assertCount( 1, $rates );
-		$this->assertEquals( ShippingZone::METHOD_FLAT_RATE, $rates[0]['method'] );
-	}
-
-	public function test_doesnt_return_disabled_rates() {
-		$this->wc->expects( $this->any() )
-			->method( 'get_shipping_zones' )
-			->willReturn( [ [ 'zone_id' => 1 ] ] );
-
-		$flat_rate     = $this->createMock( WC_Shipping_Flat_Rate::class );
-		$flat_rate->id = ShippingZone::METHOD_FLAT_RATE;
-		$flat_rate->expects( $this->any() )
-			->method( 'is_enabled' )
-			->willReturn( false );
-		$flat_rate->expects( $this->any() )
-			->method( 'get_option' )
-			->willReturnCallback(
-				function ( $option ) {
-					if ( 'cost' === $option ) {
-						return 10;
-					}
-
-					return null;
-				}
-			);
-
-		$shipping_zone = $this->create_mock_shipping_zone( 'US', [ $flat_rate ] );
-
-		// Return the zone locations for the given zone id.
-		$this->wc->expects( $this->any() )
-			->method( 'get_shipping_zone' )
-			->willReturn( $shipping_zone );
-
-		$rates = $this->shipping_zone->get_shipping_rates_for_country( 'US' );
-
-		$this->assertEmpty( $rates );
-	}
-
-	public function test_returns_shipping_rate_in_correct_format() {
-		$this->wc->expects( $this->any() )
-			->method( 'get_shipping_zones' )
-			->willReturn( [ [ 'zone_id' => 1 ] ] );
-
-		$flat_rate     = $this->createMock( WC_Shipping_Flat_Rate::class );
-		$flat_rate->id = ShippingZone::METHOD_FLAT_RATE;
-		$flat_rate->expects( $this->any() )
-			->method( 'is_enabled' )
-			->willReturn( true );
-		$flat_rate->expects( $this->any() )
-			->method( 'get_option' )
-			->willReturnCallback(
-				function ( $option ) {
-					if ( 'cost' === $option ) {
-						return 10;
-					}
-
-					return null;
-				}
-			);
-
-		$free_shipping     = $this->createMock( WC_Shipping_Free_Shipping::class );
-		$free_shipping->id = ShippingZone::METHOD_FREE;
-		$free_shipping->expects( $this->any() )
-			->method( 'is_enabled' )
-			->willReturn( true );
-		$free_shipping->expects( $this->any() )
-			->method( 'get_option' )
-			->willReturnCallback(
-				function ( $option ) {
-					if ( 'requires' === $option ) {
-						return 'min_amount';
-					}
-					if ( 'min_amount' === $option ) {
-						return 100;
-					}
-
-					return null;
-				}
-			);
-
-		$shipping_zone = $this->create_mock_shipping_zone( 'US', [ $flat_rate, $free_shipping ] );
-
-		// Return the zone locations for the given zone id.
-		$this->wc->expects( $this->any() )
-			->method( 'get_shipping_zone' )
-			->willReturn( $shipping_zone );
-
-		$rates = $this->shipping_zone->get_shipping_rates_for_country( 'US' );
-
-		$this->assertCount( 1, $rates );
-		$this->assertEquals( 'US', $rates[0]['country'] );
-		$this->assertEquals( 'flat_rate', $rates[0]['method'] );
-		$this->assertEquals( 'USD', $rates[0]['currency'] );
-		$this->assertEquals( 10, $rates[0]['rate'] );
-		$this->assertEquals( 100, $rates[0]['options']['free_shipping_threshold'] );
-	}
-
-	public function test_returns_shipping_rate_with_zero_cost_if_free_shipping_exists() {
-		$this->wc->expects( $this->any() )
-			->method( 'get_shipping_zones' )
-			->willReturn( [ [ 'zone_id' => 1 ] ] );
-
-		$flat_rate     = $this->createMock( WC_Shipping_Flat_Rate::class );
-		$flat_rate->id = ShippingZone::METHOD_FLAT_RATE;
-		$flat_rate->expects( $this->any() )
-			->method( 'is_enabled' )
-			->willReturn( true );
-		$flat_rate->expects( $this->any() )
-			->method( 'get_option' )
-			->willReturnCallback(
-				function ( $option ) {
-					if ( 'cost' === $option ) {
-						return 10;
-					}
-
-					return null;
-				}
-			);
-		$free_shipping     = $this->createMock( WC_Shipping_Free_Shipping::class );
-		$free_shipping->id = ShippingZone::METHOD_FREE;
-		$free_shipping->expects( $this->any() )
-			->method( 'is_enabled' )
-			->willReturn( true );
-
-		$shipping_zone = $this->create_mock_shipping_zone( 'US', [ $flat_rate, $free_shipping ] );
-
-		// Return the zone locations for the given zone id.
-		$this->wc->expects( $this->any() )
-			->method( 'get_shipping_zone' )
-			->willReturn( $shipping_zone );
-
-		$rates = $this->shipping_zone->get_shipping_rates_for_country( 'US' );
-
-		$this->assertCount( 1, $rates );
-		$this->assertEquals( 0, $rates[0]['rate'] );
-	}
-
-	public function test_returns_shipping_rate_with_zero_cost_if_only_free_shipping_enabled() {
-		$this->wc->expects( $this->any() )
-			->method( 'get_shipping_zones' )
-			->willReturn( [ [ 'zone_id' => 1 ] ] );
-
-		$flat_rate     = $this->createMock( WC_Shipping_Flat_Rate::class );
-		$flat_rate->id = ShippingZone::METHOD_FLAT_RATE;
-		$flat_rate->expects( $this->any() )
-			->method( 'is_enabled' )
-			->willReturn( false );
-		$flat_rate->expects( $this->any() )
-			->method( 'get_option' )
-			->willReturnCallback(
-				function ( $option ) {
-					if ( 'cost' === $option ) {
-						return 10;
-					}
-
-					return null;
-				}
-			);
-		$free_shipping     = $this->createMock( WC_Shipping_Free_Shipping::class );
-		$free_shipping->id = ShippingZone::METHOD_FREE;
-		$free_shipping->expects( $this->any() )
-			->method( 'is_enabled' )
-			->willReturn( true );
-
-		$shipping_zone = $this->create_mock_shipping_zone( 'US', [ $flat_rate, $free_shipping ] );
-
-		// Return the zone locations for the given zone id.
-		$this->wc->expects( $this->any() )
-			->method( 'get_shipping_zone' )
-			->willReturn( $shipping_zone );
-
-		$rates = $this->shipping_zone->get_shipping_rates_for_country( 'US' );
-
-		$this->assertCount( 1, $rates );
-		$this->assertEquals( 0, $rates[0]['rate'] );
-	}
-
-	public function test_returns_shipping_rate_with_zero_cost_if_only_free_shipping_exists() {
-		$this->wc->expects( $this->any() )
-			->method( 'get_shipping_zones' )
-			->willReturn( [ [ 'zone_id' => 1 ] ] );
-
-		$free_shipping     = $this->createMock( WC_Shipping_Free_Shipping::class );
-		$free_shipping->id = ShippingZone::METHOD_FREE;
-		$free_shipping->expects( $this->any() )
-			->method( 'is_enabled' )
-			->willReturn( true );
-
-		$shipping_zone = $this->create_mock_shipping_zone( 'US', [ $free_shipping ] );
-
-		// Return the zone locations for the given zone id.
-		$this->wc->expects( $this->any() )
-			->method( 'get_shipping_zone' )
-			->willReturn( $shipping_zone );
-
-		$rates = $this->shipping_zone->get_shipping_rates_for_country( 'US' );
-
-		$this->assertCount( 1, $rates );
-		$this->assertEquals( 0, $rates[0]['rate'] );
-	}
-
-	public function test_returns_class_shipping_rates() {
-		$this->wc->expects( $this->any() )
-			->method( 'get_shipping_zones' )
-			->willReturn( [ [ 'zone_id' => 1 ] ] );
-
-		// Return a sample shipping class.
-		$light_class          = new \stdClass();
-		$light_class->term_id = 0;
-		$light_class->slug    = 'light';
-		$this->wc->expects( $this->any() )
-			->method( 'get_shipping_classes' )
-			->willReturn( [ $light_class ] );
-
-		// Create a sample flat-rate shipping method with a constant cost.
-		$flat_rate     = $this->createMock( WC_Shipping_Flat_Rate::class );
-		$flat_rate->id = ShippingZone::METHOD_FLAT_RATE;
-		$flat_rate->expects( $this->any() )
-			->method( 'is_enabled' )
-			->willReturn( true );
-		$flat_rate->expects( $this->any() )
-			->method( 'get_option' )
-			->willReturnCallback(
-				function ( $option ) {
-					if ( 'cost' === $option ) {
-						return 10;
-					} elseif ( 'class_cost_0' === $option ) {
-						return 5;
-					} elseif ( 'no_class_cost' === $option ) {
-						return 2;
-					}
-
-					return null;
-				}
-			);
-
-		$shipping_zone = $this->create_mock_shipping_zone( 'US', [ $flat_rate ] );
-
-		// Return the zone locations for the given zone id.
-		$this->wc->expects( $this->any() )
-			->method( 'get_shipping_zone' )
-			->willReturn( $shipping_zone );
-
-		$rates = $this->shipping_zone->get_shipping_rates_for_country( 'US' );
-
-		$this->assertCount( 1, $rates );
-		$this->assertEquals( 12, $rates[0]['rate'] );
-		$this->assertNotEmpty( $rates[0]['options']['shipping_class_rates'] );
-		$this->assertEquals( 'light', $rates[0]['options']['shipping_class_rates'][0]['class'] );
-		$this->assertEquals( 15, $rates[0]['options']['shipping_class_rates'][0]['rate'] );
-	}
-
-	/**
-	 * Creates a mock WooCommerce shipping zone object covering the given country and including the given shipping methods.
-	 *
-	 * @param string $country
-	 * @param array  $methods
-	 *
-	 * @return WC_Shipping_Zone|MockObject
-	 */
-	protected function create_mock_shipping_zone( string $country, array $methods ) {
-		$shipping_zone = $this->createMock( WC_Shipping_Zone::class );
-		$shipping_zone->expects( $this->any() )
-			->method( 'get_zone_locations' )
-			->willReturn(
-				[
-					(object) [
-						'code' => $country,
-						'type' => 'country',
-					],
-				]
-			);
-		$shipping_zone->expects( $this->any() )
-			->method( 'get_shipping_methods' )
-			->willReturn( $methods );
-
-		return $shipping_zone;
-	}
-
-	/**
-	 * Returns two options for the `requires` options of a free-shipping method that require a minimum order amount.
-	 *
-	 * @return array
-	 */
-	public function return_free_shipping_min_amount_requirements(): array {
-		return [
-			[ 'min_amount' ],
-			[ 'either' ],
-		];
-	}
-
-	/**
-	 * Returns two options for the `requires` options of a free-shipping method that require a coupon.
-	 *
-	 * @return array
-	 */
-	public function return_free_shipping_coupon_requirements(): array {
-		return [
-			[ 'coupon' ],
-			[ 'both' ],
-=======
 		$postcodes_2 = [
 			new PostcodeRange( '23456' ),
 			new PostcodeRange( '78901' ),
->>>>>>> ebaaa334
 		];
 		$region_2 = new ShippingRegion('234567', 'AU', $postcodes_2);
 		$this->locations_parser->expects( $this->once() )
@@ -1282,24 +150,6 @@
 		$this->wc = $this->createMock( WC::class );
 
 		$this->wc->expects( $this->any() )
-<<<<<<< HEAD
-			->method( 'get_woocommerce_currency' )
-			->willReturn( 'USD' );
-
-		$this->google_helper = $this->createMock( GoogleHelper::class );
-		// Mock Merchant Center supported countries.
-		$this->google_helper->expects( $this->any() )
-			->method( 'get_mc_supported_countries' )
-			->willReturn(
-				[
-					'US',
-					'GB',
-					'FR',
-					'DE',
-					'DK',
-				]
-			);
-=======
 				 ->method( 'get_shipping_zones' )
 				 ->willReturn( [ [ 'zone_id' => 1 ] ] );
 		$this->wc->expects( $this->any() )
@@ -1311,11 +161,11 @@
 
 		$this->rates_processor = $this->createMock( LocationRatesProcessor::class );
 		$this->rates_processor->expects( $this->any() )
-							  ->method( 'process' )
+							->method( 'process' )
 							  ->willReturnCallback( function ( $location_rates ) {
 								  return $location_rates;
-							  } );
->>>>>>> ebaaa334
+							}
+			);
 
 		$this->shipping_zone = new ShippingZone( $this->wc, $this->locations_parser, $this->methods_parser, $this->rates_processor );
 	}
