/**
 * Mock Requests
 *
 * This class is used to mock requests to the server.
 */
export default class MockRequests {
	/**
	 * @param {import('@playwright/test').Page} page
	 */
	constructor( page ) {
		this.page = page;
	}

	/**
	 * Fulfill a request with a payload.
	 *
	 * @param {RegExp|string} url      The url to fulfill.
	 * @param {Object}        payload  The payload to send.
	 * @param {number}        status   The HTTP status in the response.
	 * @param {Array}         methods  The HTTP methods in the request to be fulfill.
	 * @return {Promise<void>}
	 */
	async fulfillRequest( url, payload, status = 200, methods = [] ) {
		await this.page.route( url, ( route ) => {
			if (
				methods.length === 0 ||
				methods.includes( route.request().method() )
			) {
				route.fulfill( {
					status,
					content: 'application/json',
					headers: { 'Access-Control-Allow-Origin': '*' },
					body: JSON.stringify( payload ),
				} );
			} else {
				route.continue();
			}
		} );
	}

	/**
	 * Fulfill the WC options default country request.
	 *
	 * @param {Object} payload
	 * @return {Promise<void>}
	 */
	async fulfillWCDefaultCountry( payload ) {
		await this.fulfillRequest(
			/wc-admin\/options\?options=woocommerce_default_country\b/,
			payload
		);
	}

	/**
	 * Fulfill the MC Report Program request.
	 *
	 * @param {Object} payload
	 * @return {Promise<void>}
	 */
	async fulfillMCReportProgram( payload ) {
		await this.fulfillRequest(
			/\/wc\/gla\/mc\/reports\/programs\b/,
			payload
		);
	}

	/**
	 * Fulfill the Target Audience request.
	 *
	 * @param {Object} payload
	 * @param {Array} methods
	 * @return {Promise<void>}
	 */
	async fulfillTargetAudience( payload, methods = [] ) {
		await this.fulfillRequest(
			/\/wc\/gla\/mc\/target_audience\b/,
			payload,
			200,
			methods
		);
	}

	/**
	 * Fulfill the Target Audience suggestions request.
	 *
	 * @param {Object} payload
	 * @return {Promise<void>}
	 */
	async fulfillTargetAudienceSuggestions( payload ) {
		await this.fulfillRequest(
			/\/wc\/gla\/mc\/target_audience\/suggestions\b/,
			payload
		);
	}

	/**
	 * Fulfill the MC accounts request.
	 *
	 * @param {Object} payload
	 * @param {number} status
	 * @return {Promise<void>}
	 */
	async fulfillMCAccounts( payload, status = 200 ) {
		await this.fulfillRequest(
			/\/wc\/gla\/mc\/accounts\b/,
			payload,
			status
		);
	}

	/**
	 * Fulfill the MC accounts claim-overwrite request.
	 *
	 * @param {Object} payload
	 * @param {number} status
	 * @return {Promise<void>}
	 */
	async fulfillMCAccountsClaimOverwrite( payload, status = 200 ) {
		await this.fulfillRequest(
			/\/wc\/gla\/mc\/accounts\/claim-overwrite\b/,
			payload,
			status
		);
	}

	/**
	 * Fulfill the MC connection request.
	 *
	 * @param {Object} payload
	 * @return {Promise<void>}
	 */
	async fulfillMCConnection( payload ) {
		await this.fulfillRequest( /\/wc\/gla\/mc\/connection\b/, payload );
	}

	/**
	 * Fulfill the MC setup request.
	 *
	 * @param {Object} payload
	 * @return {Promise<void>}
	 */
	async fulfillMCSetup( payload ) {
		await this.fulfillRequest( /\/wc\/gla\/mc\/setup\b/, payload );
	}

	/**
	 * Fulfill the JetPack Connection request.
	 *
	 * @param {Object} payload
	 * @return {Promise<void>}
	 */
	async fulfillJetPackConnection( payload ) {
		await this.fulfillRequest( /\/wc\/gla\/jetpack\/connected\b/, payload );
	}

	/**
	 * Fulfill the request to connect Jetpack.
	 *
	 * @param {Object} payload
	 * @return {Promise<void>}
	 */
	async fulfillConnectJetPack( payload ) {
		await this.fulfillRequest( /\/wc\/gla\/jetpack\/connect\b/, payload );
	}

	/**
	 * Fulfill the Google Connection request.
	 *
	 * @param {Object} payload
	 * @return {Promise<void>}
	 */
	async fulfillGoogleConnection( payload ) {
		await this.fulfillRequest( /\/wc\/gla\/google\/connected\b/, payload );
	}

	/**
	 * Fulfill the request to connect Google.
	 *
	 * @param {Object} payload
	 * @return {Promise<void>}
	 */
	async fulfillConnectGoogle( payload ) {
		await this.fulfillRequest( /\/wc\/gla\/google\/connect\b/, payload );
	}

	/**
	 * Fulfill the Ads Connection request.
	 *
	 * @param {Object} payload
	 * @return {Promise<void>}
	 */
	async fulfillAdsConnection( payload ) {
		await this.fulfillRequest( /\/wc\/gla\/ads\/connection\b/, payload );
	}

	/**
<<<<<<< HEAD
	 * Fulfill the Ads Account request.
	 *
	 * @param {Object} payload
	 * @return {Promise<void>}
	 */
	async fulfillAdsAccounts( payload ) {
		await this.fulfillRequest( /\/wc\/gla\/ads\/accounts\b/, payload );
=======
	 * Fulfill the Settings request.
	 *
	 * @param {Object} payload
	 * @param {number} status
	 * @param {Array}  methods
	 * @return {Promise<void>}
	 */
	async fulfillSettings( payload, status = 200, methods = [] ) {
		await this.fulfillRequest(
			/\/wc\/gla\/mc\/settings\b/,
			payload,
			status,
			methods
		);
>>>>>>> 6d792938
	}

	/**
	 * Fulfill the Sync Settings Connection request.
	 *
	 * @param {Object} payload
	 * @return {Promise<void>}
	 */
	async fulfillSettingsSync( payload ) {
		await this.fulfillRequest( /\/wc\/gla\/mc\/settings\/sync\b/, payload );
	}

	/**
	 * Mock the request to connect Jetpack
	 *
	 * @param {string} url
	 */
	async mockJetpackConnect( url ) {
		await this.fulfillConnectJetPack( { url } );
	}

	/**
	 * Mock Jetpack as connected.
	 *
	 * @param {string} displayName
	 * @param {string} email
	 */
	async mockJetpackConnected(
		displayName = 'John',
		email = 'mail@example.com'
	) {
		await this.fulfillJetPackConnection( {
			active: 'yes',
			owner: 'yes',
			displayName,
			email,
		} );
	}

	/**
	 * Mock the request to connect Google.
	 *
	 * @param {string} url
	 */
	async mockGoogleConnect( url ) {
		await this.fulfillConnectGoogle( { url } );
	}

	/**
	 * Mock Google as connected.
	 *
	 * @param {string} email
	 */
	async mockGoogleConnected( email = 'mail@example.com' ) {
		await this.fulfillGoogleConnection( {
			active: 'yes',
			email,
			scope: [
				'https://www.googleapis.com/auth/content',
				'https://www.googleapis.com/auth/adwords',
				'https://www.googleapis.com/auth/userinfo.email',
				'https://www.googleapis.com/auth/siteverification.verify_only',
				'openid',
			],
		} );
	}

	/**
	 * Mock Google as not connected.
	 */
	async mockGoogleNotConnected() {
		await this.fulfillGoogleConnection( {
			active: 'no',
			email: '',
			scope: [],
		} );
	}

	/**
	 * Mock MC as connected.
	 *
	 * @param {number} id
	 */
	async mockMCConnected( id = 1234 ) {
		await this.fulfillMCConnection( {
			id,
			status: 'connected',
		} );
	}

	/**
	 * Mock MC as not connected.
	 */
	async mockMCNotConnected() {
		await this.fulfillMCConnection( {
			id: 0,
			status: 'disconnected',
		} );
	}

	/**
	 * Mock MC has accounts.
	 */
	async mockMCHasAccounts() {
		await this.fulfillMCAccounts( [
			{
				id: 12345,
				subaccount: true,
				name: 'MC Account 1',
				domain: 'https://example.com',
			},
			{
				id: 23456,
				subaccount: true,
				name: 'MC Account 2',
				domain: 'https://example.com',
			},
		] );
	}

	/**
	 * Mock MC has no accounts.
	 */
	async mockMCHasNoAccounts() {
		await this.fulfillMCAccounts( [] );
	}

	/**
	 * Mock MC create account where the website is not claimed.
	 *
	 * @param {number} id
	 */
	async mockMCCreateAccountWebsiteNotClaimed( id = 12345 ) {
		await this.fulfillMCAccounts( {
			id,
			subaccount: null,
			name: null,
			domain: null,
		} );
	}

	/**
	 * Mock MC create account where the website is claimed.
	 *
	 * @param {number} id
	 * @param {string} websiteUrl
	 */
	async mockMCCreateAccountWebsiteClaimed(
		id = 12345,
		websiteUrl = 'example.com'
	) {
		await this.fulfillMCAccounts(
			{
				message:
					'Website already claimed, use overwrite to complete the process.',
				id,
				website_url: websiteUrl,
			},
			403
		);
	}

	/**
	 * Mock MC accounts claim overwrite.
	 *
	 * @param {number} id
	 */
	async mockMCAccountsClaimOverwrite( id = 12345 ) {
		await this.fulfillMCAccountsClaimOverwrite( {
			id,
			subaccount: null,
			name: null,
			domain: null,
		} );
	}

	/**
	 * Mock MC setup.
	 *
	 * @param {string} status
	 * @param {string} step
	 */
	async mockMCSetup( status = 'incomplete', step = 'accounts' ) {
		await this.fulfillMCSetup( {
			status,
			step,
		} );
	}
}<|MERGE_RESOLUTION|>--- conflicted
+++ resolved
@@ -194,15 +194,6 @@
 	}
 
 	/**
-<<<<<<< HEAD
-	 * Fulfill the Ads Account request.
-	 *
-	 * @param {Object} payload
-	 * @return {Promise<void>}
-	 */
-	async fulfillAdsAccounts( payload ) {
-		await this.fulfillRequest( /\/wc\/gla\/ads\/accounts\b/, payload );
-=======
 	 * Fulfill the Settings request.
 	 *
 	 * @param {Object} payload
@@ -217,7 +208,16 @@
 			status,
 			methods
 		);
->>>>>>> 6d792938
+	}
+
+	/**
+	 * Fulfill the Ads Account request.
+	 *
+	 * @param {Object} payload
+	 * @return {Promise<void>}
+	 */
+	async fulfillAdsAccounts( payload ) {
+		await this.fulfillRequest( /\/wc\/gla\/ads\/accounts\b/, payload );
 	}
 
 	/**
